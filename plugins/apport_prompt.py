#
# This file is part of Checkbox.
#
# Copyright 2008 Canonical Ltd.
#
# Checkbox is free software: you can redistribute it and/or modify
# it under the terms of the GNU General Public License as published by
# the Free Software Foundation, either version 3 of the License, or
# (at your option) any later version.
#
# Checkbox is distributed in the hope that it will be useful,
# but WITHOUT ANY WARRANTY; without even the implied warranty of
# MERCHANTABILITY or FITNESS FOR A PARTICULAR PURPOSE.  See the
# GNU General Public License for more details.
#
# You should have received a copy of the GNU General Public License
# along with Checkbox.  If not, see <http://www.gnu.org/licenses/>.
#
import logging

from subprocess import Popen, PIPE

from gettext import gettext as _

from checkbox.job import FAIL
from checkbox.plugin import Plugin
from checkbox.properties import Bool, Path, String
from checkbox.reactor import StopAllException


class DummyUserInterface:
    pass

try:
    from apport.ui import UserInterface
    from apport.crashdb import get_crashdb
except:
    UserInterface = DummyUserInterface


CATEGORY_TO_PACKAGE = {
    "SOUND": "alsa-base"}

CATEGORY_TO_SYMPTOM = {
    "VIDEO": "display",
    "DISK":  "storage"}


class ApportOptions(object):

    def __init__(self, test, device, package, symptom):
        self.test = test
        self.device = device
        self.package = package
        self.symptom = symptom
        self.pid = None
        self.save = False


class ApportUserInterface(UserInterface):

    def __init__(self, interface, options):
        self.interface = interface
        self.options = options
        self.report = None
        self.report_file = None
        self.cur_package = None

        # ImportError raised during package upgrade
        self.crashdb = get_crashdb(None)

    def ui_info_message(self, title, text):
        self.interface.show_info(text, ["close"])

    def ui_error_message(self, title, text):
        self.interface.show_progress_stop()
        self.interface.show_error(text)

    def ui_start_info_collection_progress(self):
        self.interface.show_progress_start(
            _("Collecting information about this test.\n"
              "This might take a few minutes."))

    def ui_pulse_info_collection_progress(self):
        self.interface.show_progress_pulse()

    def ui_stop_info_collection_progress(self):
        # tags
        if "Tags" in self.report:
            tags = self.report["Tags"].split(" ")
        else:
            tags = []

        tags.append("checkbox-bug")
        if self.options.device:
            tags.append(self.options.device)

        self.report["Tags"] = " ".join(tags)

        # checkbox
        test = self.options.test
        self.report["CheckboxTest"] = test["name"]
        if test.get("description"):
            self.report["CheckboxDescription"] = test["description"]
        if test.get("data"):
            self.report["CheckboxData"] = test["data"]
        if test.get("command"):
            self.report["CheckboxCommand"] = test["command"]
        if test.get("environ"):
            self.report["CheckboxEnvironment"] = test["environ"]

        self.interface.show_progress_stop()

    def ui_start_upload_progress(self):
        self.interface.show_progress_start(
            _("Collected information is being sent for bug tracking.\n"
            "This might take a few minutes."))

    def ui_set_upload_progress(self, progress):
        self.interface.show_progress_pulse()

    def ui_stop_upload_progress(self):
        self.interface.show_progress_stop()

    def ui_present_report_details(self, *args):
        return "full"

    def ui_question_choice(self, text, options, multiple):
        self.interface.show_progress_stop()

        if multiple:
            results = self.interface.show_check(text, options)
        else:
            results = [self.interface.show_radio(text, options)]

        return [options.index(r) for r in results]

    def ui_question_yesno(self, text):
        self.interface.show_progress_stop()
        result = self.interface.show_radio(text, ["Yes", "No"])
        return result == "Yes"

    def open_url(self, url):
        self.interface.show_url(url)


class ApportPrompt(Plugin):

    # Default configuration filename
    default_filename = Path(default="/etc/default/apport")

    # Default enabled state
    default_enabled = Bool(required=False)

    # Default package if none is detected
    default_package = String(required=False)

    # Filename where Submission ID is cached
    submission_filename = Path(default="%(checkbox_data)s/submission")

    # Filename where System ID is cached
    system_filename = Path(default="%(checkbox_data)s/system")

    def register(self, manager):
        super(ApportPrompt, self).register(manager)

        self._submission_id = None
        self._system_id = None

        for (rt, rh) in [
             ("exchange-success", self.exchange_success),
             ("report-submission_id", self.report_submission_id),
             ("report-system_id", self.report_system_id)]:
            self._manager.reactor.call_on(rt, rh)

        if not isinstance(ApportUserInterface, DummyUserInterface):
            self._manager.reactor.call_on("gather", self.gather)
            self._manager.reactor.call_on("prompt-test", self.prompt_test, 100)

    def gather(self):
        if self.default_enabled is None:
            value = Popen("unset enabled && . %s && echo ${enabled}"
                % self.default_filename,
                shell=True, stdout=PIPE, stderr=PIPE).communicate()[0]
            self.default_enabled = value.strip() == "1"

    def prompt_test(self, interface, test):
        if not self.default_enabled:
            return

        if test["status"] != FAIL:
            return

        device = None
        package = None
        symptom = None

        # Give lowest priority to required packages
        for resource in test.get("resources", []):
            if "version" in resource:
                package = resource["name"]
                break

        # Give highest priority to required devices
        for resource in test.get("resources", []):
            if "bus" in resource:
                category = resource["category"]
                if category in CATEGORY_TO_PACKAGE:
                    package = CATEGORY_TO_PACKAGE[category]
                    break

                if category in CATEGORY_TO_SYMPTOM:
                    symptom = CATEGORY_TO_SYMPTOM[category]
                    break

        # Default to configuration
        if not package:
            package = self.default_package

        # Do not report a bug if no package nor symptom is defined
        if not package and not symptom:
            return

<<<<<<< HEAD
        response = interface.show_info(
            _("Test %s failed. Do you want to report a bug?" % test["name"]),
            ["yes", "no"], "no")
=======
        message = [_("Test case failed"),
                   "- name: %s" % test["name"]]
        if test.get("suite"):
            message.append("- suite: %s" % test["suite"])
        message.extend(["",
                        _("Do you want to report a bug?")])
        response = interface.show_info("\n".join(message),
                                       ["yes", "no"], "no")
>>>>>>> e1832922
        if response == "no":
            return

        # Determine corresponding device
        for resource in test.get("resources", []):
            if "bus" in resource:
                device = resource["category"].lower()
                break

        try:
            options = ApportOptions(test, device, package, symptom)
            apport_interface = ApportUserInterface(interface, options)
        except ImportError, e:
            interface.show_error(_("Is a package upgrade in process? Error: %s") % e)
            return

        try:
            if symptom and hasattr(apport_interface, "run_symptom"):
                apport_interface.run_symptom()
            else:
                apport_interface.run_report_bug()
        except SystemExit, e:
            # In case of error, show_error already have been called
            raise StopAllException

    def exchange_success(self, response):
        for message, filename in [
             (self._submission_id, self.submission_filename),
             (self._system_id, self.system_filename)]:
            try:
                file = open(filename, "w")
                try:
                    file.write(message)
                finally:
                    file.close()
            except IOError, e:
                logging.info("Failed to write to file '%s': %d %s",
                    filename, e.errno, e.strerror)

    def report_submission_id(self, submission_id):
        self._submission_id = submission_id

    def report_system_id(self, system_id):
        self._system_id = system_id


factory = ApportPrompt<|MERGE_RESOLUTION|>--- conflicted
+++ resolved
@@ -221,20 +221,17 @@
         if not package and not symptom:
             return
 
-<<<<<<< HEAD
-        response = interface.show_info(
-            _("Test %s failed. Do you want to report a bug?" % test["name"]),
+        failed_test_message = ''
+        if test.get("suite"):
+            failed_test_message = _("Test %s from suite %s failed." % 
+            (test["name"],test["suite"]))
+        else:
+            failed_test_message = _("Test %s failed." % test["name"])
+        failed_test_message += ("\n Do you want to report a bug?")
+
+        response = interface.show_info(failed_test_message,
             ["yes", "no"], "no")
-=======
-        message = [_("Test case failed"),
-                   "- name: %s" % test["name"]]
-        if test.get("suite"):
-            message.append("- suite: %s" % test["suite"])
-        message.extend(["",
-                        _("Do you want to report a bug?")])
-        response = interface.show_info("\n".join(message),
-                                       ["yes", "no"], "no")
->>>>>>> e1832922
+
         if response == "no":
             return
 
