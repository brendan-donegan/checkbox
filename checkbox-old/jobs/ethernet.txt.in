--- conflicted
+++ resolved
@@ -66,23 +66,6 @@
  This is an automated test to gather some info on the current state of your network devices. If no devices are found, the test will exit with an error.
 
 plugin: local
-<<<<<<< HEAD
-name: ethernet/stress_performance
-requires:
-  device.category == 'NETWORK'
-_description: Automated test that tests performance of each wired network device under stress.
-command:
- cat <<'EOF' | run_templates -s 'udev_resource | filter_templates -w "category=NETWORK" | awk "/path: / { print \$2 }" | xargs -n 1 sh -c "for i in \`ls /sys\$0/net 2>/dev/null\`; do echo \$0 \$i; done"'
- plugin: shell
- name: ethernet/stress_performance_$2
- requires: device.path == "$1"
- user: root
- command: network test -i $2 -t stress
- _description:
-  This test executes iperf to generate a load on the network device and then performs a ping test to watch for dropped packets and very large latency periods.
- EOF
- 
-=======
 name: ethernet/maximum_bandwidth
 requires:
  device.category == 'NETWORK'
@@ -107,4 +90,19 @@
  EOF
 _description:
  This test executes a maximum throughput test against all the ethernet devices found on the system.
->>>>>>> 550e2561
+
+plugin: local
+name: ethernet/stress_performance
+requires:
+  device.category == 'NETWORK'
+_description: Automated test that tests performance of each wired network device under stress.
+command:
+ cat <<'EOF' | run_templates -s 'udev_resource | filter_templates -w "category=NETWORK" | awk "/path: / { print \$2 }" | xargs -n 1 sh -c "for i in \`ls /sys\$0/net 2>/dev/null\`; do echo \$0 \$i; done"'
+ plugin: shell
+ name: ethernet/stress_performance_$2
+ requires: device.path == "$1"
+ user: root
+ command: network test -i $2 -t stress
+ _description:
+  This test executes iperf to generate a load on the network device and then performs a ping test to watch for dropped packets and very large latency periods.
+ EOF
