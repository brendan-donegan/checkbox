--- conflicted
+++ resolved
@@ -23,13 +23,10 @@
   * jobs/touchpad.txt.in - Remove the requires line for touch_mode in
     touchpad/horizontal and touchpad/vertical so that those tests will
     at least run on those systems where they are supposed to (LP: #1184882)
-<<<<<<< HEAD
+  * checkbox_qt/qt_interface.py - Order the list of items to be displayed
+    alphabetically, so the order is consistent (LP: #1177647)
   * debian/rules - Add checkbox-hw-collection so that it's treated in the same
     way as other checkbox derived packages like checkbox-qt (LP: #1188601)
-=======
-  * checkbox_qt/qt_interface.py - Order the list of items to be displayed
-    alphabetically, so the order is consistent (LP: #1177647)
->>>>>>> 42cf790c
 
   [ Daniel Manrique ]
   * jobs/stress.txt.in: fixed a few inconsistent invocations of sleep_test.
