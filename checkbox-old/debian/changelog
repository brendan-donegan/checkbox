checkbox (0.16.4) saucy; urgency=low

  [ Jeff Lane ]
  * scripts/virtualization: script no longer fails when trying to cast an
    empty timeout setting in config file to int(). Added additional error
    handling. (LP: #1186259)

  [ Brendan Donegan ]
  * jobs/optical.txt.in - Added VERIFICATION section for cdrom-write job so that
    the Qt UI doesn't barf when it finds there is no such section (LP: #1185759)
<<<<<<< HEAD
  * qt/frontend/qtfront.cpp, qtfront.h, checkbox_qt/qt_interface.py: Select
    appropriate radio button in showTest if the test already has a result set
    rather than just defaulting to skip always (LP: #1181952)
=======
  * qt/frontend/treemodel.cpp: Deselect a parent node only if all of its
    child nodes are actually unselected rather than partially selected as
    before. (LP: #1180342)
>>>>>>> 18c42043

 -- Brendan Donegan <brendan.donegan@canonical.com>  Fri, 31 May 2013 16:04:42 +0100

checkbox (0.16.3) saucy; urgency=low

  [ Sylvain Pineau ]
  * jobs/info.txt.in, scripts/efi_resource: parse the kern.log backups too.
  * scripts/gpu_test, jobs/suspend.txt.in: Call firefox instead of the default
    browser.

  [ Daniel Manrique ]
  * Expanded optical_drive resource command so it correctly handles systems
    with no optical drive (LP: #1182489)
  * Added missing plugin files to po/POTFILES.in so their strings are
    translatable (LP: #1183271)

 -- Brendan Donegan <brendan.donegan@canonical.com>  Fri, 31 May 2013 16:04:37 +0100

checkbox (0.16.2) saucy; urgency=low

  [ Alberto Milone ]
  * scripts/graphics_stress_test, scripts/rotation_test: make sure to
    always reset the "screen" variable. Somehow the NVIDIA driver manages
    to make it unusable after the first time. (LP: #1172667)

  [ Brendan Donegan ]
  * checkbox/parsers/submission.py - publish kernel-release information to
    interested parties.

  [ Daniel Manrique ]
  * Ensured that button strings from the "continue" dialog are translatable
    (LP: #1176695) 
  
  [ Jeff Lane ]
  * checkbox/parsers/cpuinfo.py - split on first instance of ':' in cpuinfo
    output lines to avoid splitting into more than 2 items. Also fixed a pep8
    issue discovered while working on this. (LP: #1180496)

 -- Brendan Donegan <brendan.donegan@canonical.com>  Tue, 07 May 2013 19:21:05 +0100

checkbox (0.16.1) saucy; urgency=low

  [ Jeff Lane ]
  * scripts/cpu_offlining: Modified script to no longer offline cpu0 to resolve
    a bug on ARM. Modified output so most of it is redirected to stderr for
    fail cases, we don't need that much for success cases. (LP: #1078897) 
  * jobs/mediacard.txt.in: Modified test instructions to be less confusing
    (LP: #970857)
  * scripts/cpu_topology: define the cpuinfo nested dicts on creation rather
    than define elements during parsing of /proc/cpuinfo (LP: #1111878)
  * scripts/lsmod_info: Corrected error handling for the check_output() call to
    trap the correct error. (LP: #1103647)
  * jobs/camera.txt.in: removed an extraneous requres line for gir1.2
    scripts/camera_test: added code to determine what version of gst we're
    using and set video type and plugin accordingly. (LP: #1100594)
  * scripts/network_check: added ability to specify custom target URL for
    debugging failures (LP: #1128017)
  * scripts/removable_storage_test: Added error handling to trap OSError on
    non-writable media and modified output to handle subsequent
    ZeroDivisionError issues when summarizing test results.
    jobs/media.txt.in: Modified instructions for SD/SDHC to specify using
    UNLOCKED cards to avoid issues when testing read-only media (LP: #1153894)

  [ Sylvain Pineau ]
  * jobs/suspend.txt.in, scripts/gpu_test: Remove the need of running the script
    with the root user, restore the workspaces switch and the HTML5 video
    playback ; remove the extra suspend/resume (LP: #1172851)
  * checkbox/parsers/udevadm.py: Only filter devices without product AND vendor
    information (LP: #1167733)

  [ Brendan Donegan ]
  * scripts/rendercheck_test - change nargs='+' to action='append' for blacklist
    option so it works as expected.
    jobs/rendercheck.txt.in - blacklist gradients test as it is known to produce
    false positives. (LP: #1093718)
  * plugins/hexr_transport.py - added plugin for submitting to HEXR and 
    certification based on certify_new_transport from checkbox-certification.
    examples/checkbox-qt.ini - blacklisted hexr_transport as we won't use it
    examples/checkbox-cli.ini - blacklisted hexr_transport as we won't use it
    examples/checkbox-urwid.ini - blacklisted hexr_transport as we won't use it

 -- Brendan Donegan <brendan.donegan@canonical.com>  Tue, 07 May 2013 19:20:49 +0100

checkbox (0.16) raring; urgency=low

  [ Brendan Donegan ]
  * Add hidden 'Submit to HEXR' checkbox on submission screen, so that it can
    be utilised in checkbox-certification.
  * checkbox/user_interface.py - fixed keyword argument in show_entry.
    checkbox_cli/cli_interface.py - return tuple as expected. (LP: #1173103)

  [ Po-Hsu Lin]
  * jobs/led.txt.in: Modified the description of led/power-blink-suspend test to
    cover more cases.
    jobs/suspend.txt.in: Modified the description of suspend/suspend_advanced
    test cover more cases. (LP: #1172108)

  [ Jeff Lane ]
  * scripts/sleep_test_log_check: added new script to parse fwts logs for
    errors
    jobs/hibernate.txt.in, jobs/stress.txt.in, jobs/suspend.txt.in: added jobs
    to use the sleep_test_log_check script after s3/s4 tests. Modified current
    s3/s4 tests to use the new None fail level for fwts_test
    scripts/fwts_test: no longer fails on fwts errors if "-f none" is chosen.
    Now it should only fail by manual indication if the actual sleep action
    fails. (LP: #1169922)
  * scripts/bluetooth_test: test no longer generates odd Broken Pipe error when
    the dpkg bit verifies obexftp is installed (LP: #1169488)
  * jobs/networking.txt.in: fixed networking/info jobs that were not being run
    because $output was being resolved too early (LP: #1065983)
  * scripts/memory_compare: cleaned up the output to be more explanatory and
    easier to visually parse (LP: #1072666)

  [ Daniel Manrique ]
  * scripts/alsa_record_playback: Replaced alsasrc with autoaudiosrc
    (LP: #1059544)

  [ Jeff Marcom ]
  * scripts/network: added new script for testing and retrieving information for
    network interfaces.
  * configs,examples/network.cfg: added config file 
    for network test configuration and setup

 -- Brendan Donegan <brendan.donegan@canonical.com>  Fri, 26 Apr 2013 18:22:42 +0100

checkbox (0.15.8) raring; urgency=low

  * jobs/monitor.txt.in: Modified the description of dim_brightness test to make 
    it consistent with the code. (LP: #1170244)

  [ Jeff Lane] 
  * jobs/miscellanea.txt.in: Added jobs for manual verification of PXE boot and
    remote IPMI to improve server test coverage.
  * jobs/led.txt.in: Modified Jobs: led/power, led/wlan, led/wlan-disabled. New
    jobs: led/power-blink-suspend, led/suspend, led/mute
    jobs/keys.txt.in: modified keys/wireless
  * plugins/lock_prompt.py: added a lock release to cleanly clear lock on stop.
    plugins/persist_prompt.py: promoted save to run before lock release.
    checkbox/lib/fifo.py: trap OSError exception at close when the input/output
    fifo fds disappear before fifo.close() can get to them. (LP: #115561)

  [ Brendan Donegan ]
  * scripts/sources_test - modified script so that it takes sources list
    location and repository list as arguments
  * jobs/miscellanea.txt.in - provide REPOSITORY and SOURCES_LIST environment
    variables to the sources_test script (LP: #1149288)
  * Added mobile broadband tests and updated create_connection script to allow
    creation of mobile broadband connections.

  [ Sylvain Pineau ]
  * debian/control: Added python3-mock as a build dependency.
  * debian/rules: Clean __pycache__ directory after running scripts unit tests.

 -- Brendan Donegan <brendan.donegan@canonical.com>  Tue, 23 Apr 2013 14:53:54 +0100

checkbox (0.15.7) raring; urgency=low

  [ Zygmunt Krynicki ]
  * jobs/graphics.txt.in, jobs/suspend.txt.in: convert package resource 
    programs to be compatible with plainbox

  [ Brendan Donegan ]  
  * scripts/rendercheck_test, scripts/graphics_stress_test, 
    jobs/rendercheck.txt.in, jobs/stress.txt.in - Allow blacklisting of 
    specific rendercheck tests and use this to exclude the 'repeat' test
    from the set of rendercheck tests that run (LP: #1164566)
  
  [ Jeff Lane ]
  * jobs/info.txt.in: fixed bad driver name in audio_codecs job (LP: #1165215)
  * jobs/mediacard.txt.in: reduce test file size for MMC to 64MB (LP: #1167214)
  * jobs/led.txt.in, jobs/suspend.txt.in: removed bits about WLAN LED flashing
    from the WLAN jobs as that no longer happens on data tx/rx (LP: #1157606)
  * jobs/power-management.txt.in: added manual reboot and shutdown tests for
    server and Xen testing.  Took the opportunity to correct punctuation in the
    descriptions or other manual jobs.
    jobs/virtualization.txt.in: added virtualization/xen_ok and
    virtualization/xen_check_vms jobs for Xen testing
    scripts/xen_test: added script to perform Xen testing

  [ Jeff Marcom ]
  * scripts/virtualization - Fixes issue where console terminal would 
    remain hijacked by child kvm process (LP: #1164028)

   [ Daniel Manrique ]
   * checkbox/parsers/submission.py: Fixed incorrect context for memory
     parsing, which resulted in absent memory information when parsing
     xml files.

  [ Sylvain Pineau ]
  * scripts/gputest_benchmark: Added a wrapper for the Geeks3D GpuTest
    benchmark.
  * jobs/benchmarks.txt.in: Added the corresponding GpuTest jobs (Furmark,
    Gimark and Tessmark)

 -- Jeff Marcom <jeff.marcom@canonical.com>  Fri, 05 Apr 2013 17:04:44 +0100

checkbox (0.15.6) raring; urgency=low

  [ Brendan Donegan ]
  * jobs/benchmarks.txt.in - fix typo in command field of 
    benchmarks/graphics/globs job (LP: #1157615)

  [ Jeff Marcom ]
  * jobs/input.txt.in: Added manual check job for accelerometer hardware
  * scripts/virtualization: Fixed issue where specifying test timeout via 
    vitualization.cfg was pulled in as a string rather than integer.
  * scripts/virtualization: Added classmethod for generating cloud 
    config data based on ISO in use

  [ Zygmunt Krynicki ]
  * debian/control: add missing build dependency on python3-setuptools
  * debian/control: add another missing build dependency on python-setuptools
    (apparently needed because dh_auth_xxx) poke setup.py as python2)

 -- Brendan Donegan <brendan.donegan@canonical.com>  Fri, 29 Mar 2013 10:41:06 +0000

checkbox (0.15.5) raring; urgency=low

  * New upstream release (LP: #1158798)

  [ Brendan Donegan ]
  * Incremented version number.
  * data/whitelists/sru.whitelist - remove bluetooth_obex_before_suspend
    as it is made redundant by browse/get/send (LP: #1155325)

  [Sylvain Pineau]
  * scripts/udev_resource: Set the decoding error policy to 'ignore' to avoid
    breaking tests that depends on the udevadm resource (LP: #1151562)
  * scripts/udev_resource: Identify KVM devices as such to avoid reporting them
    as just CAPTURE devices (LP: #1065064)

  [ Daniel Manrique ]
  * scripts/glob_test: Fixed swapping of repetitions and time parameters.
    jobs/benchmarks.txt.in: Set a 26 FPS threshold for passing globs
    benchmark.

 -- Brendan Donegan <brendan.donegan@canonical.com>  Wed, 20 Mar 2013 10:08:23 +0000

checkbox (0.15.4) raring; urgency=low

  * New upstream release (LP: #1152223)

  [ Brendan Donegan ]
  * Incremented version number.

  [ Daniel Manrique ]
  * Added pipefail option to a few jobs using ansi_parser (LP: #1131598)
  * Added sru.whitelist used to test stable release update kernels.

  [ Jeff Marcom ]
  * jobs/input.txt.in Added job requirement for accelerometer test (LP: #1135832)

  [Sylvain Pineau]
  * scripts/network_device_info, scripts/udev_resource,
    checkbox/parsers/udevadm.py: Use udev to categorise network devices instead
    of lspci (LP: #1091633)
  
  [Jeff Lane]
  * jobs/various: Changed the jobs that use removable_storage_watcher to
    generate ~256MB files to combat problems where the files are cached and not
    written directly to devices during test. (LP: #1149213)

 -- Jeff Marcom <jeff.marcom@ubuntu.com>  Mon, 18 Feb 2013 14:35:27 +0000

checkbox (0.15.3) raring; urgency=low

  * New upstream release (LP: #1131801)

  [ Daniel Manrique ]
  * scripts/pts_run: modified to output the full log from phoronix-test-suite
    (LP: #1102819)

 -- Daniel Manrique <roadmr@ubuntu.com>  Fri, 08 Feb 2013 13:37:38 -0500

checkbox (0.15.2) raring; urgency=low

  * New upstream release (LP: #1119529)

  [ Daniel Manrique ]
  * Bumped revision number to 0.15.1 and restored previous trunk changelog.
  * jobs/peripheral.txt.in: fixed string with repeated "add" (LP: #1102665) 
  * scripts/graphics_stress_test: added missing import (LP: #1102812)

  [ Jeff Lane ]
  * scripts/rendercheck_test - added missing import for errno (LP: #1103343)
    jobs/rendercheck.txt.in - fixed command string to report the correct exit
    code to checkbox
  
  [ Jeff Marcom ]
  * Converted kvm virtualization test to python3. Test will use parameters
    in config file in the event the system under test does not have internet
    access. Updated jobs/virtualization.txt.in

 -- Daniel Manrique <roadmr@ubuntu.com>  Wed, 30 Jan 2013 19:28:51 -0500

checkbox (0.15.1) raring; urgency=low

  * New upstream release (LP: #1110802)

  * Launchpad automated translation updates.

  [ Jeff Lane ]
  * jobs/monitor.txt.in - added new job monitor/multi-head to test mulitple
    displays on desktops. 
  
  [ Brendan Donegan ]
  * jobs/bluetooth.txt.in, jobs/suspend.txt.in - unblock Bluetooth hardware
    before running any Bluetooth tests to avoid these failing (LP: #1084601)
  * scripts/network_reconnect_resume_time - do not fail if resume time cannot
    be calculated as this usually just means the driver does not print 
    appropriate messages to determine this. (LP: #1065009)

 -- Jeff Marcom <jeff.marcom@ubuntu.com>  Wed, 23 Jan 2013 16:30:22 -0500

checkbox (0.15) raring; urgency=low

  [ Daniel Manrique ]
  * New version 0.15 for Raring Ringtail development.
  * Fail gracefully with a friendly and useful error message if audio settings
    file format is invalid. (LP: #1065703)
  * Added environ key to poweroff and reboot jobs so they create logs in the
    expected location (LP: #1085833)
  * Added reporting of dependencies that are outright missing from the
    whitelist to avoid confusion (LP: #1084986)
  * scripts/memory_compare: Fixed accumulator expression to give good results
    (LP: #1089046)
  * added scripts/key_test to the list of translatable files (LP: #1073359)
  * Added wireless network devices to networking/info local job (LP: #1089787)
  * Updated call to Thread constructor to use positional arguments
    (LP: #1097866)

  [ Brendan Donegan ] 
  * Change forward-slashes to asterisks in the filename of a connection, since
    this is what NetworkManager does internally (LP: #1073335)
  * Create a test to move a 3D window around the screen to check if there is any tearing
    or other artifacts.
  * jobs/info.txt.in - add an xrandr attachment job to provide information
    about displays connected to the system (LP: #1085219)
  * jobs/suspend.txt.in - changed suspend_advanced_auto dependency of key_after_suspend
    and led_after_suspend tests to suspend/suspend_advanced, since they are manual and
    should depend on the manual suspend test (LP: #1089227)
  * scripts/piglit_test, jobs/piglit.txt.in - create a script which wraps and
    parses the piglit test results and use it in the piglit jobs
  * scripts/touchhpad_driver_info - changed the shebang to python3, since it is
    using modules that will only be installed for python3 (LP: #1089727)
  * plugins/recover_prompt.py - changed the order of the buttons in the recover
    prompt to put them in the same order as mentioned in the text (LP: #1092143)
  * jobs/suspend.txt.in - fix typo that was introduced into suspend_advanced job
    by a previous bug fix (LP: #1096799)
  * jobs/miscellanea.txt.in, plugins/environment_info.py - added test to check
    a sources file for specific repositories to make sure they are present
  * scripts/sources_test - show link to wiki for test configuration if not set up
    correctly

  [ Jeff Lane ]
  * jobs/suspend.txt.in - removed incorrect multiple router requirement for
    suspend/wireless_after_suspend (LP: #1070333)
  * jobs/suspend.txt.in - fixed cycle_resolutions_after_suspend_auto so that it
    properly depends on suspend_advanced_auto rather than suspend_advanced
    (LP: #1071605)
  * jobs/graphics.txt.in - removed perl wrappings from tests using
    unity_support_test. They should pipe through ansi_parser like other jobs.
    (LP: #1087777)
  * jobs/info.txt.in - added job info/disk_partitions (LP: #1081833)
  * jobs/stress.txt.in, jobs/suspend.txt.in - fixed a bug in the command for
    the suspend jobs where checkbox was getting the exitcode for tee rather
    than for sleep_test or fwts_test (LP: #1095713)
  * jobs/stress.txt.in, jobs/hibernate.txt.in - increased device-check-delay
    from 30 seconds to 45 seconds to avoid a race condition.
    jobs/suspend.txt.in - added 45 second device-check-delay to the
    suspend_advanced and suspend_avanced_auto jobs to avoid a race condition.
    (LP: #1095668)
  * jobs/bluetooth.txt.in - added pipefail to bluetooth/detect-output 
    jobs/suspend.txt.in - added pipefail to suspend/network_before_suspend
    (LP: #1096948)

  [Sylvain Pineau]
  * jobs/info.txt.in: Fixed the requirement of info/touchpad_driver.
  * jobs/info.txt.in: Fixed the info/xrandr command.
  * jobs/audio.txt.in: Added Line In/Out and Display Port tests.
  * checkbox/tests/test_message_files.py:
    test_shell_jobs_with_root_have_needed_environ now checks every jobs
    containing a command line parameter.
  * jobs/graphics.txt.in: Set the bash pipefail option for tests using
    unity_support_test and piped to ansi_parser.
  * scripts/network_device_info: Set the driver version to 'Unknown' if the
    modinfo_parser returns nothing (LP: #1089911)
  * scripts/kvm_test: Add verbose output on errors (LP: #1086048)

 -- Daniel Manrique <roadmr@ubuntu.com>  Fri, 16 Nov 2012 12:14:21 -0500

checkbox (0.14.10) quantal; urgency=low

  [Jeff Marcom]
  * jobs/keys.txt.in - Fixed job command line to have appropriate volume "Up"
    and Volume "Down" UI instructions.

  [ Jeff Lane ]
  * Increased version number after final Ubuntu Quantal release.

  [Brendan Donegan]
  * jobs/suspend.txt.in - make sure FWTS logs end with .log so file names
    don't get tampered with (LP: #1065932)
  * plugins/launchpad_exchange.py - Remove call to string_to_type on
    self.timeout, which is an int (LP: #1066967)
  * checkbox/lib/templates.py, jobs/resources.txt.in, jobs/wireless.txt.in,
    jobs/suspend.txt.in - Don't try and coerce keys of resource jobs to
    lowercase, as it upset the core of Checkbox (LP: #1067280)
  * jobs/suspend.txt.in - created new batch of wireless tests depending only on
    suspend_advanced so that they will run in manual testing (LP: #1067678)
  * jobs/suspend.txt.in - Let suspend_advanced only depend on
    power-management/rtc (LP: #1067692)
  * scripts/resolution_test - Slightly clarify output of script so that it's
    a bit more obvious why it failed (LP: #1065976)
  * Allow verification and interaction to be used as aliases for manual tests
    so that we can distinguish between tests which are partly manual and
    those which are entirely manual.
  * plugins/launchpad_exchange.py - make sure exchange-error signal is sent
    with a string instead of an Exception (LP: #1066862)
  * scripts/network_check - Get the base page for cdimage.ubuntu.com instead
    of some subdirectory which may or may not change in future (LP: #1065855)
  * scripts/internet_test - Wait some time (ten seconds) for the ARP cache to
    be populated, as it can be slow on some systems
  * Change the plugin types verification and interaction to user-verify and
    user-interact, to clarify their meaning.
  * Added a unit test to ensure user-verify and user-interact jobs
    have a command
  * Change most of the job plugin fields to use the appropriate new plugin type,
    i.e. user-verify or user-interact.
  * scripts/audio_settings - Use pactl instead of pacmd where possible as it
    is better maintained than pacmd (LP: #1067026)
  
  [Daniel Manrique]
  * [FEATURE] checkbox/job.py: Fixed intltool warning about unnamed
    parameters in string, applied pep8 fixes.
  * checkbox-cli progress indicator is now static, spinning around instead of
    filling the screen with dots. (LP: #926104)
  * Increased version number after final Ubuntu Quantal release.
  * Added environment resource to whitelists (LP: #1067038)
  * Added retrying pactl commands in case audio layer is not up yet
    (LP: #1065908)
  * Removed references to inexistent opts.verbose setting (LP: #1070829)
  * Added unit test to catch jobs with mismatching environ and actual
    variables used in shell command (LP: #955053)
  * Forced utf-8 decoding on modinfo output and updated to use check_output
    instead of communicate (LP: #1055730)

  [Marc Tardif]
  * plugins/environment_info.py: Enabling environment to take precedence
    over configuration files.
  * setup.py: added support for installing in virtualenv
  * setup.py: made build dependency on qt4-make optional
  * debian/control: Added python3-gi to run checkbox-qt.
  * jobs/input.txt.in, jobs/touchpad.txt.in: Added input/pointing tests
    and simplified horizontal/vertical scrolling tests.
  * scripts/touchpad_scroll_resource, scripts/xinput_resource: Replaced
    the touchpad_scroll_resource by reusing the xinput_resource script.
  * plugins/error_prompt.py: Fixed call to show_error (LP: #1075605)

  [Sean Feole]
  * [FEATURE] jobs/optical.txt.in: modified existing automation test
    jobs. Added a _description field to each so that the test cases properly
    appear in the checkbox UI (LP: #1064189)

  [Sylvain Pineau]
  * [FEATURE] scripts/network_restart, jobs/stress.txt.in: Added a new stress
    test: network restart.
  * debian/control: Fixed a missing dependency (python3-pkg-resources) to build
    the package (LP: #1066502)
  * jobs/stress.txt.in: stress/sdhc now launches removable_storage_test with
    --memorycard. stress/sdhc and stress/usb run with root privileges to mount
    all partitions (LP: #1065862)
  * [FEATURE] jobs/stress.txt.in: Added a wireless hotkey stress test.
  * jobs/power-management.txt.in: Fixed path to the /proc acpi lid button
    (LP: #1068799)
  * scripts/fwts_test: Properly handle UnicodeDecodeError when parsing syslog
    (LP: #1075080)
  * scripts/camera_test: Fix the camera resolution test to give the pixelformat
    to use with fswebcam (LP: #1073176)
  * checkbox/parsers/udevadm.py: Enhanced bluetooth detection by looking at the
    RFKILL_TYPE property (LP: #1075052) 

  [Zygmunt Krynicki]
  * scripts/removable_storage_watcher - properly detect removal of 'firewire',
    'usb' and 'sdio devices' when either or both 'ata_serial_esata' or 'scsi'
    were provided on command line, in addition to the device actually being
    manipulated. (LP: #1066948)
  * checkbox/dbus/udisks2.py: Fix typo in fireware name LP: #1070859
  * scripts/udev_resource: Use simpler interfaces
  * checkbox/parsers/udevadm.py: Allow using UdevadmParser with a string
  
  [Jeff Lane]
  * scripts/sleep_test - Added timeing code to create start/end markers in
    for each sleep/resume iteration.  Pull kernel timestamps to determine the
    time to sleep and time to resume for each iteration.  Output the times for
    each iteration and an average time for all iterations.  Tweaks to output to
    make it all look better. Verified perf code doesn't run on S4 tests.
    scripts/fwts_test - Added similar performance code to fwts_test.  Added
    sleep test functions to fwts_test to provide the ability to run sleep tests
    via fwts using the wrapper.  Tweaked the output to make it pretty. Added
    some code to prevent the perf stuff from running on S4 tests.
    jobs/suspend.txt, jobs/stress.txt, jobs/hibernate.txt - modifed jobs to use
    the shell code to call fwts_test if fwts is installed and fall back to
    sleep_test otherwise.  Modifed the commands so that they all call fwts_test
    rather than fwts directly.  Ensured all are calling with the proper
    options. Fixed log name problems that caused log attachment jobs to not
    work.
  * checkbox/parsers/modinfo.py - added exception handling to address possible
    bad output from modinfo causing a ValueError to occur. (LP: #1066118)
  * [FEATURE] jobs/expresscard.txt.in - renamed pcmcia-pcix.txt to
    expresscard.txt.
    renamed pcmcia-pcix/detect to expresscard/verification. Modified
    instructions slightly.
    data/whitelists/default.whitelist - modified list to reflect new
    expresscard test name.
    jobs/local.txt.in - changed __pcmcia-pcix__ job to reflect changes to the
    job name
    qt/frontend/qtfront.cpp - modified the list of testnames to reflect changes
    to the expresscard test
    setup.cfg - modified the list of job files since I renamed pcmcia-pcix.txt
  * scripts/sleep_test, scripts/fwts_test - removed the code that triggered a 
    fail if the system took too long to sleep or resume. Also removed the 
    options to set sleep or resume time from sleep_test as they were no longer 
    necessary.
    jobs/hibernate.txt.in, jobs/suspend.txt.in, jobs/stress.txt.in - added
    environ: to the sleep jobs so the logs would be written properly. Modified
    suspend jobs to also write output to log files so we can capture timing
    data. Added jobs to parse the new sleep times logs and faile if outside the
    threshold.
    scripts/sleep_time_check - added script to check the logs generated by
    the sleept tests and fail if the average times exceed a given threshold
    po/POTFILES.in - changed the pcmcia-pcix.txt.in pointer to expresscard.txt.in
  * removed xorg_memory_test and graphics/xorg-memory as the test produces no
    real benefit and fails about 100% of the time. (LP: #764376)
  * scrips/volume_test - script now only fails if volume is greater than maxvol or
    less than minvol, not when equal to either. (LP: #1077008)
  * Added root user requirement to all jobs using removable storage test 
    (LP: #1014813)
  * scripts/alsa_info - updated script to latest version available 
    (LP: #1078837) 
  * jobs/mediacard.txt.in - fixed the depends for all *remove* mediacard tests
    to more properly depend on the insert tests rather than storage.
    (LP: #1070328)

 -- Jeff Lane <jeff@ubuntu.com>  Thu, 15 Nov 2012 10:50:03 -0500

checkbox (0.14.6) quantal; urgency=low

  [Chris Wayne]
  * [FEATURE] scripts/touchpad_scroll_resource, jobs/touchpad.txt.in:
    adding in touchpad scroll detection resource job, and modified jobs
    to require the capability to be present.

  [Jeff Lane]
  * Cleaning up duplicated modinfo code: (LP: #1043521)
    * checkbox/parsers/modinfo.py: added a parser to handle output from modinfo
    * scripts/audio_driver_info: modified to use modinfo parser
    * scripts/network_device_info: modified to use modinfo parser
    * scripts/accelerometer_test: modified to use modinfo parser
  * Cleaning up missing touchpad driver info bits: (LP: #1052942)
    * scripts/touchpad_driver_info: added script from automation sprint to get
      driver info for installed/detected touchpad devices
    * jobs/info.txt.in: added job to get driver info during info job phase.
      Moved audio_driver_info and network_driver_info into info.txt.in because
      they are better suited there. Moved network_device_info job into
      info.txt.in.
  * jobs/wireless.txt.in: Added jobs to individually test 802.11a/b/g/n
    connections. This is necessary for adequate QA testing (LP: #1042425)
  * scripts/graphics_driver: fixed a bug causing the hybrid check to throw an
    exception on hybrid systems (LP: #1048058)
  * setup.py: added checkbox.dbus to packages (LP: #1052601)
  * jobs/optical.txt.in: removed the optical/dvd_movie_playback job definition
    as it was redundant (LP: #868643)
  * [FEATURE] jobs/fingerprint.txt.in: Cleaned up the definitions to
    match current Unity (LP: #946184)
  * [FEATURE] jobs/usb.txt.in: replaced the usb/mouse and usb/keyboard tests
    with usb/HID to combine them so the tester can choose one device rather
    than requiring multiple devices. (LP: #1053032)
  * [FEATURE] jobs/keys.txt.in: modified the battery info key job to
    use the keys_test script as we do with other hotkey tests (LP: #990538)
  * [FEATURE] jobs/bluetooth.txt.in: removed the bluetooth/keyboard job
    and modified bluetooth/mouse to be bluetooth/HID and allow the tester
    to choose a device to use. (LP: #1053010)
  * jobs/piglit.txt.in: fixed the texturing job that was incorrectly using the
    word texturize, causing the tests to not run (LP: #1060432)

  [Jeff Marcom]
  * jobs/optical.txt.in: Changed optical read/write job commands to use
    a more reliable dev path (LP: #990560)
  * Fixed bug where previous test description and instructions were displayed
    while an automated test was running (LP: #1012377)

  [Daniel Manrique]
  * Bumped to 0.14.6 to keep changelog size sane and fix a small mishap in the
    daily build recipe.
  * scripts/audio_settings: Added exception handlers to catch problems with
    unwritable or absent settings files (LP: #1041644) (LP: #1041340)
  * Ensured that strings passed to qtiface.showError via dbus are strings,
    and not NoneType as could happen under certain circumstances.
    (LP: #1032337)
  * scripts/graphics_modes_info: updated shebang to python3 (LP: #1047515)
  * scripts/graphics_driver, scripts/color_depth_info: Added ignoring
    possible invalid characters in Xorg logfiles (LP: #1048096)
  * scripts/audio_test: made the default mode verbose, it now sends all
    output to stderr (but still exits a proper return value). Jobs using it
    are updated to remove the now-unneeded -v parameter.
  * Added tests to ensure all job files are declared in setup.cfg,
    po/POTFILES.in and included in jobs/local.txt.in. (LP: #1052986)
  * setup.cfg, po/POTFILES.in, jobs/local.txt.in: Fixed so the tests pass.
    (LP: #1052986)
  * [FEATURE] checkbox/tests/message_files.py: Added a test to validate
    that all shell jobs have descriptions (LP: #1052992).
  * [FEATURE] jobs/stress.txt.in: Updated some shell jobs that had no
    description (LP: #1052992).
  * Added consecutive numbering to messages sent to the backend, so the
    frontend knows to discard out-of-sequence messages. (LP: #886118)
  * [FEATURE] Added a test to verify that jobs contain only keys
    declared in the schema (avoid stray keys).

  [Alberto Milone]
  * [FEATURE] scripts/window_test, jobs/graphics.txt.in: Added script
    window_test to open and close 3D windows in various conditions for
    graphics testing. Added three new window_test based jobs to graphics.txt.in.
  * [FEATURE] scripts/graphics_stress_test, jobs/stress.txt.in: Added script to
    do some graphics stress by ensuring the graphics system continues to
    function after several iterations of: switching VTs, suspend/resume, screen
    rotation and running the rendercheck graphics suite.

  [Marc Tardif]
  * scripts/touchpad_scroll_resource: Added support for systems without
    a touchpad (LP #1045066)
  * [FEATURE] scripts/xinput_resource, checkbox/parsers/xinput.py: Xinput
    resource script to test multitouch devices.
  * patch/0.14.2: Fixed patch to rmtree instead of rmdir scripts directory.
  * [FEATURE] debian/checkbox.templates, debian/checkbox.config: Added support to
    preseed properties in environment_info plugin.
  * [FEATURE] qt/frontend/qtfront.ui: Fixed warnings when building with
    qtcreator (LP #1053126)
  * setup.py: Fixed required dependency on distutils-extra by providing
    fake implementations of build_i18n and build_icons (LP #1049218)
  * checkbox/parsers/description.py: Fixed the PURPOSE and STEPS parts
    of the description parser to automatically fix bad descriptions.
  * plugins/suites_prompt.py: Fixed tree view in selection window (LP #1056432)
  * [FEATURE] tools/lint: Added script to consistently check syntax.
  * plugins/apport_prompt.py: Removed apport plugin that caused crashes
    when trying to send bug report (LP #1047857)
  * jobs/optical.txt.in: Fixed missing category assignment in optical
    dvd write tests (LP: #1057762)
  * [FEATURE] jobs/touchpad.txt.in, jobs/touchscreen.txt.in: Added singletouch
    and multitouch for touchpads and touchscreens.
  * Cleaning up test modules.
  * Removed package.name == 'linux' only needed by the apport_prompt plugin.

  [Sean Feole]
  * [FEATURE] scripts/battery_test: measures battery capacity before and after
    an activity and determines battery life at the rate of drain.
    jobs/power-management.txt.in: added two manual tests to ask the user to
    unplug and then re-plug the laptop so that three new automated battery
    drain tests can run:
   * power-management/battery_drain_idle
   * power-management/battery_drain_movie
   * power-management/battery_drain_sleep

  [Brendan Donegan]
  * [FEATURE] Add environment_info plugin which sets environment variables
    according to the values set in the plugin via Checkboxes INI files.
  * [FEATURE] Added semi-automated wireless tests which require only a single
    router to run, prompting the user to modify the routers config during 
    the test.
  * [FEATURE] Added semi-automated wireless after suspend tests to suspend.txt.in,
    since they were missed in the previous merge    
  * Attach the output of udev_resource, for debugging purposes (LP: #974271)
  * Make audio_settings before/after suspend tests more robust by not requiring
    every little audio setting to be the same before and after suspend, just
    the major ones such as the current source/sink and the mute/volume settings
    on them (LP: #1043144)
  * Remove default value from windows_number argument since the logic following
    it dictates that it's only valid for certain tests (LP: #1047621)
  * scripts/frequency_governors_test - Ensure that check for difference in
    expected and actual speedup only fails if the actual speedup is less than
    the expected speedup (LP: #999547)
  * jobs/cpu.txt.in, jobs/stress.txt.in - add environ field containing
    CHECKBOX_DATA to allow that environment variable to be used in the command
    (LP: #1049595)
  * jobs/wireless.txt.in - replace use of network_wireless_test in wireless_scanning
    with a simple Bash script using nmcli and delete network_wireless_test (LP: #900370)
  * jobs/audio.txt.in - fix description of audio/playback_hdmi (LP: #1052136)
  * [FEATURE] plugin/environment_info.py - allow BT device address to be set
    in the checkbox.ini file to facilitate self-testing
  * [UIFe] qt/frontend/qtfront.ui, qt/frontend/qtfront.cpp - set focus to Continue
    button and make it the default so that it can be 'clicked' using Enter,
    as well as renaming it to 'continueButton' (LP: #1052506)
  * jobs/keys.txt.in, scripts/key_test - Fix keys/battery test to have correct
    fields and tidy up pep8 violations in key_test script (LP: #1054410)
  * [FEATURE] jobs/power-management.txt.in, jobs/touchpad.txt.in,
    jobs/sniff.txt.in - Fix incorrect formatting of job descriptions to
    allow steps to be displayed by the UI (LP: #1054208)
  * jobs/usb.txt.in - Fix dependencies of USB tests so that things work properly if
    the usb/storage-automated test fails (LP: #987876)
  * Remove networking/bandwidth job since it is not useful (LP: #1009658)
  * scripts/network_info - add exception handling to file reading so that
    sensible values are given if the required file cannot be read (LP: #823606)
  * [FEATURE] jobs/suspend.txt.in - pipe output of bluetooth_obex jobs through ansi_parser
    to avoid invalid characters ending up in the submission.xml (LP: #1060332)
  * scripts/network_reconnect_resume_test - map reconnect time strings to float
    that they can be used in calculations later on (LP: #1064385)
  * scripts/network_reconnect_resume_test - convert map of reconnect times into
    a list in order to check if the list is empty (LP: #1064425)
 
  [Sylvain Pineau]
  * jobs/suspend.txt.in: Fixed suspend/suspend_advanced dependencies to avoid
    calling fwts with the live CD (LP: #1045687)
  * qt/frontend/qtfront.ui: Fixed the test purpose widget size to allow two
    lines of description (LP: #1032255)
  * qt/frontend/qtfront.ui: Fixed the progressLabel widget size to support job
    names > 50 chars (LP: #1046274)
  * scripts/camera_test, jobs/camera.txt.in: Added a 10s timeout to the camera
    still test (LP: #990133)
  * scripts/graphics_stress_test, scripts/rendercheck_test, jobs/stress.txt.in: 
    Exit with proper error message if rendercheck is not installed.
    (LP: #1048262)
  * [FEATURE] jobs/suspend.txt.in: Add usb wakeup tests (mouse and keyboard).
  * setup.py, qt/checkbox-qt.ui: Removed the old UI design file (LP: #1049912)
  * [FEATURE] jobs/rendercheck.txt.in, po/POTFILES.in, setup.cfg: Fixed
    the rendercheck tests, added the suite file to setup.cfg/POTFILES.in
    and moved the rendercheck/tarball job into an attachment (LP #1053033)
  * scripts/optical_write_test: Filter ANSI escape char outputed by wodim 
    (LP: #1052803)
  * checkbox/parsers/udevadm.py: Improved wireless devices detection.
    The wireless category is now set if the subsystem is equal to ieee80211 
    (LP: #855382)
  * scripts/memorycard_resource, scripts/removable_storage_test,
    scripts/removable_storage_watcher: Fixed the memorycard regexp flags and 
    add the DriveVendor Udisks property to the re.search() string (LP: #1050920)
  * scripts/display_resource, jobs/resource.txt.in: Added a new display 
    resource script to properly handle connector names returned by proprietary
    drivers (LP: #956139 and #992727)
  * debian/control, jobs/esata.txt.in, jobs/firewire.txt.in, jobs/usb.txt.in,
    jobs/mediacard.txt.in: Remove udisks package references in all of the jobs
    that use removable_storage scripts (LP: #1059620)
  * scripts/graphics_driver: Added NVIDIA driver detection (LP: #1060211)
  * [FEATURE] jobs/mediacard.txt.in: Added SDXC, MS, MSP and XD memory card
    tests.
  * setup.py: Add the missing checkbox.heuristics module (LP: #1064220)
  * scripts/pts_run: Force pts_run to exit on errors as phoronix-test-suite
    always exits with success (LP: #1061297)
  * [FEATURE] jobs/keys.txt.in: Added video-out and touchpad keys tests.
  * [FEATURE] jobs/keys.txt.in, jobs/led.txt.in, jobs/suspend.txt.in: Provide
    leds and special keys tests after suspend. Volume and Mute key tests now
    use the key_test script. Fix steps numbering for led/wireless.

  [Zygmunt Krynicki]
  * Fixed simple duplicate 'the' mistakes (LP: #1040022)
  * Fix incorrect debconf template description for 802.11n open access point
    SSID (LP: #1049563)
  * Add new utility, scripts/udisks2_monitor, for looking at various storage
    changes interactively
  * Make scripts/removable_storage_watcher {insert,remove} properly validate
    the 'device' argument (bus type) and require at least one value
  * [FEATURE] scripts/removable_storage_watcher: add support for debugging

 -- Jeff Lane <jeff@ubuntu.com>  Tue, 02 Oct 2012 16:21:12 -0400

checkbox (0.14.5) quantal; urgency=low

  [Sylvain Pineau]
  * New version 0.14.5 for Quantal Quetzal development.
  * jobs/virtualization.txt.in, scripts/kvm_test, jobs/miscellanea.txt.in,
    setup.cfg: Added a new KVM test to ensure that a VM boots and works
    properly with KVM.
  * jobs/suspend.txt.in, scripts/gpu_test: Update the job description and the
    script docstrings from Flash to HTML5 video playback.
  * [FEATURE] scripts/removable_storage_test, scripts/removable_storage_watcher,
    jobs/mediacard.txt.in: Added memory cards detection (on bus other than sdio)
    and a new automated (based on usb/storage-pre-inserted) for SD cards.

  [Jeff Marcom]
  * scripts/accelerometer_test, jobs/input.txt.in: Improved ability to detect 
    oem manufacturer info, and cleanup up job step formatting.
  * /jobs/touchpad.txt.in: Fixed instruction steps for manual touchpad horizontal 
     and vertical tests.
  * scripts/audio_settings, jobs/audio.txt.in: Added automated switch to 
    HDMI interface, modified corresponding jobs file..
  * jobs/audio.txt.in, added method to bypass return code of /scripts/audio_settings
    and instead only return the exit code for the appropriate audio test.
  * scripts/audio_settings: Added automated switch to restore previous 
    audio profile setting

  [ Daniel Manrique ]
  * jobs/peripheral.txt.in: Fixed a typo in the DSL job. (LP: #1039192)
  * jobs/resource.txt.in: Added usb resource that indicates which versions of
    the protocol are supported (currently only reports for USB 2.0 and 3.0).
  * scripts/removable_storage_watcher, scripts/removable_storage_test: Added
    a parameter to specify minimum speed to accept a device, and a parameter
    to fail removable_storage_test if the transfer speed is below a threshold.
  * jobs/usb.txt.in: Added usb3 jobs that will only pass if an actual USB 3.0
    device is inserted/removed/tested.
  * jobs/audio.txt.in: replaced gconfaudiosink by autoaudiosink (LP: #978895)
  * [FEATURE]: qt/frontend/qtfront.cpp, qt/frontend/qtfront.h,
    qt/frontend/qtfront.ui, checkbox_qt/qt_interface.py: Replaced test result
    buttons with radiobuttons,  made comment area always visible, and added
    keyboard shortcuts.
  * [FEATURE] Added oem-config directory to setup.py so it builds correctly.

  [ Jeff Lane ]
  * scripts/removable_storage_test (total overhaul):
    * Added --iterations option, now you can run -i iterations of -c files of
      -s size.
    * Added RandomData class to generate test files using a much faster method.
    * Replaced copy_file() with file_write() and file_read() to take advantage of
      buffer flushing and fsync() opeations not available to shutils/copy2.
    * Redid the runtime bits of main() so now for every device found, it runs I
      iterations of C files.
    * Redid output so now you get an avg write speed per iteration and a summary
      at the end of all iterations for each device.
  * scripts/wifi_reconnect_resume_test: fixed a bug where timestamps being
    grabbed from dmesg were strings instead of floats (LP: #1038270)
  * jobs/stress.txt.in: added two sample jobs to demonstrate the new features
    of removable_storage_test
  * jobs/piglit.txt.in: added jobs that run the piglit graphics test suite
  * scripts/lsmod_info: added script to provide better lsmod output for the
    lsmod_attachment job using the power of the modinfo parser
    jobs/info.txt.in: modified lsmod_attachment job to use lsmod_info script
    rather than just lsmod output (LP: #1043531)
  
  [Matt Fischer]
  * scripts/audio_driver_info: added script to find info on loaded drivers
    jobs/audio.txt.in: added automated job to determine audio drivers loaded
    jobs/networking.txt.in: added a requires on networking/info for
    module-init-tools package.
    scripts/volume_test: cleanup and fixing a small issue
  * scripts/network-device-info: fixed a problem with output causing a
    traceback and a problem where modules with improper modules field causes
    problems. (LP: #1042395)
    jobs/networking.txt.in: added requires for pciutils for the above bugfix

  [Alberto Milone]
  * [FEATURE] scripts/rendercheck_test: added test to take advantage of the
    rendercheck test suites.
    [FEATURE] jobs/rendercheck.txt.in: added jobs to run the rendercheck_test
    script.
    [FEATURE] jobs/local.txt.in: added job to parse rendercheck.txt.in job file
  * checkbox/contrib/gdk.py: removed legacy code and used python 3.
  * scripts/rotation_test:
    * Made sure to report all failures, not only the first.
    * Made it look more pythonic.
    * Fixed issues with python 3 and used python 3.
  * checkbox/contrib/xrandr.py:
    * Fixed issues with python 3 and used python 3 (LP: #1043155).

  [Sean Feole]
  * scripts/network-reconnect-resume-time: fixed the wifi-reconnect-resume-time
    script to also check wired connections for completeness (LP: #1042391)

  [Chris Wayne]
  * [FEATURE] Added oem_config_test, related jobs and data files

 -- Daniel Manrique <roadmr@ubuntu.com>  Thu, 30 Aug 2012 12:45:49 -0400

checkbox (0.14.4) quantal; urgency=low

  * New upstream release (LP #1039094):

  [ Daniel Manrique ]
  * New version 0.14.4 for Quantal Quetzal development.
  * Added new audio_test and test definitions.

  [Jeff Lane]
  * jobs/esata.txt.in: added tests for removable eSATA drives
    scripts/removable_storage_test: added support for ata_serial_esata devices
    scripts/removable_storage_watcher: added support for ata_serial_esata
    devices
  * scripts/optical_write_test: changed behaviour to timeout after 5 minutes
    rather than a few seconds to give testers a chance to complete the test
    without having to sit on top of the machine waiting. If tester doesn't hit
    itself and proceed.
    jobs/optical.txt.in: Cleared up text in the existing manual optical write
    tests and added two automated tests that can be used if desired (they still
    require the user to push the tray in after writing, but eliminate other
    steps)
  * scripts/graphics_driver: Added this script based to parse Xorg.0.log and
    discover the currently running graphics driver and driver version
    jobs/graphics.txt.in: Added a new job to take advantage of the
    graphics_driver script.
    data/whitelists/default.whitelist: Added the graphics_driver job to the
    default whitelist because this would be good data to gather for UF and
    doesn't cost much
  * scripts/graphics_driver: Merged Alberto Milone's work on a
    hybrid_graphics_test into graphics_driver as his stuff and my stuff were
    similar enough to be in the same script, plus this allows the advantage of
    using Bryce Harrington's xorglog library down the road.
  * scripts/removable_storage_test: removed a lot of unnecessary output to
    clean up the test run and also added in some basic performance monitoring.

  [Sylvain Pineau]
  * jobs/graphics.txt.in, jobs/benchmarks.txt.in: Move gtkperk to the benchmarks
    section.
  * jobs/benchmarks.txt.in, scripts/wifi_time2reconnect: Add a test to monitor
    the time needed to reconnect to a WIFI access point.
  * jobs/cpu.txt.in: Added a check for ARM Vector Floating Point Unit support.
  * jobs/touchscreen.txt.in: Add 3 new manual tests (tap-detect, drag-n-drop and
    multitouch-zoom)
  * jobs/audio.txt.in: Added a test that verifies that the various audio 
    channels are working properly.
  * scripts/camera_test, jobs/camera.txt.in: Replace the call to "xawtv -hwscan"
    in camera_test by the VIDIOC_QUERYCAP ioctl, xawtv requirement removed.
  * jobs/led.txt.in, jobs/local.txt.in, scripts/led_hdd_test.py: Add LED
    tests.
  * jobs/suspend.txt.in: Resurrect scripts/sleep_test as a fallback of fwts for
    the suspend/suspend_advanced test.

  [Brendan Donegan]
  * scripts/audio_settings: Converted script from Perl to Python(3), putting 
    it in line with approved technology guidelines
  * jobs/audio.txt.in: Fixed audio jobs to use --file option of audio_settings 
    instead of piping to STDOUT.
  * Prettify the Step icons that appear next to each test step in the test run
    screen (LP: #1036085)
  * Remove the 'Don't show this message on startup' checkbox from the
    introduction screen, since it isn't used (LP: #1036218)
  * Continue to run the progress bar when the test dependencies are being
    resolved so that it doesn't look like the UI hung (LP: #1036573)
  * Remove gcov_attachment from default whitelist since it depends on lcov
    which is not in the default install, and is not used anyway.
  * Better feedback from resolution_test script. Display the expected and
    detected resolution values.

  [Nathan Williams]
  * scripts/network_check: Fixed exception handling in the absence of zenity
    (LP: #988260)

  [Samantha Jian]
  * Added disk spindown test script and definition.
  * Added support for BT devices on PCI bus. (LP: #1036124)

  [Jeff Marcom]
  * Added Accelerometer test.
  * scripts/gst_pipeline_test, jobs/audio.txt.in: Added device sink check

  [Matt Fischer]
  * Added test to check that volume is within acceptable range and audio
    elements are not muted.
  * scripts/camera_test: added the resolutions option to take sample pictures
    in all resolutions supported by the specified webcam
    jobs/camera.txt.in: added the camera/multiple-resolution-images test which
    utilitizes the changes to the camera_test script 

  [Alberto Milone]
  * checkbox/contrib/gdk.py: Added library for getting gtk.gdk.Screen object
    checkbox/contrib/xrandr.py: Added library for manipulating graphics
    settings similar to how xrandr does it.
    scripts/brightness_test: Added automated test to verify that backlight
    settings are properly honored
    scripts/color_depth_info: Added script to get info on color depth and pixel
    format
    scripts/graphics_modes_info: Added script to gather info on the supported
    graphics modes available
    scripts/rotation_test: Added script to automate screen rotation testing
    jobs/graphics.txt.in, jobs/monitor.txt.in: Added jobs to take advantage of
    the new scripts added to Checkbox

  [ Sean Feole ]
  * scripts/wifi_reconnect_resume_test, jobs/wifi_resume_time added.
  * Fixed an output issue in scripts/wifi_reconnect_test that was not handled
    in the original merge. Also tweaked error messages to be more useful.

  [Chris Wayne]
  * Added in bluetooth_test and related jobs for automated bluetooth
    testing

 -- Jeff Lane <jeff@ubuntu.com>  Fri, 17 Aug 2012 16:47:08 -0400

checkbox (0.14.3) quantal; urgency=low

  * New upstream release (LP: #1033652)

  [Benjamin Kerensa]
  * Changed description of PCMCIA/PCIX to PCMCIA/ExpressCard since PCIX
    generally applies to servers (LP: #992249) 

  [Brendan Donegan]
  * Removed call to unlink temporary file in Html5Thread part of gpu_test.
    Also addressed a few pyflakes complaints and removed a stray print.
  * Include block device name in fields of block_device resource
    output. This will prevent different block device fields from being
    confused with each other (LP: #1027849)
  * Fix apport_prompt.py so it properly checks the value in
    /etc/default/apport (LP: #1029897)
  * Initially disable the 'Run' tab in the Qt UI, re-enabling it when the
    'Start Testing' has been clicked (LP: #1029815)
  * Put Component and Status into one tree view on the selection screen,
    rather than two seperate ones (LP: #1030871)
  * Disable the Select All and Deselect All buttons in the selection
    view during testing (LP: #1032259)

  [Daniel Manrique]
  * New version 0.14.3 for Quantal Quetzal development.
  * alsa_info is invoked with --no-dialog, otherwise if dialog is installed
    it results in invalid data in the submission file and results.
    (LP: #1028065)
  * Instruct Chromium browser to accept file:// URLs so it can correctly
    open the checkbox submission.xml report (LP: #1026614)
  * scripts/gconf_resource: decode gconf output as utf-8 rather than ascii
    (LP: #1022593)
  * jobs/user_apps.txt.in: Quicktime test now depends on gstreamer0.10-ffmpeg
    to ensure it's able to play .mov files (LP: #633009)
  * scripts/network_check: InvalidURL exception is caught and handled more
    cleanly (LP: #751701)
  
  [Sylvain Pineau]
  * jobs/usb.txt.in, scripts/disk_read_performance_test: Add a USB3 read
    performance test.
    scripts/block_device_resource: Add the maximum usb specification supported
    by both a block device and the corresponding root hub port.
  * qt/frontend/qtfront.ui, qt/frontend/images/checkbox-qt-head.png: 
    Add transparency properties to the main window header to keep the main theme
    colors in the widget background (LP: #1030857)

  [Jeff Marcom]
  * Added timeout to job call for disk smart test.

  [Marc Tardif]
  * Escaping encoded strings in udevadm output (LP: #1025381)

  [Jeff Lane]
  * jobs/cpu.txt.in: added a depends to cpu/scaling_test-log-attach to ensure
    that job does not run until afte cpu/scaling_test (LP: #1031994)
  
  [Matt Fischer]
  * scripts/network_device_info: added a check to ensure what lspci reports and
    what NetworkManger reports (if it is installed) are the same. Reports more
    useful info now like driver and driver version, IP address, etc.
  * scripts/cycle_vts: added checks to fail test if chvt returns a non-zero
    exit code. Added a final check at the end to verify we did land back on the
    original VT after testing.
    jobs/miscellanea.txt.in: fixed a typo in the chvt job. It used to reqire
    'package.alias' instead of 'package.name'

 -- Jeff Lane <jeff@ubuntu.com>  Mon, 06 Aug 2012 09:26:41 -0400

checkbox (0.14.2) quantal; urgency=low

  * New upstream release (LP: #1025869)

  [Jeff Marcom]
  * scripts/gpu_test - Fixed potential thread exiting issue.

  [Javier Collado]
  * Fixed detection of circular references in resolver.

  [Jeff Lane]
  * New version 0.14.2 for Quantal Quetzal development.
  * jobs/cpu.txt.in: added cpu_scaling_test log attachment job
  * jobs/disk.txt.in: modified block_device requirements so they'll work right
    jobs/info.txt.in: added block_device resource requirements to hdparm job so
    it won't run on removable stuff where it's not necessary.
  * jobs/info.txt.in: removed extraneous fwts_log job
    jobs/miscellanea.txt.in: modified fwts_results.log job
  * scripts/optical_detect: minor tweak to send error output to stderr
    scripts/optical_read_test: added root user check because this needs to be
    run with root privileges. Added some additional output for stderr for
    failures so we will know WHY a test or the script failed. Replaced 
    sys.stdout.write() and flush() calls with simple print statements.
  * scripts/ipmi_test: output tweaks so error messages now go to stderr. No BMC
    message is a little more clear. Module failed to load now generates an
    error rather than a simple exit.
  * scripts/network_device_info: minor change so that the fail message now
    specifies that it was an error and outputs to stderr properly.
  * scripts/disk_smart: Improvements to the logging and output during testing.
  * scripts/cpu_scaling_test: lots of output changes using logging module.
    renamed script to frequency_governors_test to be more descriptive and less
    confusing. Added a --log option to write logs to an actual file
    jobs/cpu.txt.in: added an attachment job to attach the freq_governors log.
    Modified cpu/frequency_governors to write to log file
  * scripts/cpu_offlining: added an extra bit of output in case of failures. 
  * scripts/fwts_test: improved console output so that the info displayed in
    submission.xml is more useful.
    jobs/power-management.txt.in: added job to attach fwts_wakealarm.log to
    results.
  * scripts/network_ntp_test: Tweaked output to use log levels more
    appropriately. Added some decoding so that bytes output show up as strings
    properly in output. Converted from optparse to argparse. Added a root
    check because this needs to be root to properly run.
  * scripts/disk_read_performance_test: Added extra targeted output so that
    users can understand what's going on. Moved the exit bits so the test will
    actuall run on multiple drives as originally intended and not exit on the
    first failure.
  * scripts/removable_storage_test: vastly improved the output from that script
    and also introduced some new error handling to cover a couple conditions
    that generated unhelpful tracebacks.
  * scripts/memory_compare: changed the output a little so failures now dump
    data to stderr and success to stdout. Also added a try/except block to
    catch possible ZeroDivisionError cases if dmi or meminfo return 0 (found on
    my local system due to a library issue)
  * jobs/power-management.txt.in: improved rtc and tickless idle tests to
    provide more useful output, even though they are very simple tests.
  * jobs/networking.txt.in: added some output to networking/multi_nic so a 
    failure due to unconfigured ifaces generates something beyond a blank line
  * scripts/cpu_topology: Changed it so there is less output on success and
    more useful output on failure. Fixed a bug in the test for Failure that
    caused the False condition to never be met.
  * scripts/network_bandwidth_test: fleshed out the output to make it a little
    more useful in both debug and info levels. Was going to set the
    networking/bandwidth job to debug, but the info output should now be
    sufficient to begin diagnosing test failures.
  * jobs/usb.txt.in: Added output to usb/detect in case no USB controllers are
    found. Added dependencies on the udisks package which may not be installed
    by default.
    debian/control: Added udisks as a suggests for checkbox as it's required
    for the USB tests to function.
  * scripts/memory_test: converted from optparse to argparse. Added some extra
    stderr output that may be useful if this test fails. redirected some
    existing error messages to stderr also
  * scripts/disk_stats_test: some minor changes to output. Also, error output
    now goes to stderr on test failure.

  [Marc Tardif]
  * Fixed duplicate jobs appearing in the store when rerunning jobs.
  * Fixed packaging to install scripts under /usr/lib.

  [Daniel Manrique]
  * Added a message file format test that does some simplistic checks
    on jobs/* files to ensure they are sane.
  * Fixed two typos in jobs/suspend.txt.in.
  * Merging of translations into job files prior to running message 
    file format test, to further ensure that translated strings
    and field descriptions are parsed correctly.
  * Explicit encoding of error strings in Job.execute, so that data returned
    is consistent and invokers of this method don't choke on it. (LP:
    #1024541)

  [Brendan Donegan]
  * Make a call to rfkill unblock in the create_connection script, incase
    those nasty Broadcom drivers have left a soft-block on the wireless after
    loading. Also do a bit of refactoring to use check_output and check_call
    instead of Popen (LP: #1019162)
  * Move the call to unblock to before the connection is created
  * Reimplemented memory_compare in python3 and restructured it to put
    things into dictionaries for easy access. Also fixed bug with detecting
    non-RAM devices as RAM. (LP: #960087)
  * Wait longer to get the window handle in gpu_test, so that we don't fall foul
    of timing issues. (LP: #1018563)
  * Catch exception raised in memory_compare by DMI RAM entries with No Module
    Installed in the Size field (LP: #1023220)
  * Also unblock wireless before wireless_scanning test, as I neglected to do
    this before. (LP: #1023619)
  * Replace Flash video playback with HTML5 video playback. This has better
    support in Ubuntu and is more relevant (LP: #1024078)

  [Sylvain Pineau]
  * Add the firmware version (BIOS or UEFI) to the XML report.

 -- Daniel Manrique <roadmr@ubuntu.com>  Fri, 13 Jul 2012 16:26:06 -0400

checkbox (0.14.1) quantal; urgency=low

  * New upstream release (LP: #1018571)

  [Brendan Donegan]
  * Fixed up a few things with the gpu_lockup tests. Removed depends,
    renamed to gpu_lockup_suspend to reflect behaviour and removed the
    requirement on Firefox
  * Changed suspend_advanced and suspend_advanced_auto to use less
    strict definition of fwts s3 test.

  [Javier Collado]
  * Make sure that jobs are topologically ordered (LP: #990075)
  * Keep job ordering as close to whitelist as possible (LP: #1017951)

  [Marc Tardif]
  * New version 0.14.1 for Quantal Quetzal development.
  * jobs/suspend.txt.in: Fixed trailing newline on otherwise empty line.
  * scripts/run_templates: Fixed calls to Popen to use universal_newlines
    to return strings instead of bytes (LP: #1018354)

  [Daniel Manrique]
  * Fixed duplicate suspend/bluetooth_obex_after_suspend job name.
  * scripts/dpkg_resource: Changed encoding from ascii to utf-8 to handle
    non-ascii locales (LP: #1018353)

  [Jeff Lane]
  * Migrated audio/external-HDMI-playback into checkbox. Modified the
    command to match our other audio tests that save and reset mixer
    levels.

 -- Javier Collado <javier.collado@canonical.com>  Tue, 26 Jun 2012 16:07:04 +0200

checkbox (0.14) quantal; urgency=low

  New upstream release (LP: #1016746):

  [Brendan Donegan]
  * [FEATURE] Python 2 to 3 conversion:
    * scripts/create_connection - switched to using argparse and fixed
      representation of octal literal
    * scripts/internet_test - ran 2to3 tool and decoded result of
      check_output. Also replaced optparse with argparse
    * scripts/memory_info
    * scripts/removable_storage_test - ran 2to3 tool and fixed some
      encoding issues
    * scripts/removable_storage_watcher - ran 2to3 tool and swapped
      use of gobject with gi.repository.GObject
    * scripts/xrandr_cycle - ran 2to3 tool and fixed encoding issue
    * scripts/obex_send - ran 2to3 tool and swapped
      use of gobject with gi.repository.GObject
  * Update touchpad.py to use gsettings instead of deprecated gconf
    (LP: #1004212)
  * Instead of checking output of nmcli con up in create_connection,
    check the return code is success instead (LP: #1013537)
  * base64 encode the after suspend screenshot attachement so that it can
    be uploaded properly (LP: #1016126)
  * Fixed simple type in xorg_memory_test, introduced by Python3
    conversion (LP: #1016387)
  * [FEATURE] Add suspend/bluetooth_obex_after_suspend_auto test to be
    used during fully automated SRU testing

  [Marc Tardif]
  * [FEATURE] Reworked media_keys_test into key_test, making it more generic
    and able to test for any key that sends an scancode. Used it to implement
    a test for the Super key.
  * [FEATURE] Added new interactive and auto-verifying touchpad scrolling
    test.
  * [FEATURE] Python 2 to 3 conversion:
    * scripts/ansi_parser
    * scripts/cking_suite
    * scripts/floppy_test
    * scripts/network_bandwidth_test
    * scripts/cpu_scaling_test
  * Removed sleep_test script no longer used by any test definition.
  * [FEATURE] Deprecated scripts:
    * scripts/autotest_filter and scripts/autotest_suite
    * scripts/ltp_filter and scripts/ltp_suite
    * scripts/mago_filter and scripts/mago_suite
    * scripts/qa_regression_suite

  [Daniel Manrique]
  * New version 0.14 for Quantal Quetzal development.
  * Set the correct user (root) for fwts-wakealarm test (LP: #1004102)
  * Set correct user (root) for usb/storage-preinserted, so it works correctly
    on servers (LP: #1004131)
  * Log (at level INFO) name of each message we execute, so the currently
    running job can be determined by looking at the logfile, rather than
    hunting through process lists.
  * [FEATURE] Added script and jobs to collect and attach output from
    alsa-info.sh.
  * Assume utf-8 encoding always, when opening template files.
    (LP: #1015174)
  * [FEATURE] Replaced the context menu in the selection tree with explicit
    "select/deselect all" buttons.

  [Javier Collado]
  * Submission screen in Qt interface updated to support certification client:
    - customize contents depending on the upload target (launchpad or certification)
    - display links to the report properly in the show_entry method
  * Fixed qt interface show_entry method preopulates widget that gets
    user input (LP: #1000451)
  * Added customizable deselect_warning message in qt show_tree method (LP: #1000443)
  * show_error method shows long text properly in gtk/qt interfaces (LP:
    #1012052)

  [Jeff Lane]
  * [FEATURE] Changes to Power Management testing in Checkbox:
    * scripts/pm_test: added a slightly modified version of OEM team's pm.py
      script for reboot/poweroff testing
    * jobs/hibernate.txt.in: modified hibernate test to use fwts and added new
      jobs to attach log files from hibernate testing.
    * jobs/power-management.txt.in: added new poweroff and reboot jobs using pm_test
      script. Added jobs to attach logs from reboot and poweroff tests to
      results.
    * jobs/stress.txt.in: modified suspend_30_cycles and hibernate_30_cycles to
      use fwts. Added jobs to attach logs from 30 cycle tests to results.
    * jobs/suspend.txt.in: Modified suspend_advanced and suspend_advanced_auto to use
      fwts. Added job to attach log from suspend_advanced and suspend_advanced_auto
      to results.
  * [FEATURE] jobs/miscellanea.txt.in: added a job to gather tester info for
    certification purposes. Not to be used for UF.
  * [FEATURE] Python 2 to 3 conversion:
    * scripts/cpu_topology: ran 2to3, made modificates based on code review and
      tested script to verify functionality.
    * scripts/disk_smart: ported to Python 3. Inserted bits to decode byte
      data returned by Popen. Fixed list_handler to decode bytes types to clean
      up debug output.  Added bits to improve debug output. Migrated from
      optparse to argparse.
    * scripts/network_check: ran 2to3 and that was all that was needed. Also
      took the liberty of migrating from optparse to ArgParse sine we're
      Python3 only now.
    * scripts/network_device_info: ran 2to3 and changed shebang.
    * scripts/network_info: ran 2to3 and changed shebang. Fixed encoding issue
      with interface[:15] (needed to be a bytes object).
    * scripts/fwts_test: ran 2to3 and changed shebang, fixed an encoding bug
      with Popen output. Cleaned up the final output to be more useful for
      debugging test failures.
    * scripts/keyboard_test: nothing to do for conversion beyond changing shebang.
    * scripts/network_ntp_test: 2to3 changed nothing, so modified shebang.
      Fixed an encoding issue with Popen output in. Re-inserted a call to
      SilentCall() that was removed from TimeSkew() by someone in a previous
      revision, which made the TimeSkew() function do nothing. Fixed an
      unbuffered I/O error in SilentCall() discovered while testing Python3
      changes.
    * scripts/optical_detect, scripts/optical_read_test: ran 2to3 and changed
      shebang. Changes were minimal.
    * scripts/xorg_memory_test: 2to3 made minimal changes, modifed shebang.
      Converted optparse code to argparse code and replaced sys.argv[] stuff
      with more useful positional arguments. Removed a redundant import that
      2to3 injected.
    * scripts/resolution_test: ran 2to3 with minimal changes. Changed shebang.
      Converted optparse to argparse and removed unnecessary calls to
      sys.argv[]
    * scripts/pm_log_check: ran 2to3 and changed shebang.
    * scripts/pm_test: ran 2to3 and changed shebang. After a lot of trial and
      error, changed the way xinput is called to avoid confusing bytecode
      embedded in the command output that was causing problems with
      bytes.decode() on the "after reboot" hardware checks.

  [Jeff Marcom]
  * [FEATURE] Python 2 to 3 conversion:
    * scripts/memory_info
    * scripts/memory_test
    * scripts/touchpad_test
  * Deprecated: wake_on_lan_test
  * Update touchpad.py to use gsettings instead of deprecated gconf
    (LP: #1004212)

  [Marc Tardif]
  * [FEATURE] Reworked media_keys_test into key_test, making it more generic
    and able to test for any key that sends an scancode. Used it to implement
    a test for the Super key.
  * [FEATURE] Added new interactive and auto-verifying touchpad scrolling
    test.
  * Removed sleep_test script no longer used by any test definition.
  * Migrated project minus scripts to Python 3.

  [Sylvain Pineau]
  * [FEATURE] Python 2 to 3 conversion:
    * scripts/gst_pipeline_test. Migrated to PyGI.
    * scripts/removable_resource: Add a resource job to identify removable
      block devices. __disks__ jobs updated to run only on internal drives.
  * [FEATURE] jobs/benchmarks.txt.in, scripts/pts_run: Add a reworked launcher
    for phoronix-test-suite tests.
  * [FEATURE] Python 2 to 3 conversion:
  * jobs/stress.txt.in: add OEM team's stress tests (including reboot and poweroff)
    and log analysis jobs

 -- Marc Tardif <marc@ubuntu.com>  Fri, 22 Jun 2012 17:04:14 -0400

checkbox (0.13.8) precise; urgency=low

  [Brendan Donegan]
  * Run fwts_test as root so that the log can be written to on servers and
    also because it's supposed to be run as root (LP: #989701)
  * Fixed cpu_offlining to work properly on systems with ten or more CPU
    cores. (LP: #926136)
  * Give more verbose output from fwts_test script and upload results log as an
    attachment. (LP: #992607)
  * Fix identation on optical/read-automated (LP: #991737)
  * Fixed problem with fwts test log attachment (No bug filed)

  [Nathan Williams]
  * fix typo in jobs/optical.txt.in (lp: #987652)

  [Jeff Lane]
  * Bumped revision to 0.13.8
  * scripts/removable_storage_watcher: increased default timeout to 20 seconds
    to account for time for testers to plug devices in and for the system to
    register the insert/remove event (LP: #978925)
  * [FEATURE] plugins/jobs_prompt.py, plugins/recover_prompt.py, 
    plugins/suites_prompt.py: Added "Fail last test" functionality. Now if a
    test causes a crash (checkbox, system or otherwise), when we recover we
    have the option to just mark the last test failed and move on, or re-run
    the last test and try again.
  * [FEATURE] jobs/local.txt.in, jobs/sniff.txt.in added 8 simple manual sniff 
    tests to be used for test purposes when developing features.
  * [FEATURE] data/whitelists/sniff.whitelist added a whitelist to make use of 
    the basic sniff tests.

  [Daniel Manrique]
  * [FEATURE] checkbox/user_interface.py, checkbox/qt-interface.py,
    plugins/jobs_prompt.py, plugins/recover_prompt.py,
    plugins/suites_prompt.py: Made some modifications to the recover prompt
    changes that better handle accented and other characters in translation.
    This avoides a situation where the recovery could fail due to accented
    characters in translations.

  [Łukasz Zemczak]
  * [FEATURE] checkbox_gtk/gtk_interface.py: Capture ESC keypresses so that
    Checkbox doesn't close/die when user presses ESC.

  [Sylvain Pineau]
  * [FEATURE] jobs/info.txt.in: added new attachments, lspci -vvnnQ and
    lsusb -vv and ensure outputs of lscpi, lsusb and dmidecode return UTF8.

  [Tim Chen]
  * Use nmcli con delete instead of deleting the connection file, also avoid
    bringing eth0 down when running the wireless_monitoring tests.

 -- Jeff Lane <jeff@ubuntu.com>  Mon, 14 May 2012 10:20:59 -0400

checkbox (0.13.7) precise; urgency=low

  [Tiago Salem Herrmann]
  * checkbox_qt/qt_interface.py, qt/frontend/qtfront.cpp,
    qt/frontend/qtfront.h: Do async calls to some ui methods and avoid
    unexpected dbus timeouts (LP: #962333)

  [Sylvain Pineau]
  * qt/frontend/qtfront.cpp: Submit/View results buttons are disabled until
    every selected test has been run (LP: #937715)

  [Jeff Lane]
  * Converted submissionWarningLabel and text to submissionUbuntuFriendlyLabel
    wtih instructional text for submitting results. This is a workaround for
    the bug causing the warning to be displayed at all times rather than only
    when testing is incomplete. (LP: #967457)
  * [FEATURE] Modified stress jobs so that they are all automated per decision
     made during the cert sprint.
  * Removed dhclient call from networking/multi_nic tests because of a bug in
    dhclient that can cause it to hang when run on eth0. New test requirement
    will be that the tester must configure and bring up all ethernet devices
    prior to running checkbox. Also added a check to make sure we're not trying
    to run the test on a device that's not active. (LP: #926229)

  [Daniel Manrique]
  * jobs/optical.txt.in: Change test descriptions to avoid confusing
    instruction to press the "Next" button (which is incorrect). (LP: #971181)
  * jobs/local.txt.in: Fixed touchpad local job which was using suspend.txt 
    as the job source) (LP: #979344) 
  * jobs/mediacards.txt.in: Added usb and scsi devices to
    removable_storage_test commands (LP: #979356)

 -- Jeff Lane <jeff@ubuntu.com>  Wed, 11 Apr 2012 19:23:45 -0400

checkbox (0.13.6) precise; urgency=low

  [Jeff Lane]
  * Removed files in /data that are not used in any job descriptions
    (LP: #957396)

  [Javier Collado]
  * plugins/jobs_info.py: Checkbox doesn't warn that invalid whitelist patterns
    are being used (LP: #937651)
  * [FEATURE] Added smoke test jobs, whitelist and local job to use for
    checkbox development purposes.
  * Fixed "camera_test detect" problem with missing args attributes (LP:
    #967419)

  [Marc Tardif]
  * Fixed string_to_type conversion in network_bandwidth_test (LP: #954587)

  [Sylvain Pineau]
  * qt/frontend/qtfront.cpp, qt/frontend/qtfront.h, plugins/suites_prompt.py,
    checkbox_qt/qt_interface.py, plugins/jobs_prompt.py: The selection tree is
    now updated when recovering from a previous run (LP: #937696)

  [Brendan Donegan]
  * [FEATURE] Added touchpad tests from CE QA Checkbox to allow touchpad
    testing to be performed

  [Daniel Manrique]
  * Internationalization support in checkbox-qt; updated checkbox.pot file
    (LP: #951054) 

 -- Javier Collado <javier.collado@canonical.com>  Wed, 28 Mar 2012 17:02:53 -0400

checkbox (0.13.5) precise; urgency=low

  New upstream release (LP: #960633):

  [Tiago Salem Herrmann]
  * qt/frontend/qtfront.ui: If the test text is too long, then it is cut off
    (LP: #950111)
  * checkbox/user_interface.py, checkbox_qt/qt_interface.py,
    plugins/user_interface.py, qt/frontend/qtfront.cpp, qt/frontend/qtfront.h:
    Correctly update automated test execution status in the Selection tab
    (LP: #950105).
  * qt/frontend/qtfront.cpp: Avoid QDBusArgument warnings when running
    checkbox-qt from a terminal (LP: #957476)
  * checkbox_qt/qt_interface.py, qt/frontend/qtfront.cpp,
    qt/frontend/qtfront.h, qt/frontend/qtfront.ui: add a popup comment box
    for each test under the "Run" tab. (LP: #959452)
  * checkbox/user_interface.py, qt/frontend/qtfront.cpp,
    qt/frontend/qtfront.h, checkbox_qt/qt_interface.py: Set
    interface.direction to NEXT if all the tests were executed and the user
    either analyzed or submitted the results. (LP: #956329)
  * checkbox/user_interface.py, plugins/user_interface.py,
    qt/frontend/qtfront.cpp, qt/frontend/qtfront.h,
    checkbox_qt/qt_interface.py: Use the ui persistent storage to keep some ui
    configuration values. (LP: #937626)
  * checkbox/user_interface.py: Avoid using fork() + call() to run a web
    browser. Use Popen instead.(LP: #956307)
  * qt/frontend/qtfront.ui, qt/frontend/qtfront.cpp, qt/frontend/qtfront.h:
    Removed welcome tab (LP: #957090)

  [Jeff Lane]
  * Reset default checkbox log level to INFO from DEBUG to make logs less
    confusing and verbose. (LP: #949745) 
  * Removed dependency on bluetooth/detect-output on the
    suspend/suspend_advanced job. (LP: #955375)
  * jobs/mediacard.txt.in, scripts/removable_storage_test,
    scripts/removable_storage_watcher: Modified removable_storage_watcher and
    removable_storage_test to accept list of busses to watch to resolve
    problems on systems with MMC readers that present themselves as USB
    devices rather than SDIO (LP: #953160)
  * jobs/optical.txt.in: Fixed the job descriptions for optical/read and
    optical/cdrom-audio-playback to account for changes in Precise and make
    them less confusing (LP: #954606)
  * Created automated version of optical/read for server testing
    Fixed issues with optical_read_test script:
    - test could pass if /dev/cdrom did not exist
    - test could pass if /dev/cdrom was inaccessible
    - test could pass if no optical device was passed in (LP: #945178)
  * Removed hard coded paths from scripts (LP: #949435)

  [Marc Tardif]
  * Linted qt_interface which had a few syntax errors (LP: #949957)
  * plugins/apport_prompt.py: Fixed apport integration was producing a trace
    (LP: #959463)

  [Daniel Manrique]
  * Bumped revision number to 0.13.5 in trunk
  * jobs/keys.txt.in: Fix definition for keys/media-keys test which failed to
    run (LP: #954480)
  * Reverted feature to keep tests ordered, as the sortkey attribute causes
    undesirable secondary effects.

  [Sylvain Pineau]
  * Show the UF invalidation warning if all test cases are unchecked from the
    right click menu (LP: #956757)
  * checkbox_qt/qt_interface.py, qt/frontend/qtfront.cpp,
    qt/frontend/qtfront.h: Tests now select Yes on PASS status (LP: #954556)

  [Brendan Donegan]
  * jobs/suspend.txt.in: Fixed dependencies on wireless and suspend_advanced
    jobs.
  * Changed screenshot jobs to use /dev/external_webcam which will be set by
    a udev rule (LP: #956885)

 -- Jeff Lane <jeff@ubuntu.com>  Fri, 16 Mar 2012 19:14:09 -0400

checkbox (0.13.4) precise; urgency=low

  [Brendan Donegan]
  * Added 'scsi' as a valid bus ID for determining product in udevadm.py
    (LP: #940249)
  * Added 'cciss' as a valid bus ID for determining product in udevadm.py
    (LP: #942548)
  * Updated command fields in composite disk jobs to address the ! in 
    some disk paths (LP: #942769)
  * Updated create_connection to poll for registration of connection and 
    then attempt to bring it up (LP: #944662)
  * Fixed command run by wireless_connection tests so that they fail if the
    internet_test fails, but still clean up the connection file (LP: #944176)
  * Fixed wireless_connection_open_* jobs to not provide security options
    (LP: #947163)

  [Daniel Manrique]
  * Tweaks to internet_test: don't try to ping an IP that's unreachable from 
    the specified interface (or at all), try to find something pingable via
    other means.

  [Javier Collado]
  * Added python-cairo as a dependency for checkbox-gtk (LP: #940163)
  * Updated camera_test script to use better tool for capturing the image
    and allow specifying a device to use, plus other improvements. Create a
    job which takes a capture from the webcam of the desktop.
  * Added jobs to take screenshots after suspend and attach the resulting jpg

  [Marc Tardif]
  * Tidied up logic for determining DISK device product and vendor 
    (LP: #942548)
  * Fixed filename matching expression for local jobs (LP: #942273)
  * Fixed duplicate System Testing applications after upgrade (LP: #940627)

  [Aurelien Gateau]
  * lib/template.py, lib/template_i18n.py, plugins/jobs_info.py,
    plugins/suites_prompt.py: Add a "sortkey" attribute to jobs, the sortkey
    order matches the order in which they appear in jobfiles.
  * checkbox_gtk/gtk_interface.py: Shows jobs and suites in sortkey order
    (that is, as they appear in job definition files, rather than
    alphabetically).
  * checkbox_gtk/gtk_interface.py, gtk/checkbox-gtk.ui,
    plugins/jobs_prompt.py: Added a progress bar showing tests completed and
    total.

  [Sylvain Pineau]
  * Updated gst_pipeline_test to add a --fullscreen option for video playback.
  * Add python-gtk2 dependency, Gst from gi.repository don't work well with 
    messages (See https://bugzilla.gnome.org/show_bug.cgi?id=631901).
  * Add a new job to capture screen during fullscreen video playback.

  [Tiago Salem Herrmann]
  * checkbox_qt/qt_interface.py, qt/frontend/qtfront.cpp,
    qt/frontend/qtfront.h, qt/frontend/treemodel.cpp, qt/frontend/treemodel.h:
    Makes it possible for the job selection tree to have more than 2 levels of
    children nodes.
 
  [Tim Chen]
  * Modifications to removable_storage_test to handle cases where removable
    media is not mounted prior to test running. (LP: #944623)

 -- Jeff Lane <jeff@ubuntu.com>  Thu, 08 Mar 2012 09:29:10 -0500

checkbox (0.13.3) precise; urgency=low

  New upstream release (LP: #939549):
 
  [Brendan Donegan]
  * Typo in command for for miscellanea/virtualization-check (LP: #934243)
  * Resized test selection views in checkbox-qt (LP: #937113)

  [Daniel Manrique]
  * Use GObject from gi.repository instead of gobject (LP: #937099)
  * Disable flushing to disk after every file access during gathering phase for
    a significant speed boost. (LP: #939019)

  [Javier Collado]
  * Fixed running of disk/read_performance tests (LP: #933528)
  
  [Sylvain Pineau]
  * Fix depends fields in info and suspend test suites (LP: #934051) 
  * Display results report in non-graphical interfaces (LP: #937657)

  [ Tiago Salem Herrmann ]
  * Remove auto generated qt resource file (LP: #938863)
 
  [Ara Pulido]
  * Fix the Ubuntu Friendly warning message (LP: #939448)

 -- Marc Tardif <marc@ubuntu.com>  Thu, 16 Feb 2012 10:31:18 -0500

checkbox (0.13.2) precise; urgency=low

  New upstream release (LP: #933090):

  [Jeff Lane]
  * Added a Hard Disk Stats Test that was part of a much older merge request
    for server test suite.
  * Modified apport-directory to provide feedback
  * Added new optical_write_test script and created appropriate jobs to refine
    optical drive testing
  * Created new resource job that creates an optical.{CD-R,DVD-R} resource to
    determine if a machine's optical drive supports writing or is read-only.
  * Added virt-check test to determine if a server will work as an OpenStack
    Compute Node.
  * Moved apport-directory changes from an old branch to checkbox where the
    job now resides.

  [Marc Tardif]
  * Removed trailing directories from the devpath of disk devices (LP: #925582)
  * Fixed awk regular expression in max_diskspace_used script (LP: #926312)
  * Implemented anonymous submissions to Launchpad with a dummy e-mail
    address.
  * Qt: Moved widgets around in Results window.
  * Changed options and arguments passed to show_tree method, and related UI
    changes.
  * Simplified running checkbox-qt from source tree, by compiling if needed.
  * Added support for decimals and multiple partitions in max_diskspace_used.
  * Fixed reference to xrandr_detect_modes replaced by VESA_drivers_not_in_use.
  * Fixed depends in debian/control file for checkbox-qt.

  [Daniel Manrique]
  * Changed way of obtaining preferred browser to ensure we honor the user's
    preference rather than Chromium's clobbering of
    /etc/alternatives/gnome-www-browser (LP: #925603) 
  * Added submission_path_prompt config variable; if set, it will be shown to
    the user before the test selection screen, and the value entered will
    override the default filename for the xml report.
  * plugins/suites_prompt.py: Fixed jobs being run despite being deselected. 
  * Qt: Changed color of the step bubbles to Ubuntu Orange, and made it
    parametrizable.
  * Qt: View report functionality.
  * Qt: Set the runtime application icon.
  * Fixed typo in network/info.
  * Fixed typo in create_connection.

  [Brendan Donegan]
  * Changed checkbox-cli text to clearly explain what + does (LP: #926417)
  * Changed progress bar of Qt UI to standard rather than custom one,
    prettified tabs and updated Launchpad email text amongst other UI tweaks
    in qt/frontend/qtfront.ui
  * Fixed some oversights in the mediacard job files regarding test 
    descriptions and card types.
  * Tweaked the memory_compare script a bit to make it easier to maintain.
  * Used regexes in default whitelist.

  [Javier Collado]
  * Removed job that installed ipmitool by default (LP: #931954)

  [Tiago Salem Herrmann]
  * Implementation of Qt frontend for checkbox.
  * Qt-related features and bugfixes:
  * Qt: Added welcome screen image and background color.
  * Qt: Removed maximize/restore button.
  * Qt: added select/deselect all popup menu.
  * Qt: Status screen
  * Qt: Antialiasing hint for step numbers and question mark.
  
  [Sylvain Pineau]
  * Tests will run in in order specified by the whitelist.
  * JobStore caches most of a job's attributes in memory to speed up sorting.

 -- Jeff Lane <jeff@ubuntu.com>  Wed, 15 Feb 2012 00:11:21 -0500

checkbox (0.13.1) precise; urgency=low

  New upstream release (LP: #925090):

  [Brendan Donegan]
  * Fixed the cpu_topology script so that it doesn't mistake the word
    'processor' in the value of another field for the field 'processor'
    (LP: #882161)
  * Added create_connection script and jobs to automatically create/test a
    wireless network connection.
  * Updated wireless job dependencies.
  * Add wireless performance data collecting tests.
  * Changed is_laptop test to a shell test and implemented a check_is_laptop
    script to check automatically for a systems 'laptopness' (LP: #886668)
  * Fixed connect_wireless script which continued failing to correctly
    identify wireless connections.
  * Don't fail the sleep_test if the wake alarm is still set (LP: #911161)
  * Add requirement for mem sleep state to be supported to the
    suspend_advanced_auto job (LP: #804190)
  * Fixed the camera/display test and removed the camera/video one.
  * Added display resource and matching requirements to external video 
    output tests.
  * Added removable_storage_watcher script to replace watch_command to make
    testing USB, FireWire and MMC devices easier and more cohesive.
  * Added memory_compare script to automate the memory/info job
  * Switch audio settings to correct device before running audio tests
    (LP: #916859)
  * Nixed graphics/xorg-version-output job and updated other job dependencies,
    since it is redundant with graphics/xorg-version. (LP: #671144)

  [Gabor Kelemen]
  * Fixed last two remaining strings with backslashes (LP: #868571)
  * Fix misplaced parentheses, so translation can work (LP: #904876)

  [Marc Tardif]
  * Refactored install scripts to be agnostic of variant name: 
    install/postinst, install/config and debian/*.postinst.
  * Using title defined in user_interface plugin in GTK interface.
  * Updated default.whitelist to reflect renamed jobs.
  * Removed files with non-printable characters from submission.xml.
  * Fixed parser for submission files with empty question comments
    and context info (LP: #912546)
  * Added support for skipping tests when the depends don't pass
    (LP: #509598)
  * Removed extraneous code from the sleep_test.
  * Refactored logic to check for network after suspend.
  * Removed deprecated hwtest package.
  * cpu_offlining was incorrectly using return instead of exit.

  [Daniel Manrique]
  * Update control files under debian/ to eliminate (most) lintian warnings
    (LP: #352986)
  * Environment variables specified with environ: in a job description will be
    passed to the backend for it to add to its environment. (LP: #897889)
  * Handle malformed LANGUAGE environment variable values (LP: #912946)
  * Added interactive media_keys_test script.
  * Make creation of wireless connection files more robust (LP: #923836)
  * Recommend gstreamer-gconf to enable media tests on kubuntu (LP: #898641)
  * Add bluetooth device requirement to obex jobs (LP: #921128)
  * Add a plugin conf variable for the welcome string (shown on the first
    screen when checkbox runs), so it can be changed without much effort.
  * Remove superflous bluetooth/detect job
  * Fixed typo in jobs/local.txt.in (phoronix misspelled as peripherals).
  * Rearranged a misplaced changelog entry.
  * Updated debian/control to remove unneeded Uploader: field.

  [Robert Roth]
  * Fixed spelling mistakes in user_apps job file. (LP: #904209)

  [Jeff Lane]
  * Created automated network info test to get some config info during automated 
    runs. (LP: #912038)
  * Added requires to suspend wireless jobs so they won't run if wireless isn't
    present (LP: #907150)
  * Fixed issue in usb_test with unwritable filesystems (LP: #912522)
  * Fixed USB tests so that insert, storage, remove run in proper order
  * Removed usb_storage_after_suspend since it's superfluous, all other USB
    tests already run after suspend.
  * Modifed usb_test to handle firewire drives as well, renamed script to
    removable_storage_test

  [Aurélien Gâteau]
  * Improvements to Recover dialog and show_info method.

  [ Javier Collado ]
  * Error while creating binary package fixed (LP: #921576)

  [ Sylvain Pineau ]
  * Replaced xrandr_display_modes with automated check for VESA driver
  * Refactored Unity compatibility tests

 -- Daniel Manrique <daniel.manrique@canonical.com>  Fri, 10 Feb 2012 11:19:05 -0500

checkbox (0.13) precise; urgency=low

  New upstream release (LP: #892268):

  [Marc Tardif]
  * Generate a submission.xml file that contains all device and attachment
  * Write the report before reporting the validation error.
  * Changed device.product to dmi.product for the formfactor (LP: #875312)

  [Daniel Manrique]
  * Use gettext for string (LP: #869267)
  * Move progress indicator to main checkbox dialog instead of a 
    transient window (LP: #868995)
  * Ignore malformed dpkg entries in package_resource (LP: #794747)
  * Reset window title after finishing a manual test (LP: #874690)
  * Handle "@" in locale names (as in ca@valencia).

  [Jeff Lane]
  * Went through all the job files and:
    * Updated descriptions to match Unity UI structure
    * Added descriptions where necessary
    * Added further details to some descriptions
    * Moved some jobs to more appropriate files
    * Fixed job names in older job files to match new naming scheme 
      (suite/testname)
    * Added jobs to local.txt to ensure all job files are now parsed
      (this allows easier addition of existing tests to whitelists)
    * Changed remaining manual job descriptions to match the new format
  * Updated CD and DVD write tests to be more clear about when to skip
    them (LP: #772794)

  [Ara Pulido]
  * Rewrote all job descriptions to match OEM QA syntax

  [Brendan Donegan]  
  * Fix the code that assigns keys in checkbox-cli so that it never assigns
    keys which have other uses. (LP: #877467)
  * Show details of unmet job requirements (LP: #855852)
  * Ensure that connect_wireless chooses a wireless connection from the list
    of available connections (LP: #877752)
  * Have the bluetooth/detect tests require a device with the category
    BLUETOOTH to run, thus preventing the test from failing on systems with
    no Bluetooth device (LP: #862322)
  * Rename attachment jobs to not have a forward slash in their name
    (LP: #887964)
  * Guard against trying to write files to logical partitions on USB sticks
    (which will obviously fail) in usb_test (LP: #887049)
  * Make the OpenGL test ignore the return value of glxgears and improve
    the test description (LP: #890725)
  * Allow input/mouse test to run if a TOUCH device is present
    (LP: #886129)

  [ Javier Collado ]
  * Broken job dependencies fixed (LP: #888447)
  * Regex support when specifying blacklists and whitelists on the
    commandline (LP: #588647)

 -- Daniel Manrique <daniel.manrique@canonical.com>  Thu, 18 Nov 2011 12:46:21 -0500

checkbox (0.12.8) oneiric; urgency=low

  New upstream release (LP: #862579):

  [Brendan Donegan]
  * Remove test for FTP connection from network_check script (LP: #854222)
  * Update a parameter in usb_test to have it run faster.
  * Remove record_playback_after_suspend from Ubuntu Friendly whitelist (LP: #855540)
  * Fix minor typo in multi-monitor friendly resolution_test script which caused 
    minimum_resolution test to fail (LP: #855599)
  * Remove storage_devices_test from Ubuntu Friendly whitelist since bonnie++  (which it uses) is not installed by default (LP: #855841)
  * Changed description and name to reflect Ubuntu Friendly branding. Now when a user searches for Ubuntu Friendly in the lens, Checkbox will appear (LP: #852036)
  * Reset the selections at the test suite prompt if No is selected at the recover prompt (LP: #861208)
  * Save the connection name(s) instead of the interface name so that they can be reconnected to properly after the wireless before/after suspend tests have completed (LP: #861502)
  * Make connect_wireless use the UUID of the connection instead of the name for greater reliability (LP: #862190)

  [Daniel Manrique]
  * Restored _recover attribute, re-enabling welcome and test selection
    screens (LP: #852204)
  * Remove memory/test from the Ubuntu Friendly whitelist (LP: #853799)
  * Use diff instead of grep, better comparing of empty files (LP: #852014)
  * Apport integration: new mandatory "tag" value in ApportOptions (LP: #852201)
  * Add warning prior to starting the tests (LP: #855328)
  * Apport integration: Fix instantiation of Gtk.RadioButton, needed due 
    to PyGI related API changes (LP: #805679)
  * Remove ping -R parameter that apparently caused ICMP packets to be dropped
    by some routers (LP: #861404)

  [ Evan Broder ]
  * Replace resolution_test with an implementation which uses GdkScreen to
    be multimonitor-aware (LP: #632987)

  [Jeff Lane]
  * Fix names of optical drive tests and remove a non-existing test from the
    whitelist (LP: #854808) 
  * Fix wireless_*_suspend jobs so they recreate iface file instead of append
    each time (LP: #855845)
    (LP: #852201)
  * Clarify better the intend of the is_laptop question (LP: #861844)
  * Fixed dependencies for tests that depend on suspend/suspend_advanced 
    (LP: #860651)

  [Tim Chen]
  * Fix cpu_scaling_test (LP: #811177)
 
  [Ara Pulido]
  * Avoid connect_wireless messing with AP with similar names (LP: #861538)
  * Remove bluetooth/file-transfer from the list of tests to run, since due to
    bug 834348 it always fails.

  [Marc Tardif]
  * Added support for wildcards when verifying the transport certificate.
  * Applying depends across suites (LP: #861218)

 -- Daniel Manrique <daniel.manrique@canonical.com>  Thu, 29 Sep 2011 13:12:01 -0400

checkbox (0.12.7) oneiric; urgency=low

  New upstream release (LP: #850395):

  [Brendan Donegan]
  * Redirecting stderr to pipe to fix the gconf_resource script (LP: #832321)
  * Clear jobs directory when user selects No to recover question (LP: #836623)

  [Daniel Manrique]
  * checkbox/job.py: Guard against bogus timeout values (LP: #827859)
  * More explicit handling of string decoding/encoding, avoids problems with
    non-ascii characters (LP: #833747)
  * Changed architecture from all to any for checkbox base, to build
    architecture-specific binaries (LP: #833696)

  [Jeff Lane]
  * Several corrections necessary due to test name changes or typos found in
    job files

  [Marc Tardif]
  * Connecting hyper text widgets only once (LP: #827904)
  * Detecting MMC readers as OTHER instead of DISK (LP: #822948)
  * Validating the hostname in the SSL certificate (LP: #625076)
  * Validating the submission.xml (LP: #838123)

 -- Daniel Manrique <daniel.manrique@canonical.com>  Fri, 14 Sep 2011 17:15:26 -0400

checkbox (0.12.6) oneiric; urgency=low

  New upstream release (LP: #841983):

  [ Daniel Manrique ]
  * Work around PyGTK API changes that kept checkbox from starting up
    (LP: #839675).

 -- Daniel Manrique <daniel.manrique@canonical.com>  Mon, 05 Sep 2011 12:47:58 -0400

checkbox (0.12.5) oneiric; urgency=low

  New upstream release (LP: #838745):

  [Ara Pulido]
  * Created a "suspend" suite and renamed relevant tests.

  [Brendan Donegan]
  * Removed redundant tests in power-management suite.
  * Fixed dependencies in power-management suite.

  [Daniel Manrique]
  * Changed name of apt-get test to reflect the suite it's in.
  * Fixed typos in job definitions that caused them to not be run.
  * Added missing description to info/hdparm test (LP: #832351)
  * Quote command to obtain bluetooth address, to avoid hanging if 
    a device is not present (LP: #836756).
  * Added BLUETOOTH category to udev parser.
  * Removed some tests from default whitelist.
  * Fixed dependencies for keys/sleep.
  
  [Jeff Lane]
  * Added new USB storage transfer test
  * Re-worked and added automated audio test

  [Marc Tardif]
  * Added WIRELESS category to udev parser.

 -- Ara Pulido <ara@ubuntu.com>  Thu, 01 Sep 2011 12:23:07 +0100

checkbox (0.12.4) oneiric; urgency=low

  New upstream release (LP: #824180):

  [Brendan Donegan]
  * Refactored job definition files.
  * Fixed dependencies and test naming.
  * Added Online CPU before/after suspend test.
  * Automated wireless tests.
  * Removed redundant sru_suite.txt, updated dependencies accordingly.
  * Automated bluetooth_obex tests.

  [Daniel Manrique]
  * Further improvements to make frontend/backend communication more reliable.
    Prevents stuck backends, failure to close the GUI due to lack of reply
    from the backend, and test specifying "user" not being run.
  * scripts/keyboard_test modified to account for pygi-related GTK API
    changes. (LP: #804369)
  * scripts/sleep_test: improve handling of NetworkManager DBus API
    changes. (LP: #808423)
  * scripts/cdimage_resource: properly handle releases with "LTS" in their
    name (LP: #814085)
  * Updated minimum_resolution test as per latest system requirements, leaving
    just one unified test. (LP: #767166)

  [Javier Collado]
  * Checkbox exits with EX_NOINPUT if a whitelist or blacklist file is
    specified and cannot be found.
  * Deselect a test suite automatically when none of its children is selected,
    in the GTK interface. (LP: #651878)
  * Make the "Next" button the default action when Enter is pressed, to 
    streamline testing with the GTK interface.

  [Marc Tardif]
  * Fixed udevam not being found because /sbin not in PATH (LP: #597305)
  * Fixed hardware attachments for udev and dmi (LP: #822682)

  [Sylvain Pineau]
  * Expose the message store to other plugins, via firing an expose-msgstore
    event.

  [Andrew Faulkner]
  * Fix description for nautilus_file_create job (LP: #821141) 

  [Kenneth Wimer]
  * New header image that follows brand guidelines (LP: #554202)

 -- Daniel Manrique <daniel.manrique@canonical.com>  Wed, 10 Aug 2011 15:16:39 -0400

checkbox (0.12.3) oneiric; urgency=low

  [Marc Tardif]
  * Only reading CHECKBOX_* environment variables in config (LP: #802458)
  * Imported scripts and jobs from Platform Services.

  [Chad A. Davis]
  * Switch to dh_python2 and debhelper7 (LP: #788514)

  [Barry Warsaw]
  * Fix checkbox_clean.run() to ignore missing executables, as is the case
    in a fresh checkout.

 -- Daniel Manrique <daniel.manrique@canonical.com>  Fri, 01 Jul 2011 11:37:27 -0400

checkbox (0.12.2) oneiric; urgency=low

  New upstream release (LP: #800199):

  [Brendan Donegan]
  * Added interface parameter to internet_test script.

  [Daniel Manrique]
  * GTK GUI: Change assignment of TreeStore model to TreeView to account for
    pygi-related API changes. Also seems to fix lingering select/deselect all
    buttons. (LP: #796666) (LP: #796622)
  * GTK GUI: Fix call to Gtk buffer get_text to add now-mandatory fourth
    parameter, keeps the GUI from misbehaving in connection to fixed bug.
    (LP: #796827)
  * GTK GUI: Fix handling of mouse events in gtk_hypertext_view.py which
    prevented displaying the final report.
  * Put test name as part of the window title, as an aid to
    reporting/debugging (LP: #744190)
  * plugins/apport_prompt.py: Add test name to "Do you want to report a bug?"
    dialog to make it clearer.

  [Sylvain Pineau]
  * Fix evaluation of job requirements (LP: #798200)
  * Added "in" operator to job requirements.

 -- Marc Tardif <marc@ubuntu.com>  Tue, 21 Jun 2011 09:41:57 -0400

checkbox (0.12.1) oneiric; urgency=low

  New upstream release (LP: #796629):

  [Brendan Donegan]
  * Fix timeout in sleep_test script (LP: #665299)
  * Fix traces in hyper_text_view module (LP: #796508)
  * Added camera test (LP: #764222)

  [Daniel Manrique]
  * Fix GUI definition file so main window uses "natural request", growing
    when child widgets require so (LP: #776734)
  * Fix open/read blocking behavior and backend/frontend communications to
    avoid hangs and lingering backends. (LP: #588539)
  * Render header text dynamically over the image background, and updated pot
    file with the new string. (LP: #621880)

  [Robert Roth]
  * Improve command line key prompts (LP: #786924)

 -- Marc Tardif <marc@ubuntu.com>  Fri, 03 Jun 2011 17:00:11 -0400

checkbox (0.12) oneiric; urgency=low

  New upstream release (LP: #784076):
  * Removed dead pixel test.

  [Bilal Akhtar]
  * Port checkbox to Gtk3/PyGI (LP: #783822)

 -- Marc Tardif <marc@ubuntu.com>  Tue, 17 May 2011 09:48:07 -0400

checkbox (0.11.4) natty; urgency=low

  * Changed udev_resource to report CAPTURE for USB VIDEO devices
  * Fixed eval of resources with names like list item names
  
  [Carl Milette]
  * Fixed hard coded disk in disk_bench_test so that it matches convention
    utilizing udev_resource for finding devices. (LP: #507943)

 -- Jeff Lane <jeff@ubuntu.com>  Fri, 22 Apr 2011 11:05:19 -0400

checkbox (0.11.3) natty; urgency=low

  New upstream release (LP: #751928):
  * Fixed sleep_test crashing with ioerror (LP: #630785)
  * Fixed keyerror when running some manual tests (LP: #729431)

  [Ara Pulido]
  * Improved debconf messages and ordering (LP: #553777)
  * Video bugs should be reported as a display symptom (LP: #744964)
  * Added checkbox log to apport report

  [Gerhard Burger]
  * Fixed punctuation inconsistencies in verification procedures (LP: #744167):

 -- Marc Tardif <marc@ubuntu.com>  Tue, 05 Apr 2011 16:19:17 -0400

checkbox (0.11.2) natty; urgency=low

  New upstream release (LP: #736919):
  * Added version to dpkg dependency
  * Added multiarch support to install script (LP: #727411)
  * Fixed submitting data twice (LP: #531010)
  * Fixed job descriptions for checkbox-cli (LP: #221400)

  [Daniel Manrique]
  * Fixed strings in audio tests and updated pot file (LP: #691241)
  
  [Jochen Kemnade]
  * Fixed grammar in user-apps tests (LP: #642001)

  [Jeff Lane]
  * Added reboot instructions to suspend/hibernate tests (LP: #420493)
  * Made the firewire instructions make more sense (LP: #693068)
  
  [Michael Terry]
  * Fixed several strings appear in English although translated (LP: #514401)
    - jobs/fingerprint.txt.in
    - jobs/media.txt.in
    - jobs/monitor.txt.in
    - jobs/sleep.txt.in
    - jobs/firewire.txt.in
    - po/checkbox.pot
  * Fixed grammar (LP: #525454)
    + jobs/fingerprint.txt.in

 -- Jeff Lane <jeff@ubuntu.com>  Tue, 29 Mar 2011 09:17:36 -0400

checkbox (0.11.1) natty; urgency=low

  New upstream release (LP: #725110):
  * Checking for lock file before firing stop-all event (LP: #719552)
  * Changed description of nautilus_file_copy job (LP: #709688)

  [Javier Collado]
  * Fixed title in progress dialog

 -- Marc Tardif <marc@ubuntu.com>  Fri, 25 Feb 2011 11:56:43 -0500

checkbox (0.11) natty; urgency=low

  New upstream release (LP: #719073):
  * Changed support for persist plugin as optional (LP: #561816)

  [Ara Pulido]
  * Fixed lintian errors and warnings

  [Eitan Isaacson]
  * Migrate the UI from libglade to gtkbuilder  

 -- Marc Tardif <marc@ubuntu.com>  Mon, 14 Feb 2011 18:19:27 -0500

checkbox (0.10.4) maverick; urgency=low

  * Fixed parsing of config parameters (LP: #689140)

 -- Marc Tardif <marc@ubuntu.com>  Tue, 14 Sep 2010 12:43:51 -0400

checkbox (0.10.3) maverick; urgency=low

  New upstream release (LP: #638333):
  * Fixed verification of SSL validity (LP: #625076)
  * Improved audio test questions.

 -- Marc Tardif <marc@ubuntu.com>  Tue, 14 Sep 2010 12:43:51 -0400

checkbox (0.10.2) maverick; urgency=low

  New upstream release (LP: #617583):
  * Fixed sleep_test to check the connection if using network-manager.
  * Fixed reporting bugs against alsa-base and xorg (LP: #607214)
  * Fixed apport dialog no longer appearing (LP: #607217)
  * Reduced data file size for the desktop image.
  * Updated report to be more pretty.

 -- Marc Tardif <marc@ubuntu.com>  Fri, 13 Aug 2010 16:23:16 -0400

checkbox (0.10.1) maverick; urgency=low

  New upstream release (LP: #597295):
  * Added support for urwid interface.
  * Added sound check test.
  * Added document viewer test.
  * Added update-manager and nautilus tests.
  * Added resolution tests.
  * Added sleep tests.

 -- Marc Tardif <marc@ubuntu.com>  Tue, 22 Jun 2010 10:43:52 -0400

checkbox (0.10) maverick; urgency=low

  * Added media tests (LP: #397944)
  * Added support for comments in templates.

 -- Marc Tardif <marc@ubuntu.com>  Tue, 04 May 2010 11:51:22 -0400

checkbox (0.9.2) lucid; urgency=low

  New upstream release (LP: #567568):
  * Added referer when sending submissions to Launchpad (LP: #550973)
  * Added suggests to checkbox package in debian/control file (LP: #352740)
  * Fixed udev_resource script to be more resilient (LP: #556824)
  * Fixed cdimage_resource script to read casper.log (LP: #558728)
  * Fixed reporting all resources found for a job (LP: #560948)
  * Fixed stalling when using kdesudo to start backend (LP: #557443)
  * Fixed starting the appropriate default browser on UNR (LP: #563050)
  * Fixed ansi_parser script when outputting to stdout (LP: #560952)
  * Fixed opening the report with the gconf preferred browser (LP: #562580)
  * Fixed suspend_test to use relative time for wakealarm (LP: #349768)
  * Fixed backend not getting terminated upon closing (LP: #553328)

 -- Marc Tardif <marc@ubuntu.com>  Tue, 06 Apr 2010 14:17:46 -0400

checkbox (0.9.1) lucid; urgency=low

  New upstream release (LP: #548800):
  * Added cpu_scaling_test script.
  * Fixed hard drive detection (LP: #549714)
  * Fixed backend to handle empty messages (LP: #536645)
  * Fixed parsing of package resource (LP: #539691)
  * Fixed malformed xml report (LP: #485445)
  * Fixed running root manual tests as normal user (LP: #383559)
  * Fixed writing apport files only after submitting (LP: #530380)
  * Fixed audio test instructions (LP: #529205)
  * Fixed gathering chassis information (LP: #537435)
  * Fixed detection of disks in kvm (LP: #552998)
  * Fixed udev_resource script to be more resilient (LP: #552999)
  * Fixed filter_packages script to use new resources.

 -- Marc Tardif <marc@ubuntu.com>  Sun, 07 Mar 2010 15:05:44 -0400

checkbox (0.9) lucid; urgency=low

  * Introduced job_prompt plugin to treat all jobs (suites, tests, etc.) as composites.
  * Replaced the registry and resource scripts and centralized job iteration.
  * Replaced dependency on dbus by using sudo/gksu/kdesudo instead.
  * Replaced mktemp with mkdtemp for security purposes.
  * Fixed strings in fingerprint and modem tests (LP: #457759)
  * Fixed client side validation of Launchpad form (LP: #438671)
  * Added device information to tags when reporting bugs with apport.
  * Added shorthands for blacklist-file and whitelist-file.
  * Added support for apport default configuration (LP: #465447)
  * Added support for scrolled options list (LP: #411526)
  * Added support for tests generated by suites to run as root.
  * Added support for requirements in attachments.
  * Added support for armv7l processor
  * Added Autotest integration
  * Added LTP integration
  * Added Phoronix integration
  * Added qa-regression-testing integration

 -- Marc Tardif <marc@ubuntu.com>  Wed, 04 Nov 2009 19:36:09 -0400

checkbox (0.8.5) karmic; urgency=low

  * Fixed translation of suites and tests files (LP: #456115)
  * Fixed checking the status of command registries (LP: #457502)
  * Fixed selecting suites in the command line (LP: #457559)
  * Fixed reporting of bugs to contain test description (LP: #427932)
  * Fixed execute permissions on scripts (LP: #459606)
  * Renamed processors_info plugin to singular because processor
    information is reported as a single structure with a count attribute
  * Updated translation files.

 -- Marc Tardif <marc@ubuntu.com>  Mon, 26 Oct 2009 12:17:30 -0400

checkbox (0.8.4) karmic; urgency=low

  * Fixed failing dependencies when not available (LP: #430051)
  * Fixed supporting udevadm not providing DEVPATH variable (LP: #430084)
  * Fixed supporting audio devices without a /proc/asound entry (LP: #430086)
  * Fixed running when python-apport package is not installed (LP: #430103)
  * Fixed X error when exiting after reporting a bug (LP: #430776)
  * Fixed prompting to report a bug according to GNOME HIG (LP: #429701)
  * Fixed prompting for answer in checkbox-cli (LP: #429764)
  * Fixed resolution_test message for fglrx driver (LP: #346816)
  * Fixed adding of manpage symlinks for gtk and cli (LP: #426641)
  * Fixed recovering from connecting to the backend (LP: #446693)
  * Fixed backend to use dbus instead of policykit (LP: #435714)
  * Fixed interpolation of output variable in cli (LP: #450673)
  * Fixed selection of suites in cli (LP: #450713)
  * Fixed parsing of virtio-pci devices (LP: #450774)

 -- Marc Tardif <marc@ubuntu.com>  Tue, 13 Oct 2009 16:44:12 -0400

checkbox (0.8.3) karmic; urgency=low

  * Fixed trailing newline requirement in test definitions (LP: #427993)
  * Fixed reporting firmware version as product name (LP: #428563)
  * Fixed detecting pci and usb audio devices (LP: #429558)
  * Fixed prompting to report a bug when there's no package (LP: #429668)

 -- Marc Tardif <marc@ubuntu.com>  Sat, 12 Sep 2009 15:37:40 -0400

checkbox (0.8.2) karmic; urgency=low

  * Fixed adding test information when reporting with apport (LP: #423798)
  * Fixed tagging bugs when reporting with apport (LP: #423799)
  * Fixed expressing package aliases for the linux package (LP: #423805)
  * Fixed detecting the disk category in devices (LP: #423864)
  * Fixed supporting apport symptoms when reporting bugs (LP: #424063)
  * Fixed gathering of dmi information for Launchpad report (LP: #424454)
  * Fixed tests using gksudo returning empty output (LP: #425284)

  [Javier Collado]
  * Fixed reporting of output in shell plugin (LP: #393894)

 -- Marc Tardif <marc@ubuntu.com>  Mon, 31 Aug 2009 17:16:38 -0500

checkbox (0.8.1) karmic; urgency=low

  * New upstream version:
    * Added disk tests.
    * Added fingerprint reader tests.
    * Added firewire tets.
    * Added kms tests.
    * Added media tests.
  * Fixed dependency on hal and using udev instead (LP: #399319)
  * Fixed calling ubuntu-bug when a test fails (LP: #418978)

 -- Marc Tardif <marc@ubuntu.com>  Tue, 26 Aug 2009 17:36:05 -0500

checkbox (0.8~alpha4) karmic; urgency=low

  * New upstream version:
    * Changed icon.
    * Added timeout property to lock_prompt plugin.
    * Added concept of attachments to tests.
    * Added support for backslahes in templates to wrap lines.
    * Added support blacklisting and whitelisting both tests and suites.
    * Introduced the concept of jobs for suites, tests and attachments.
    * Removed upstart event which is no longer needed.
    * Replaced architecture and category with requires in test definitions.
  * Fixed pygst dependency (LP: #334442)
  * Fixed configuration file updates during install (LP: #330596)
  * Fixed DBus exceptions (LP: #344916, #359440)
  * Fixed and expanded translations (LP: #347038)
  * Fixed ignored system proxy settings (LP: #345548)
  * Fixed parsing blank lines in templates (LP: #393907)
  * Fixed escaping of lists (LP: #394001)
  * Fixed timeout in manual tests (LP: #377986)
  * Fixed CLI interface dialog.
  * Fixed support for FreeDesktop XDG base directory specification (LP: #363549)
  * Added general and package specific apport hooks

  [ Gabor Keleman ]
  * Fixed untranslated strings in tests (LP: #374666)
  * Fixed untranslated last screen (LP: #374646)

 -- Marc Tardif <marc@ubuntu.com>  Wed, 19 Aug 2009 15:36:05 -0500

checkbox (0.7) jaunty; urgency=low

  [ Dave Murphy ]
  * Fixed viewing of report files in Firefox 3 (LP: #331481)
  * Added additional contextual information
   * /etc/sysctl* (LP: #331055)
   * /etc/modprobe.d (LP: #331056)
   * /etc/modules (LP: #331057)
  * Fixed packaging for Jaunty
   * https://lists.ubuntu.com/archives/ubuntu-devel/2009-February/027439.html
   * Uses --install-layout=deb
   * Installs to dist-packages instead of site-packages

  [ Andy Whitcroft ]
  * suspend_test: update suspend_test to version V6 matching kernel version.
    The version here will become the master copy.
  * suspend_test: add a --dry-run mode to simplify developement
  * suspend_test: add a automation mode for checkbox integration
  * suspend_test: add a new pm-suspend test
  * suspend_test: record and restore timer_delay around the variable
    time test.
  * suspend_test: release v7.
  * suspend_test: initial version of suspend power consumption test
    from a patch by Pete Graner.
  * suspend_test: power -- made the sleep time configurable
  * suspend_test: detect batteries and disable ac/power tests
  * suspend_test: disable dbus tests when we have no primary user
  * suspend_test: handle AC transitions better
  * suspend_test: enable power test as part of --full
  * suspend_test: reduce the noise in the test instructions
  * suspend_test: use minutes in output when that is more appropriate
  * suspend_test: track actual AC transitions and report them
  * suspend_test: only mention AC at all if we have a battery
  * suspend_test: report useful data at the bottom for posting
  * suspend_test: document the new power test in the usage
  * suspend_test: power -- indicate when the result is unreliable
  * suspend_test: report -- fix up spacing issues
  * suspend_test: release v8

 -- Dave Murphy <schwuk@ubuntu.com>  Tue, 17 Mar 2009 09:46:16 +0000

checkbox (0.6) jaunty; urgency=low

  * New upstream version:
    * Added suspend_test script - for more details see:
      https://wiki.ubuntu.com/KernelTeam/SuspendResumeTesting
    * Added XSL Stylesheet and the ability to view generated reports
    * Added support for PolicyKit to run the application as a user
    * Added logging for backend and logrotation script.
  * Fixed calling ucf was run via debconf (LP: #330502)

 -- Marc Tardif <marc@ubuntu.com>  Tue, 17 Feb 2009 15:36:05 +0000

checkbox (0.5) jaunty; urgency=low

  * New upstream version:
    * Added concept of hyper text view to display clickable links.
    * Added concept of properties to components.
    * Added pci information to launchpad report.
    * Added dmi information to launchpad report.
    * Added text area to keyboard test.
    * Removed sourcing of base postrm script.
    * Updated translations from Launchpad.
  * Fixed handling of interrupt signal (LP: #327810)
  * Fixed display of text in graphical interface (LP: #240374)
  * Fixed support for regexes in blacklist and whitelist (LP: #327177)
  * Fixed opening of subunit log file (LP: #325737)
  * Fixed internet test.

 -- Marc Tardif <marc@ubuntu.com>  Tue, 20 Jan 2009 18:55:20 -0500

checkbox (0.4) jaunty; urgency=low

  * Setup bzr-builddeb in native mode.
  * Removed LGPL notice from the copyright file.

 -- Marc Tardif <marc@ubuntu.com>  Tue, 20 Jan 2009 16:46:15 -0500

checkbox (0.3) jaunty; urgency=low

  * New upstream version:
    * Renamed hwtest to checkbox.
    * Renamed auto tests to shell tests.
    * Added watch file.
    * Added README file pointing to the Ubuntu wiki.
    * Added subunit to the test suite.
    * Added the subunit_report plugin to produce a standard test report.
    * Added pvs registry.
    * Added support for int return values to recursive registry eval.
    * Added debug information when a command registry returns an error.
    * Added mounts registry.
    * Added patches to upgrade the configuration files.
    * Added support for CHECKBOX_OPTIONS environment variable.
    * Added usage information.
    * Added gconf registry.
    * Added logging to checkbox event.
    * Added locking plugin.
    * Added message store and schema types.
    * Added caching to automatic tests so that they are not run multiple
      times.
    * Added persistence to category and system_id.
    * Added lshw registry and plugin.
    * Added newlines to German introduction message.
  * Fixed e-mail address should be remembered (LP: #156725)
  * Fixed $output variable does not seem to be reinterpolated when
    testing again (LP: #189404)
  * Fixed command line interface does not provide a test nor test again
    option (LP: #189423)
  * Fixed translation template unavailable, even though hwtest is in main
    (LP: #202447)
  * Fixed internet_test should support providing a destination other
    than canonical.com (LP: #216111)
  * Fixed hwtest loads editor backup files from suite dir (LP: #237954)
  * Fixed application should only have one instance running (LP: #266899)
  * Fixed disk information should be gathered (LP: #267889)
  * Fixed typo: payback device (LP: #288331)
  * Fixed tests skipped by constraint should be reported (LP: #304176)
  * Fixed manual tests which have commands should not be run automatically
    (LP: #304231)
  * Fixed CHECKBOX_DATA mapping is not working (LP: #304736)

 -- Marc Tardif <marc@ubuntu.com>  Fri, 16 Jan 2009 12:05:32 -0500

hwtest (0.1-0ubuntu10) hardy; urgency=low

  * Fixed xalign and yalign in exchange summary.

 -- Marc Tardif <marc@interunion.ca>  Mon, 21 Apr 2008 15:07:39 -0400

hwtest (0.1-0ubuntu9) hardy; urgency=low

  * Fixed internet_test to ping default gateway rather than canonical.com.
  * Fixed python-support issues to support upgrades of hwtest.
  * Fixed tooltip to be HIG compliant.
  * Fixed category to use GTK;System;Settings;.
  * Fixed command line interface to support escape characters.
  * Using python-central instead of python-support.
  * Added support to i18n the .desktop file.
  * Added support for http_proxy and https_proxy.
  * Added summary of information being submitted.

 -- Marc Tardif <marc@interunion.ca>  Thu, 17 Apr 2008 12:01:50 -0400

hwtest (0.1-0ubuntu8) hardy; urgency=low

  * debian/patches/01_change_menu_category.patch:
    - change the category so the item is moved to system, administration and not
      the only entry in applications, system tools on a default installation

 -- Sebastien Bacher <seb128@canonical.com>  Mon, 14 Apr 2008 15:49:06 +0200

hwtest (0.1-0ubuntu7) hardy; urgency=low

  * Fixed packaging bugs.
  * Improved internationalization.
  * Renamed questions and answers to tests and results.

 -- Marc Tardif <marc@interunion.ca>  Thu,  6 Mar 2008 10:58:43 -0500

hwtest (0.1-0ubuntu6) hardy; urgency=low

  * Upload to hardy/universe (without the .bzr files).
  * Make package conformant with current Python policy.

 -- Matthias Klose <doko@ubuntu.com>  Tue, 11 Mar 2008 14:06:02 +0000

hwtest (0.1-0ubuntu5) hardy; urgency=low

  * Set default timeout to None instead of 60 seconds.
  * Updated copyright information.
  * Reverted to using gksu to limit dependencies.
  * Removed dependency on python-apt.

 -- Marc Tardif <marc@interunoin.ca>  Thu, 28 Feb 2008 17:07:07 -0500

hwtest (0.1-0ubuntu4) hardy; urgency=low

  * Improved text in questions text file.
  * Improved user experience by only showing auto questions
    progress bar when there are actual questions.
  * Also improved the user experience by showing a progress
    bar while building the report.

 -- Marc Tardif <marc@interunion.ca>  Wed, 27 Feb 2008 23:12:24 -0500

hwtest (0.1-0ubuntu3) hardy; urgency=low

  * Fixed hwtest_cli so that it doesn't strip the DISPLAY environment
    variable.
  * Fixed system_info plugin so that it does a better effort for
    gathering system information instead of relying on non standard
    information from HAL.

 -- Marc Tardif <marc@interunion.ca>  Wed, 27 Feb 2008 10:52:33 -0500

hwtest (0.1-0ubuntu2) hardy; urgency=low

  * Fixed packaging following lintian error.
  * Added packages registry and plugin.

 -- Marc Tardif <marc@interunion.ca>  Tue,  5 Feb 2008 15:02:26 -0500

hwtest (0.1-0ubuntu1) hardy; urgency=low

  * Initial Release.

 -- Marc Tardif <marc@interunion.ca>  Mon, 17 Sep 2007 17:25:54 -0300<|MERGE_RESOLUTION|>--- conflicted
+++ resolved
@@ -8,15 +8,12 @@
   [ Brendan Donegan ]
   * jobs/optical.txt.in - Added VERIFICATION section for cdrom-write job so that
     the Qt UI doesn't barf when it finds there is no such section (LP: #1185759)
-<<<<<<< HEAD
+  * qt/frontend/treemodel.cpp: Deselect a parent node only if all of its
+    child nodes are actually unselected rather than partially selected as
+    before. (LP: #1180342)
   * qt/frontend/qtfront.cpp, qtfront.h, checkbox_qt/qt_interface.py: Select
     appropriate radio button in showTest if the test already has a result set
     rather than just defaulting to skip always (LP: #1181952)
-=======
-  * qt/frontend/treemodel.cpp: Deselect a parent node only if all of its
-    child nodes are actually unselected rather than partially selected as
-    before. (LP: #1180342)
->>>>>>> 18c42043
 
  -- Brendan Donegan <brendan.donegan@canonical.com>  Fri, 31 May 2013 16:04:42 +0100
 
