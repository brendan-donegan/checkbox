#!/usr/bin/env python

import os
import re
import errno
import posixpath
from glob import glob

from distutils.core import setup
from distutils.util import change_root, convert_path

from distutils.ccompiler import new_compiler
from distutils.command.build import build
from distutils.command.clean import clean
from distutils.command.install import install
from distutils.command.install_data import install_data
from distutils.command.install_scripts import install_scripts
from DistUtilsExtra.command.build_extra import build_extra
from DistUtilsExtra.command.build_i18n import build_i18n
from DistUtilsExtra.command.build_icons import build_icons


def changelog_version(changelog="debian/changelog"):
    version = "dev"
    if posixpath.exists(changelog):
        head=open(changelog).readline()
        match = re.compile(".*\((.*)\).*").match(head)
        if match:
            version = match.group(1)

    return version

def expand_data_files(data_files):
    for f in data_files:
        if type(f) != str:
            files = f[1]
            i = 0
            while i < len(files):
                if files[i].find("*") > -1:
                    for e in glob(files[i]):
                        files.append(e)
                    files.pop(i)
                    i -= 1
                i += 1

    return data_files

def extract_sources_from_data_files(data_files):
    all_sources = []
    data_files = expand_data_files(data_files)
    for destination, sources in data_files:
        all_sources.extend([s for s in sources if s.endswith(".c")])

    return all_sources

def extract_executables_from_data_files(data_files):
    sources = extract_sources_from_data_files(data_files)
    return [os.path.splitext(s)[0] for s in sources]

def substitute_variables(infile, outfile, variables={}):
    file_in = open(infile, "r")
    file_out = open(outfile, "w")
    for line in file_in.readlines():
        for key, value in variables.items():
            line = line.replace(key, value)
        file_out.write(line)


class checkbox_build(build_extra, object):

    def initialize_options(self):
        super(checkbox_build, self).initialize_options()

        self.sources = []

    def finalize_options(self):
        super(checkbox_build, self).finalize_options()

        # Initialize sources
        data_files = self.distribution.data_files
        self.sources = extract_sources_from_data_files(data_files)

    def run(self):
        super(checkbox_build, self).run()

        cc = new_compiler()
        for source in self.sources:
            executable = os.path.splitext(source)[0]
            cc.link_executable([source], executable, libraries=["rt", "pthread"])


class checkbox_clean(clean, object):

    def initialize_options(self):
        super(checkbox_clean, self).initialize_options()

        self.executables = None

    def finalize_options(self):
        super(checkbox_clean, self).finalize_options()

        # Initialize sources
        data_files = self.distribution.data_files
        self.executables = extract_executables_from_data_files(data_files)

    def run(self):
        super(checkbox_clean, self).run()

        for executable in self.executables:
            try:
                os.unlink(executable)
            except OSError, error:
                if error.errno != errno.ENOENT:
                    raise


# Hack to workaround unsupported option in Python << 2.5
class checkbox_install(install, object):

    user_options = install.user_options + [
        ('install-layout=', None,
         "installation layout to choose (known values: deb)")]

    def initialize_options(self):
        super(checkbox_install, self).initialize_options()

        self.install_layout = None


class checkbox_install_data(install_data, object):

    def finalize_options(self):
        """Add wildcard support for filenames."""
        super(checkbox_install_data, self).finalize_options()

        for f in self.data_files:
            if type(f) != str:
                files = f[1]
                i = 0
                while i < len(files):
                    if "*" in files[i]:
                        for e in glob(files[i]):
                            files.append(e)
                        files.pop(i)
                        i -= 1
                    i += 1

    def run(self):
        """Run substitutions on files."""
        super(checkbox_install_data, self).run()

        examplesfiles = [o for o in self.outfiles if "examples" in o]
        if not examplesfiles:
            return

        # Create etc directory
        etcdir = convert_path("/etc/checkbox.d")
        if not posixpath.isabs(etcdir):
            etcdir = posixpath.join(self.install_dir, etcdir)
        elif self.root:
            etcdir = change_root(self.root, etcdir)
        self.mkpath(etcdir)

        # Create configs symbolic link
        dstdir = posixpath.dirname(examplesfiles[0]).replace("examples",
            "configs")
        if not os.path.exists(dstdir):
            os.symlink(etcdir, dstdir)

        # Substitute version in examplesfiles and etcfiles
        version = changelog_version()
        for examplesfile in examplesfiles:
            etcfile = posixpath.join(etcdir,
                posixpath.basename(examplesfile))
            infile = posixpath.join("examples",
                posixpath.basename(examplesfile))
            for outfile in examplesfile, etcfile:
                substitute_variables(infile, outfile, {
                    "version = dev": "version = %s" % version})


class checkbox_install_scripts(install_scripts, object):

    def run(self):
        """Run substitutions on files."""
        super(checkbox_install_scripts, self).run()

        # Substitute directory in defaults.py
        for outfile in self.outfiles:
            infile = posixpath.join("bin", posixpath.basename(outfile))
            substitute_variables(infile, outfile, {
                "CHECKBOX_SHARE:-.": "CHECKBOX_SHARE:-/usr/share/checkbox",
                "CHECKBOX_DATA:-.": "CHECKBOX_DATA:-$XDG_CACHE_HOME/checkbox"})


class checkbox_build_icons(build_icons, object):

    def initialize_options(self):
        super(checkbox_build_icons, self).initialize_options()

        self.icon_dir = "icons"


setup(
    name = "checkbox",
    version = changelog_version(),
    author = "Marc Tardif",
    author_email = "marc.tardif@canonical.com",
    license = "GPL",
    description = "Checkbox System Testing",
    long_description = """
This project provides an extensible interface for system testing.
""",
    data_files = [
        ("share/checkbox/", ["backend", "run"]),
        ("share/checkbox/data/audio/", ["data/audio/*"]), 
        ("share/checkbox/data/documents/", ["data/documents/*"]), 
        ("share/checkbox/data/images/", ["data/images/*"]), 
        ("share/checkbox/data/video/", ["data/video/*"]), 
        ("share/checkbox/data/settings/", ["data/settings/*"]), 
        ("share/checkbox/data/websites/", ["data/websites/*"]), 
        ("share/checkbox/data/whitelists/", ["data/whitelists/*"]), 
        ("share/checkbox/examples/", ["examples/*"]),
        ("share/checkbox/install/", ["install/*"]),
        ("share/checkbox/patches/", ["patches/*"]),
        ("share/checkbox/plugins/", ["plugins/*.py"]),
        ("share/checkbox/report/", ["report/*.*"]),
        ("share/checkbox/report/images/", ["report/images/*"]),
        ("share/checkbox/scripts/", ["scripts/*"]),
        ("share/checkbox/gtk/", ["gtk/checkbox-gtk.ui", "gtk/*.png"]),
        ("share/checkbox/qt/", ["qt/checkbox-qt.ui", "qt/*.png", "qt/frontend/checkbox-qt-service"]),
        ("share/dbus-1/services/", ["qt/com.canonical.QtCheckbox.service"]),
        ("share/apport/package-hooks/", ["apport/source_checkbox.py"]),
        ("share/apport/general-hooks/", ["apport/checkbox.py"])],
<<<<<<< HEAD
    scripts = ["bin/checkbox-cli", "bin/checkbox-gtk", "bin/checkbox-urwid"],
=======
    scripts = ["bin/checkbox-cli", "bin/checkbox-gtk", "bin/checkbox-sru",
        "bin/checkbox-urwid", "bin/checkbox-qt"],
>>>>>>> 69516f3e
    packages = ["checkbox", "checkbox.contrib", "checkbox.lib", "checkbox.parsers",
        "checkbox.reports", "checkbox_cli", "checkbox_gtk", "checkbox_urwid", "checkbox_qt"],
    package_data = {
        "": ["cputable"]},
    cmdclass = {
        "build": checkbox_build,
        "build_i18n": build_i18n,
        "build_icons": checkbox_build_icons,
        "clean": checkbox_clean,
        "install": checkbox_install,
        "install_data": checkbox_install_data,
        "install_scripts": checkbox_install_scripts}
)<|MERGE_RESOLUTION|>--- conflicted
+++ resolved
@@ -232,12 +232,7 @@
         ("share/dbus-1/services/", ["qt/com.canonical.QtCheckbox.service"]),
         ("share/apport/package-hooks/", ["apport/source_checkbox.py"]),
         ("share/apport/general-hooks/", ["apport/checkbox.py"])],
-<<<<<<< HEAD
-    scripts = ["bin/checkbox-cli", "bin/checkbox-gtk", "bin/checkbox-urwid"],
-=======
-    scripts = ["bin/checkbox-cli", "bin/checkbox-gtk", "bin/checkbox-sru",
-        "bin/checkbox-urwid", "bin/checkbox-qt"],
->>>>>>> 69516f3e
+    scripts = ["bin/checkbox-cli", "bin/checkbox-gtk", "bin/checkbox-urwid", "bin/checkbox-qt"],
     packages = ["checkbox", "checkbox.contrib", "checkbox.lib", "checkbox.parsers",
         "checkbox.reports", "checkbox_cli", "checkbox_gtk", "checkbox_urwid", "checkbox_qt"],
     package_data = {
