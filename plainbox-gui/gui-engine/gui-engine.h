/*
 * This file is part of plainbox-gui
 *
 * Copyright 2013 Canonical Ltd.
 *
 * Authors:
 * - Andrew Haigh <andrew.haigh@cellsoftware.co.uk>
 *
 * This program is free software; you can redistribute it and/or modify
 * it under the terms of the GNU General Public License as published by
 * the Free Software Foundation; version 3.
 *
 * This program is distributed in the hope that it will be useful,
 * but WITHOUT ANY WARRANTY; without even the implied warranty of
 * MERCHANTABILITY or FITNESS FOR A PARTICULAR PURPOSE.  See the
 * GNU General Public License for more details.
 *
 * You should have received a copy of the GNU General Public License
 * along with this program.  If not, see <http://www.gnu.org/licenses/>.
 */

 #ifndef PLAINBOX_GUI_H
 #define PLAINBOX_GUI_H

#include <QtQml/qqml.h>
#include <QtQml/QQmlExtensionPlugin>
#include <QtDBus/QtDBus>
#include <QtXml/QDomDocument>

#include "PBJsonUtils.h"

#include <QtWidgets/QFileDialog>

class GuiEnginePlugin : public QQmlExtensionPlugin
{
    Q_OBJECT
    Q_PLUGIN_METADATA(IID "guiengine")

public:

    // inherited from QQmlExtensionPlugin
    void registerTypes(const char *uri);
};

#include "PBTypes.h"
#include "PBNames.h"

#include "PBTreeNode.h"

#include "JobTreeNode.h"

// Currently used for the metadata Title of saved sessions in Plainbox
static const QString GUI_ENGINE_NAME_STR("GuiEngine");


/* We need to extract the signature of GetEstimatedDuration(): (dd) */
struct EstimatedDuration{
    double automated_duration;
    double manual_duration;
};

Q_DECLARE_METATYPE(EstimatedDuration);

/* This class embodies the wrapper which can call Plainbox APIs over D-Bus
 *
 * Its intended clients are Test Suite selection, test selection etc.
 *
 * There should only be one instance of this class
 */
class GuiEngine : public QObject
{
    Q_OBJECT

    private:
        enum EngineState {
        UNINITIALISED,
        READY
        };

public:
        GuiEngine( QObject*parent = 0);

public slots:

        /* Called by the QML/Qt GUI */

        // Manage GuiEngine lifetime
        bool Initialise(void);
        bool Shutdown(void);

        // Returns whitelist object path, whitelist name
        QMap<QDBusObjectPath,QString> GetWhiteListPathsAndNames(void);

        void SetWhiteList(const QDBusObjectPath opath, const bool check);

        void SetRealJobsList(const QList<QDBusObjectPath> &real_jobs) {
            m_final_run_list = real_jobs;
        }

        void SetRerunJobsList(const QList<QDBusObjectPath> &rerun_jobs) {
            m_rerun_list = rerun_jobs;
        }

        /* Run all the jobs of type "local" in order to generate the true
         * list of tests from which the user can select.
         */
        void RunLocalJobs(void);

        // Helper which prepares the corrected run-list from plainbox
        int PrepareJobs(void);

        void RunJobs(void);

        // Used when running the real tests
        void Pause(void);
        void Resume(void);

        // Session estimated duration
        QVariantMap GetEstimatedDuration();

        /* Signal receivers from Plainbox
         */
        void InterfacesAdded(QDBusMessage msg);
        void InterfacesRemoved(QDBusMessage msg);

        void CatchallAskForOutcomeSignalsHandler(QDBusMessage msg);
        void CatchallIOLogGeneratedSignalsHandler(QDBusMessage msg);
        void CatchallLocalJobResultAvailableSignalsHandler(QDBusMessage msg);
        void CatchallJobResultAvailableSignalsHandler(QDBusMessage msg);
        /* Helper functions for logging and testing
         */

        // Logging function
        void dump_whitelist_selection(void);

        // Used by the test program test-gui-engine
        void AcknowledgeJobsDone(void);
        void AcknowledgeLocalJobsDone(void);
        void ManualTest(const int outcome);

        // Returns a list of DBus Object Paths for valid tests
        const QList<QDBusObjectPath>& GetValidRunList(void);

        /* Returns a list of DBusObjectPaths representing tests
         * which are relevant for human beings (i.e. excludes resource jobs)
         */
        const QList<QDBusObjectPath>& GetVisibleRunList(void);

        /* Returns a list of DBusObjectPaths representing tests
         * which are relevant for human beings (i.e. excludes resource jobs)
         */
        void SetVisibleJobsList(const QList<QDBusObjectPath> &visible_jobs) {
            m_visible_run_list = visible_jobs;
        }

        // Useful for the progress bar in the run manager
        int ValidRunListCount(void);

        // Resume after dealing with Manual Interaction Dialog
        void ResumeFromManualInteractionDialog(bool run_test, \
                                               const QString outcome, \
                                               const QString comments);

        // Convenience functions for the GUI
        QString GuiExportSessionAsXML(void);
        QString GuiExportSessionAsHTML(void);

        bool GuiExportSessionToFileAsXML(const QString& output_file);
        bool GuiExportSessionToFileAsHTML(const QString& output_file);

        // Convenience until we move to Qt 5.1 and the FileDialog component
        QString GetSaveFileName(void);

<<<<<<< HEAD
        // Session management from the GUI
        void GuiSessionRemove(void);
        const QString GuiPreviousSessionFile(void);

        // Retrieve all the previous session data
        void GuiResumeSession(const bool re_run);
        void GuiCreateSession(void);
=======
        const QString GetIOLog(const QString& job);
>>>>>>> 99c2c89a

public:
        // Returns a list of all the jobnodes
        QList<PBTreeNode*> GetJobNodes(void);

        // Returns a tree of all the jobs
        JobTreeNode* GetJobTreeNodes();

        // Obtain The Results
        const QString ExportSession(const QDBusObjectPath session, \
                                    const QString& output_format, \
                                    const QStringList& option_list);


        const QString ExportSessionToFile(const QDBusObjectPath session, \
                                    const QString& output_format, \
                                    const QStringList& option_list,
                                    const QString& output_file);
        // Suspend and Resume Session
        void SessionPersistentSave(const QDBusObjectPath session);
        void SessionRemove(const QDBusObjectPath session);
        const QString PreviousSessionFile(const QDBusObjectPath session);

        // Ensure the RunManager view is updated with the recovered data
        void ResumeGetOutcomes(void);

signals:
        // Instruct the GUI to update itself
        void localJobsCompleted(void);

        // When starting a run of jobs
        void jobsBegin(void);

        void updateGuiBeginJob(const QString& job_id, \
                                const int current_job_index,
                                const QString& test_name);

        // When a job has completed
        void updateGuiEndJob(const QString& job_id, \
                              const int current_job_index,
                              const int outcome,
                              const QString& test_name);

        // When all jobs are completed
        void jobsCompleted(void);

        // Manual Interaction Dialog
        void raiseManualInteractionDialog(const int outcome /* from PB */, bool show_test);

        void updateManualInteractionDialog(const int outcome, bool show_test);

private:
        // Helper function when generating the desired local and real jobs
        QList<QDBusObjectPath> GenerateDesiredJobList(QList<QDBusObjectPath> job_list);

        bool RefreshPBObjects(void);

        const PBTreeNode* GetRootJobsNode(const PBTreeNode *node);
        const PBTreeNode* GetRootWhiteListNode(const PBTreeNode *node);

        QList<PBTreeNode*> GetWhiteListNodes(void);

        bool WhiteListDesignates(const QDBusObjectPath white_opath, \
                                 const QDBusObjectPath job_opath);

        QDBusObjectPath CreateSession(QList<QDBusObjectPath> job_list);


        void ConnectJobReceivers(void);
        QList<QDBusObjectPath> GetLocalJobs(void);

        QList<QDBusObjectPath> GetAllJobs(void);


        // SessionState methods
        QStringList UpdateDesiredJobList(const QDBusObjectPath session, \
                                         QList<QDBusObjectPath> desired_job_list);

        void SessionResume(const QDBusObjectPath session);
        // SessionState Properties
        QList<QDBusObjectPath> SessionStateDesiredJobList(const QDBusObjectPath session);
        QList<QDBusObjectPath> SessionStateRunList(const QDBusObjectPath session);
        QList<QDBusObjectPath> SessionStateJobList(const QDBusObjectPath session);
        void SetSessionStateMetadata(const QDBusObjectPath session, \
                                     const QString& flags, \
                                     const QString& running_job_name, \
                                     const QString& title,
                                     const QByteArray& app_blob);

        const QVariantMap SessionStateMetadata(const QDBusObjectPath session);
        // Encode/decode of internal state of this class
        void EncodeGuiEngineStateAsJSON(void);
        void DecodeGuiEngineStateFromJSON(void);

        void UpdateJobResult(const QDBusObjectPath session, \
                                        const QDBusObjectPath &job_path, \
                                        const QDBusObjectPath &result_path);

        // JobRunner Methods
        void RunCommand(const QDBusObjectPath& runner);
        void SetOutcome(const QDBusObjectPath& runner, \
                        const QString& outcome, \
                        const QString& comments);

        // Job Properties
        QString GetCommand(const QDBusObjectPath& opath);

        // Service Methods
        void RunJob(const QDBusObjectPath session, const QDBusObjectPath opath);

        // Convenience functions
        int GetOutcomeFromJobResultPath(const QDBusObjectPath &opath);
<<<<<<< HEAD
        int GetOutcomeFromJobPath(const QDBusObjectPath &opath);
=======
        const QString GetIOLogFromJobPath(const QDBusObjectPath &opath);
>>>>>>> 99c2c89a

        const QString ConvertOutcome(const int outcome);

        // Find the next real job index to run based on current index through m_run_list
        int NextRunJobIndex(int index);

protected:  // for test purposes only
        // JobStateMap
        jsm_t GetJobStateMap(void);

        void GetJobStates(void);

        void GetJobResults(void);

        // Debugging tool
        const QString JobNameFromObjectPath(const QDBusObjectPath& opath);

        const QDBusObjectPath GetCurrentSession(void);

private:
        EngineState enginestate;

        /* Contains our Tree of Plainbox objects (Methods, results, tests etc)
         * Structure is as exposed on DBus.
         */
        PBTreeNode* pb_objects;

        // Have we got valid tree of PlainBox objects?
        bool valid_pb_objects;

        // These may go later, but are helpful for now

        // A list of the selected whitelists from the user
        QMap<QDBusObjectPath, bool> whitelist;

        // A user-selected list of tests. We store the object path
        QMap<QDBusObjectPath, bool> tests;

        // All the jobs ultimately selected by the user
        QList<QDBusObjectPath> m_final_run_list;

        // We only care about one session
        QDBusObjectPath m_session;

        // Job Tree as defined by the "via" properties
        JobTreeNode* job_tree;

        QList<QDBusObjectPath> m_job_list;

        QList<QDBusObjectPath> m_desired_job_list;

        QList<QDBusObjectPath> m_run_list;

        QList<QDBusObjectPath> m_local_job_list;

        QList<QDBusObjectPath> m_local_run_list;

        QList<QDBusObjectPath> m_desired_local_job_list;

        /* Re-run list. First time round it contains ALL m_run_list
         * but on subsequent rounds its only those selected by the user
         */
        QList<QDBusObjectPath> m_rerun_list;

        /* Visible job list; this is mainly for the benefit
         * of the gui, which needs to show real jobs being run,
         * together with local jobs used to group the real tests being
         * run.
         *
         * Its not ideal, just an interim solution. Ultimately,
         * it would be best to be able to populate the gui with a single
         * call to extract all the relevant data from the gui-engine.
         */
        QList<QDBusObjectPath> m_visible_run_list;

        // The currently running job as an index into m_run_list
        int m_current_job_index;

        // Job State Map
        jsm_t m_jsm;

        // Job State List (NB: These are NOT in pb_objects!)
        QList<PBTreeNode*> m_job_state_list;

        /* Job Results. These could be either DiskJobResults or MemoryJobResults
         *
         * (NB: These are NOT in pb_objects!)
         */
        QList<PBTreeNode*> m_job_state_results;

        // Are we running tests or not? (Used for Pause/Resume)
        bool m_running;
        bool m_waiting_result;

        // Used to preserve interim data from Manual Interaction event
        QDBusObjectPath m_runner;

        /* lets us choose whether to raise the manual interaction dialog
        * or simply update it
        */
        bool m_running_manual_job;

        /* Records whether the results of running the tests have been submitted
        * Note that depending on the GUI, this may simply mean saved to disk,
        * or submitted to a validation website. it may not even matter. But this
        * is here in order to allow the state to be preserved by plainbox
        * in a saved session.
        */
        bool m_submitted;
// Used by the test program
protected:
        bool m_local_jobs_done;

        bool m_jobs_done;

        bool m_testing_manual_job;
};

 #endif<|MERGE_RESOLUTION|>--- conflicted
+++ resolved
@@ -171,17 +171,15 @@
         // Convenience until we move to Qt 5.1 and the FileDialog component
         QString GetSaveFileName(void);
 
-<<<<<<< HEAD
         // Session management from the GUI
         void GuiSessionRemove(void);
         const QString GuiPreviousSessionFile(void);
 
+        const QString GetIOLog(const QString& job);
+
         // Retrieve all the previous session data
         void GuiResumeSession(const bool re_run);
         void GuiCreateSession(void);
-=======
-        const QString GetIOLog(const QString& job);
->>>>>>> 99c2c89a
 
 public:
         // Returns a list of all the jobnodes
@@ -294,12 +292,9 @@
 
         // Convenience functions
         int GetOutcomeFromJobResultPath(const QDBusObjectPath &opath);
-<<<<<<< HEAD
         int GetOutcomeFromJobPath(const QDBusObjectPath &opath);
-=======
         const QString GetIOLogFromJobPath(const QDBusObjectPath &opath);
->>>>>>> 99c2c89a
-
+	
         const QString ConvertOutcome(const int outcome);
 
         // Find the next real job index to run based on current index through m_run_list
