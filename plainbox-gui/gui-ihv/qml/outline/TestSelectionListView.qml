--- conflicted
+++ resolved
@@ -5,7 +5,6 @@
  *
  * Authors:
  * - Julia Segal <julia.segal@cellsoftware.co.uk>
- * - Andrew Haigh <andrew.haigh@cellsoftware.co.uk>
  *
  * This program is free software; you can redistribute it and/or modify
  * it under the terms of the GNU General Public License as published by
@@ -61,6 +60,8 @@
 
         }
 
+
+
         ListView {
             id: groupedList
             width: parent.width
@@ -83,11 +84,8 @@
             highlight: highlight
             highlightFollowsCurrentItem: true
 
-<<<<<<< HEAD
-            Component.onCompleted: testdetails.testItem = testListModel.get(currentItem);
-=======
             Component.onCompleted: {
-                testdetails.testItem = testSuiteModel.get(currentItem);
+                testdetails.testItem = testListModel.get(currentItem);
                 sectionCount = getSectionCount()
                 setListSummary();
             }
@@ -96,7 +94,6 @@
                 if (displayWarnings === true)
                     PopupUtils.open(warning_dialog, caller_button);
             }
->>>>>>> 0aee5ca0
 
             // functions to do something across the whole list
 
@@ -121,14 +118,9 @@
 
             // when a group item is checked/unchecked the subitems are checked/unchecked
             function selectGroup(groupName, sel){
-<<<<<<< HEAD
-                for (var i = testListModel.count - 1; i >=0; i--){
-                    var item = testListModel.get(i);
-=======
                 // select in the model
-                for (var i = testSuiteModel.count - 1; i >=0; i--){
-                   var item = testSuiteModel.get(i);
->>>>>>> 0aee5ca0
+                for (var i = testListModel.count -                                 1; i >=0; i--){
+                   var item = testListModel.get(i);
                     if (item.group === groupName)
                         testListModel.setProperty(i, "check", sel);
                 }
@@ -136,7 +128,7 @@
                 // make sure data is updated on the UI
                 var oldCurrent = currentIndex
                 currentIndex = -1
-                for (i = 0; i < groupedList.contentItem.children.length; i++)
+                for (var i = 0; i < groupedList.contentItem.children.length; i++)
                 {
                     var curItem = groupedList.contentItem.children[i];
                     if (curItem.groupname === groupName)
@@ -175,18 +167,6 @@
 
                 }
                 currentIndex = oldCurrent;
-<<<<<<< HEAD
-            }
-
-            // If any subitems are selected, group should be selected.
-            function isGroupSelected(section){
-                var isSel = false;
-                for (var i = testListModel.count - 1; i >=0 && isSel === false; i--)
-                {
-                    var curItem = testListModel.get(i);
-                    //console.log("Section: ", section, " ", i,": ", curItem, "=", curItem.group, " check:", curItem.check);
-=======
->>>>>>> 0aee5ca0
 
             }
 
@@ -197,11 +177,7 @@
                 var estTimeInt=0;
                 var foundGroup = false;  // list is ordered in groups, after whole group found return
 
-<<<<<<< HEAD
-                for (var i = testListModel.count - 1; i >=0; i--)
-=======
-                for (var i = 0; i <testSuiteModel.count; i++)
->>>>>>> 0aee5ca0
+                for (var i = 0; i <testListModel.count; i++)
                 {
                     var curItem = testListModel.get(i);
 
@@ -211,7 +187,7 @@
                         estTimeInt = parseInt(curItem.duration) + parseInt(estTimeInt);
                     }
                     if (foundGroup && curItem.group != section)
-                        i = testSuiteModel.count;
+                        i = testListModel.count;
 
                 }
                 if (estTimeInt == 0)
@@ -269,15 +245,15 @@
 
             function setListSummary(){
                 var start = new Date();
-                // TODO count how many manuals testSuiteModel
+                // TODO count how many manuals testListModel
                 var testCnt = 0;
                 var manualCnt = 0;
 
                 var estTimeInt=0;
 
-                for (var i = testSuiteModel.count - 1; i >=0; i--)
-                {
-                    var curItem = testSuiteModel.get(i);
+                for (var i = testListModel.count - 1; i >=0; i--)
+                {
+                    var curItem = testListModel.get(i);
                     if ( curItem.check === "true"){
                         testCnt++;
                         if (curItem.type === "Manual")
@@ -298,11 +274,11 @@
                 // if this is the first time called, find all sections
                 var secCnt = sectionCount
                 if (secCnt === 0){
-                    var curItem = testSuiteModel.get(0);
+                    var curItem = testListModel.get(0);
                     var curSec = curItem.group;
                     secCnt = 1;
-                    for (var i = 1; i < testSuiteModel.count; i++){
-                        curItem = testSuiteModel.get(i);
+                    for (var i = 1; i < testListModel.count; i++){
+                        curItem = testListModel.get(i);
                         if (curItem.group !== curSec){
                             curSec = curItem.group
                             secCnt++;
