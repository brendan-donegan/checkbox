plugin: manual
name: update_manager_finds_updates
depends: internet_test
user: root
requires: package.name == 'update-manager'
_description:
 This test will execute Update Manager and check to see if there are any available updates for the system. Please follow the prompts and if updates are found, install them. When Update Manager has finished, please close the app by clicking the Close button in the lower right corner.
command: update-manager --check-dist-upgrades

plugin: manual
name: nautilus_folder_create
requires: package.name == 'nautilus'
command: nautilus
_description:
 Click the Test button to open the File Browser. On the menu bar, click File -> Create Folder. In the name box for the new folder, enter the name Test Folder and hit Enter.
 .
 Do you now have a new folder called Test Folder?
 .
 Close the File browser.

plugin: manual
name: nautilus_folder_copy
depends: nautilus_folder_create
command: nautilus
_description:
 Click the Test button to open the File Browser. Right click on the folder called Test Folder and click on Copy.  Right Click on any white area in the window and click on Paste.
 .
 Right click on the folder called Test Folder(copy) and click Rename. Enter the name Test Data in the name box and hit Enter.
 .
 Do you now have a folder called Test Data?
 .
 Close the File browser.

plugin: manual
name: nautilus_folder_move
depends: nautilus_folder_copy
command: nautilus
_description:
 Click the Test button to open the File Browser. Click and drag the folder called Test Data onto the icon called Test Folder. Release the button.
 .
 Double click the folder called Test Folder to open it up.
 .
 Was the folder called Test Data successfully moved into the folder called Test Folder?
 .
 Close the File Browser.

plugin: manual
name: nautilus_file_create
depends: nautilus_folder_create
command: nautilus $HOME/"Test Folder"
_description:
 Click the Test button to open the File Browser. Right click in the white space and click Create Document -> Empty File. Enter the name Test File 1 in the name box and hit Enter.
 .
 Do you now have a file called Test File 1?
 .
 Close the File browser.

plugin: manual
name: nautilus_file_copy
depends: nautilus_file_create
command: nautilus $HOME/"Test Folder"
_description:
 Click the Test button to open the File Browser. Right click on the file called Test File 2 and click Copy. Right click in the white space and click Paste.
 .
 Right click on the file called Test File 1(copy) and click Rename. Enter the name Test File 2 in the name box and hit Enter.
 .
 Do you now have a file called Test File 2?
 .
 Close the File Browser.

plugin: manual
name: nautilus_file_move
depends: nautilus_file_copy
command: nautilus $HOME/"Test Folder"
_description:
 Click the Test button to open the File Browser. Click and drag the file called Test File 2 onto the icon for the folder called Test Data. Release the button.
 .
 Double click the icon for Test Data to open that folder up.
 .
 Was the file Test File 2 successfully moved into the Test Data folder?
 .
 Close the File Browser.

plugin: manual
name: nautilus_file_delete
depends: nautilus_file_create
command: nautilus $HOME/"Test Folder"
_description:
 Click the Test button to open the File Browser. Right click on the file called Test File 1 and click on Move To Trash.
 .
 Is Test File 1 now gone?
 .
 Close the File Browser.

plugin: manual
name: nautilus_folder_delete
depends: nautilus_folder_create
command: nautilus
_description:
 Click the Test button to open the File Browser. Right click on the folder called Test Folder and click on Move To Trash.
 .
 Has Test Folder been successfully deleted?
 .
 Close the File Browser.

plugin: local
name: Office Document Viewer Test
requires: package.name == "ubuntu-desktop"
_description: Common Document Types Test
command:
 cat <<'EOF' | run_templates -s "find $CHECKBOX_SHARE/data/documents -type f"
 name: `basename $0`_test
 plugin: manual
 description:
  Now we will attempt to open the file '$0' with it's default viewer. After the viewer opens, check out the file that was opened and then close the application (OpenOffice, Doc Viewer, etc.)
  .
  Click Test to begin
  .
  Did the application open the document properly? (e.g was it displayed and did it function properly?)
 command: xdg-open $0
 EOF

plugin: local
name: Audio File Player Test
requires: package.name == "ubuntu-desktop"
_description: Common Document Types Test
command:
 cat <<'EOF' | run_templates -s "find $CHECKBOX_SHARE/data/audio -type f"
 name: `basename $0`_test
 plugin: manual
 description:
  Now we will attempt to open the audio file '$0' with it's default player. After the player opens, listen to the sound and then close the application.
  .
  Click Test to begin
  .
  Did the application play the audio file properly? (no skips, crackles, etc)
 command: xdg-open $0
 EOF

plugin: local
name: Video File Player Test
requires: package.name == "ubuntu-desktop"
_description: Common Document Types Test
command:
 cat <<'EOF' | run_templates -s "find $CHECKBOX_SHARE/data/video -type f"
 name: `basename $0`_test
 plugin: manual
 description:
  Now we will attempt to play the video '$0' with it's default player. After the video plays, close the application.
  .
  Click Test to begin
  .
  Did the application play '$0' proplerly (no video or audio issues with playback?)
 command: xdg-open $0
 EOF

plugin: local
name: Image File Viewer Test
requires: package.name == "ubuntu-desktop"
_description: Common Document Types Test
command:
 cat <<'EOF' | run_templates -s "find $CHECKBOX_SHARE/data/images -type f"
 name: `basename $0`_test
 plugin: manual
 description:
  Now we will attempt to open the image '$0' with it's default viewer. After the viewer opens, check out the file that was opened and then close the application.
  .
  Click Test to begin
  .
  Did the image display properly?
 command: xdg-open $0
 EOF

plugin: manual
<<<<<<< HEAD
name: applications-firefox
requires: package.name == 'firefox'
command: firefox $CHECKBOX_SHARE/data/websites/testindex.html
_description:
 Click the "Test" button to launch Firefox and view the test web page.
 .
 Did the Ubuntu Test page load correctly?

plugin: manual
name: applications-firefox-java
depends: applications-firefox
requires: package.name == 'firefox'
command: firefox $CHECKBOX_SHARE/data/websites/javatest.html
_description:
 Click the "Test" button to open Firefox with the Java test page, and follow the instructions there.
 .
 Did the applet display?

plugin: manual
name: applications-firefox-flash
depends: applications-firefox
requires: package.name == 'firefox'
command: firefox $CHECKBOX_SHARE/data/websites/flashtest.html
_description:
 Click the "Test" button to launch Firefox and view a sample Flash slide show.
 .
 Did you see the slideshow?

plugin: manual
name: applications-firefox-flash-video
depends: applications-firefox-flash
requires: package.name == 'firefox'
command: firefox $CHECKBOX_SHARE/data/websites/flashvideo.html
_description:
 Click the "Test" button to launch Firefox and view a short flash video.
 .
 Did the video play correctly?

plugin: manual
name: applications-firefox-totem
depends: applications-firefox
requires: package.name == 'firefox'
command: firefox $CHECKBOX_SHARE/data/video/Quicktime_Video.mov
_description:
 Click the "Test" button to launch Firefox with a sample video.
 .
 Did the video play using a plugin?
=======
name: applications-empathy-facebook_chat
requires: package.name == "empathy"
command: empathy
description:
 Click the "Test" button to launch Empathy, then configure it to connect to the following service. Once you have completed the test, please quit Empathy to continue here.
 .
 Facebook Chat
 .
 Were you able to connect correctly and send/receive messages?

plugin: manual
name: applications-empathy-google_talk
requires: package.name == "empathy"
command: empathy
description:
 Click the "Test" button to launch Empathy, then configure it to connect to the following service. Once you have completed the test, please quit Empathy to continue here.
 .
 Google Talk
 .
 Were you able to connect correctly and send/receive messages?

plugin: manual
name: applications-empathy-jabber
requires: package.name == "empathy"
command: empathy
description:
 Click the "Test" button to launch Empathy, then configure it to connect to the following service. Once you have completed the test, please quit Empathy to continue here.
 .
 Jabber
 .
 Were you able to connect correctly and send/receive messages?

plugin: manual
name: applications-empathy-aim
requires: package.name == "empathy"
command: empathy
description:
 Click the "Test" button to launch Empathy, then configure it to connect to the following service. Once you have completed the test, please quit Empathy to continue here.
 .
 AIM
 .
 Were you able to connect correctly and send/receive messages?

plugin: manual
name: applications-empathy-msn
requires: package.name == "empathy"
command: empathy
description:
 Click the "Test" button to launch Empathy, then configure it to connect to the following service. Once you have completed the test, please quit Empathy to continue here.
 .
 MSN
 .
 Were you able to connect correctly and send/receive messages?
>>>>>>> 3016bf04
<|MERGE_RESOLUTION|>--- conflicted
+++ resolved
@@ -172,7 +172,6 @@
  EOF
 
 plugin: manual
-<<<<<<< HEAD
 name: applications-firefox
 requires: package.name == 'firefox'
 command: firefox $CHECKBOX_SHARE/data/websites/testindex.html
@@ -220,11 +219,12 @@
  Click the "Test" button to launch Firefox with a sample video.
  .
  Did the video play using a plugin?
-=======
+
+plugin: manual
 name: applications-empathy-facebook_chat
 requires: package.name == "empathy"
 command: empathy
-description:
+_description:
  Click the "Test" button to launch Empathy, then configure it to connect to the following service. Once you have completed the test, please quit Empathy to continue here.
  .
  Facebook Chat
@@ -235,7 +235,7 @@
 name: applications-empathy-google_talk
 requires: package.name == "empathy"
 command: empathy
-description:
+_description:
  Click the "Test" button to launch Empathy, then configure it to connect to the following service. Once you have completed the test, please quit Empathy to continue here.
  .
  Google Talk
@@ -246,7 +246,7 @@
 name: applications-empathy-jabber
 requires: package.name == "empathy"
 command: empathy
-description:
+_description:
  Click the "Test" button to launch Empathy, then configure it to connect to the following service. Once you have completed the test, please quit Empathy to continue here.
  .
  Jabber
@@ -257,7 +257,7 @@
 name: applications-empathy-aim
 requires: package.name == "empathy"
 command: empathy
-description:
+_description:
  Click the "Test" button to launch Empathy, then configure it to connect to the following service. Once you have completed the test, please quit Empathy to continue here.
  .
  AIM
@@ -268,10 +268,9 @@
 name: applications-empathy-msn
 requires: package.name == "empathy"
 command: empathy
-description:
+_description:
  Click the "Test" button to launch Empathy, then configure it to connect to the following service. Once you have completed the test, please quit Empathy to continue here.
  .
  MSN
  .
- Were you able to connect correctly and send/receive messages?
->>>>>>> 3016bf04
+ Were you able to connect correctly and send/receive messages?