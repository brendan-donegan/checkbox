--- conflicted
+++ resolved
@@ -241,20 +241,6 @@
  Did you hear your speech played back?
 
 plugin: manual
-<<<<<<< HEAD
-name: power-management/suspend_advanced_30_cycles
-depends: power-management/rtc
-requires: package.name == 'pm-utils'
-user: root
-command: sleep_test -i 30 -s mem --debug
-_description:
- Enter and resume from suspend state for 30 iterations. Please note that this is a lengthy test. Select Test to begin. If your system fails to wake and must be rebooted, please restart System Testing and mark this test as Failed.
- .
- Did the system successfully suspend and resume for 30 iterations?
-
-plugin: manual
-=======
->>>>>>> 4a066868
 name: power-management/hibernate_advanced
 depends: power-management/rtc
 requires: package.name == 'pm-utils'
