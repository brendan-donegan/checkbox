plugin: manual
name: keys/brightness
requires: device.product in ['Notebook','Laptop','Portable']
_description:
 PURPOSE:
     This test will test the brightness key
 STEPS:
     1. Press the brightness buttons on the keyboard
 VERIFICATION:
     Did the brightness change following to your key presses?

plugin: manual
name: keys/volume
_description:
 PURPOSE:
     This test will test the volume key
 STEPS:
     1. Press the volume buttons on the keyboard
 VERIFICATION:
     Did the volume change following to your key presses?

plugin: manual
name: keys/mute
requires: device.product in ['Notebook','Laptop','Portable']
_description:
 PURPOSE:
     This test will test the mute key
 STEPS:
     1. Press the mute button on the keyboard
 VERIFICATION:
     Did the volume mute following your key presses?

plugin: manual
name: keys/sleep
requires: device.product in ['Notebook','Laptop','Portable']
depends: suspend/suspend_advanced
_description:
 PURPOSE:
     This test will test the sleep key
 STEPS:
     1. Press the sleep key on the keyboard
     2. Wake your system up by pressing the power button
 VERIFICATION:
     Did the system go to sleep after pressing the sleep key?

plugin: manual
name: keys/battery-info
requires: device.product in ['Notebook','Laptop','Portable']
_description:
 PURPOSE:
     This test will test the battery information key
 STEPS:
     1. Press the battery information key on the keyboard
 VERIFICATION:
     Did a notification appear showing the battery status?

plugin: manual
name: keys/wireless
requires: device.product in ['Notebook','Laptop','Portable']
_description:
 PURPOSE:
     This test will test the wireless key
 STEPS:
     1. Press the wireless key on the keyboard
     2. Press the same key again
 VERIFICATION:
     Did the wireless go off on the first press and on again on the second?

plugin: manual
name: keys/media-control
requires:
 device.category == 'KEYBOARD'
 package.name == 'totem'
 package.name == 'gstreamer0.10-plugins-base'
command: totem /usr/share/example-content/Ubuntu_Free_Culture_Showcase/*
_description:
<<<<<<< HEAD
 PURPOSE:
     This test will test the media keys of your keyboard
 STEPS:
     1. Play a media file
     2. Press the play/pause key on the keyboard
     3. Press the forward key on the keyboard
     4. Press the backward key on the keyboard
     5. Press stop key on the keyboard
 VERIFICATION:
     Do the keys work as expected?
=======
 This test will verify that any media control keys work. This applies mainly to Laptop/Netbook systems but some Desktops may also have the following dedicated media control keys:
 .
 * Play/Pause
 * Stop
 * Forward
 * Backward (Rewind)
 .
 Select Test to launch the media player. While the media is playing, press the keys or buttons to verify that they do control media being played.
 .
 Do the keys work as expected?
>>>>>>> fb97b368
<|MERGE_RESOLUTION|>--- conflicted
+++ resolved
@@ -13,7 +13,7 @@
 name: keys/volume
 _description:
  PURPOSE:
-     This test will test the volume key
+     This test will test the volume keys
  STEPS:
      1. Press the volume buttons on the keyboard
  VERIFICATION:
@@ -74,26 +74,13 @@
  package.name == 'gstreamer0.10-plugins-base'
 command: totem /usr/share/example-content/Ubuntu_Free_Culture_Showcase/*
 _description:
-<<<<<<< HEAD
  PURPOSE:
      This test will test the media keys of your keyboard
  STEPS:
-     1. Play a media file
+     1. Click test to launch the media player
      2. Press the play/pause key on the keyboard
      3. Press the forward key on the keyboard
      4. Press the backward key on the keyboard
      5. Press stop key on the keyboard
  VERIFICATION:
-     Do the keys work as expected?
-=======
- This test will verify that any media control keys work. This applies mainly to Laptop/Netbook systems but some Desktops may also have the following dedicated media control keys:
- .
- * Play/Pause
- * Stop
- * Forward
- * Backward (Rewind)
- .
- Select Test to launch the media player. While the media is playing, press the keys or buttons to verify that they do control media being played.
- .
- Do the keys work as expected?
->>>>>>> fb97b368
+     Do the keys work as expected?