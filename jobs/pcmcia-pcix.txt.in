--- conflicted
+++ resolved
@@ -1,16 +1,9 @@
 plugin: manual
 name: pcmcia-pcix/detect
 _description:
-<<<<<<< HEAD
  PURPOSE:
-     This test will check your PCMCIA device
+     This will verify that a PCMCIA or ExpressCard slot can detect inserted devices
  STEPS:
-     1. Plug a PCMCIA device into the computer
+     1. Plug a PCMCIA or ExpressCard device into the computer
  VERIFICATION:
-     Was the device correctly detected?
-=======
- This test verifies that a PCMCIA or PCCard slot on a portable system can detect devices.
- Plug a PCMCIA device into the computer.
- .
- Is it detected?
->>>>>>> fb97b368
+     Was the device correctly detected?