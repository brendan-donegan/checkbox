name: codecs_attachment
plugin: attachment
requires: device.driver == 'HDA Intel'
command: cat /proc/asound/card*/codec#*
_description: Attaches a report of installed codecs for Intel HDA

name: cpuinfo_attachment
plugin: attachment
command: cat /proc/cpuinfo
_description: Attaches a report of CPU information

name: dmesg_attachment
plugin: attachment
command: cat /var/log/dmesg | ansi_parser
_description: Attaches a copy of /var/log/dmesg to the test results

name: dmi_attachment
plugin: attachment
command: grep -r . /sys/class/dmi/id/ 2>/dev/null
_description: Attaches info on DMI

name: dmidecode_attachment
plugin: attachment
user: root
command: dmidecode
_description: Attaches dmidecode output

name: lspci_attachment
plugin: attachment
command: lspci -vvnn
_description: Attaches very verbose lspci output.

name: meminfo_attachment
plugin: attachment
command: cat /proc/meminfo

name: modprobe_attachment
plugin: attachment
command: find /etc/modprobe.* -name \*.conf | xargs cat
_description: Attaches the contents of the various modprobe conf files.

name: modules_attachment
plugin: attachment
command: cat /etc/modules
_description: Attaches the contents of the /etc/modules file.

name: sysctl_attachment
plugin: attachment
command: find /etc/sysctl.* -name \*.conf | xargs cat
_description: attaches the contents of various sysctl config files.

name: sysfs_attachment
plugin: attachment
_description: Attaches a report of sysfs attributes.
command:
 for i in `udevadm info --export-db | sed -n 's/^P: //p'`; do
  echo "P: $i"
  udevadm info --attribute-walk --path=/sys$i 2>/dev/null | sed -n 's/    ATTR{\(.*\)}=="\(.*\)"/A: \1=\2/p'
  echo
 done

name: udev_attachment
plugin: attachment
command: udevadm info --export-db
_description: Attaches a dump of the udev database showing system hardware information.

name: gcov_attachment
plugin: attachment
requires: package.name == 'lcov'
user: root
command: gcov_tarball
_description: Attaches a tarball of gcov data if present.

name: lsmod_attachment
plugin: attachment
command: lsmod
_description: Attaches a list of the currently running kernel modules.

plugin: shell
name: info/screenshot
requires:
 package.name == 'xorg'
 package.name == 'imagemagick'
command: import -window root ${CHECKBOX_DATA}/screenshot.png
_description: Captures a screenshot.

plugin: attachment
<<<<<<< HEAD
name: info/screenshot.png
depends: info/screenshot
=======
name: screenshot.png
depends: screenshot
>>>>>>> 1a2af852
command: cat ${CHECKBOX_DATA}/screenshot.png
_description: Attaches the screenshot captured in info/screenshot.

plugin: attachment
<<<<<<< HEAD
name: info/fwts_log
depends: miscellanea/fwts_test
=======
name: fwts_log
depends: fwts_test
>>>>>>> 1a2af852
_description: Gather log from the Firmware Test Suite run.
command:
 cat $CHECKBOX_DATA/fwts_results.log

plugin: attachment
name: acpi_sleep_attachment
command: [ -e /proc/acpi/sleep ] && cat /proc/acpi/sleep
_description: Attaches the contents of /proc/acpi/sleep if it exists.

plugin: local
name: info/bootchart
_description: Bootchart information.
requires: package.name == 'bootchart' or package.name == 'pybootchartgui'
user: root
command:
 process_wait -u root bootchart collector ureadahead; \
 [ `ls /var/log/bootchart/*.tgz 2>/dev/null | wc -l` -lt 2 ] && reboot && sleep 100

plugin: local
name: info/hdparm
_description: SATA/IDE device information.
requires:
 package.name == 'hdparm'
 device.category == 'DISK'
command:
 cat <<'EOF' | run_templates -t -s 'udev_resource | filter_templates -w "category=DISK"'
 plugin: attachment
 name: info/hdparm_`ls /sys$path/block`.txt
 requires: device.path == "$path"
 user: root
 command: hdparm -I /dev/`ls /sys$path/block`
 EOF

plugin: attachment
name: bootchart.png
depends: info/bootchart
requires: (package.name == 'bootchart' and float(lsb.release) < 9.04) or package.name == 'pybootchartgui'
_description: Attaches the bootchart png file for bootchart runs
command:
 file=`ls /var/log/bootchart/*.png 2>/dev/null | tail -1`; \
 [ -e "$file" ] && cat "$file"

plugin: attachment
name: bootchart.tgz
depends: info/bootchart
requires: package.name == 'bootchart' and float(lsb.release) >= 9.04
_description: Attaches the bootchart log for bootchart test runs.
command:
 file=`ls /var/log/bootchart/*.tgz 2>/dev/null | tail -1`; \
 [ -e "$file" ] && cat "$file"

plugin: attachment
name: installer_bootchart.tgz
command: [ -e /var/log/installer/bootchart.tgz ] && cat /var/log/installer/bootchart.tgz
_description: installs the installer bootchart tarball if it exists.

plugin: attachment
name: installer_debug.gz
command: [ -e /var/log/installer/debug ] && gzip -9 -c /var/log/installer/debug
_description: Attaches the installer debug log if it exists.<|MERGE_RESOLUTION|>--- conflicted
+++ resolved
@@ -84,25 +84,14 @@
 command: import -window root ${CHECKBOX_DATA}/screenshot.png
 _description: Captures a screenshot.
 
-plugin: attachment
-<<<<<<< HEAD
-name: info/screenshot.png
-depends: info/screenshot
-=======
 name: screenshot.png
 depends: screenshot
->>>>>>> 1a2af852
 command: cat ${CHECKBOX_DATA}/screenshot.png
 _description: Attaches the screenshot captured in info/screenshot.
 
 plugin: attachment
-<<<<<<< HEAD
-name: info/fwts_log
-depends: miscellanea/fwts_test
-=======
 name: fwts_log
 depends: fwts_test
->>>>>>> 1a2af852
 _description: Gather log from the Firmware Test Suite run.
 command:
  cat $CHECKBOX_DATA/fwts_results.log
