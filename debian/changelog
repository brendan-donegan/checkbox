checkbox (0.13) precise; urgency=low

<<<<<<< HEAD
  [Marc Tardif]
  * Generate a submission.xml file that contains all device and attachment
    information, suitable for offline processing and submission.
  * Write the report before reporting the validation error.
  * Changed device.product to dmi.product for the formfactor (LP: #875312)

  [Daniel Manrique]
  * Use gettext for string (LP: #869267)
  * Move progress indicator to main checkbox dialog instead of a 
    transient window (LP: #868995)

  [Jeff Lane]
  * Went through all the job files and:
    * Updated descriptions to match Unity UI structure
    * Added descriptions where necessary
    * Added further details to some descriptions
    * Moved some jobs to more appropriate files
    * Fixed job names in older job files to match new naming scheme 
      (suite/testname)
    * Added jobs to local.txt to ensure all job files are now parsed
      (this allows easier addition of existing tests to whitelists)
    * Changed remaining manual job descriptions to match the new format

   [Ara Pulido]
   * Rewrote all job descriptions to match OEM QA syntax

   [Brendan Donegan]  
   * Fix the code that assigns keys in checkbox-cli so that it never assigns
     keys which have other uses. (LP: #877467)
   * Show details of unmet job requirements (LP: #855852)
   * Ensure that connect_wireless chooses a wireless connection from the list
     of available connections (LP: #877752)
   * Have the bluetooth/detect tests require a device with the category
     BLUETOOTH to run, thus preventing the test from failing on systems with
     no Bluetooth device (LP: #862322)
   * Rename attachment jobs to not have a forward slash in their name
     (LP: #887964)

   [ Javier Collado ]
   * Broken job dependencies fixed (LP: #888447)

 -- Daniel Manrique <daniel.manrique@canonical.com>  Fri, 04 Nov 2011 16:32:08 -0400
=======
  [Daniel Manrique]
  * Ignore malformed dpkg entries in package_resource (LP: #794747)

 -- Daniel Manrique <daniel.manrique@canonical.com>  Fri, 30 Sep 2011 16:14:40 -0400
>>>>>>> 4ab12ea5

checkbox (0.12.8) oneiric; urgency=low

  New upstream release (LP: #862579):

  [Brendan Donegan]
  * Remove test for FTP connection from network_check script (LP: #854222)
  * Update a parameter in usb_test to have it run faster.
  * Remove record_playback_after_suspend from Ubuntu Friendly whitelist (LP: #855540)
  * Fix minor typo in multi-monitor friendly resolution_test script which caused 
    minimum_resolution test to fail (LP: #855599)
  * Remove storage_devices_test from Ubuntu Friendly whitelist since bonnie++  (which it uses) is not installed by default (LP: #855841)
  * Changed description and name to reflect Ubuntu Friendly branding. Now when a user searches for Ubuntu Friendly in the lens, Checkbox will appear (LP: #852036)
  * Reset the selections at the test suite prompt if No is selected at the recover prompt (LP: #861208)
  * Save the connection name(s) instead of the interface name so that they can be reconnected to properly after the wireless before/after suspend tests have completed (LP: #861502)
  * Make connect_wireless use the UUID of the connection instead of the name for greater reliability (LP: #862190)

  [Daniel Manrique]
  * Restored _recover attribute, re-enabling welcome and test selection
    screens (LP: #852204)
  * Remove memory/test from the Ubuntu Friendly whitelist (LP: #853799)
  * Use diff instead of grep, better comparing of empty files (LP: #852014)
  * Apport integration: new mandatory "tag" value in ApportOptions (LP: #852201)
  * Add warning prior to starting the tests (LP: #855328)
  * Apport integration: Fix instantiation of Gtk.RadioButton, needed due 
    to PyGI related API changes (LP: #805679)
  * Remove ping -R parameter that apparently caused ICMP packets to be dropped
    by some routers (LP: #861404)

  [ Evan Broder ]
  * Replace resolution_test with an implementation which uses GdkScreen to
    be multimonitor-aware (LP: #632987)

  [Jeff Lane]
  * Fix names of optical drive tests and remove a non-existing test from the
    whitelist (LP: #854808) 
  * Fix wireless_*_suspend jobs so they recreate iface file instead of append
    each time (LP: #855845)
    (LP: #852201)
  * Clarify better the intend of the is_laptop question (LP: #861844)
  * Fixed dependencies for tests that depend on suspend/suspend_advanced 
    (LP: #860651)

  [Tim Chen]
  * Fix cpu_scaling_test (LP: #811177)
 
  [Ara Pulido]
  * Avoid connect_wireless messing with AP with similar names (LP: #861538)
  * Remove bluetooth/file-transfer from the list of tests to run, since due to
    bug 834348 it always fails.

  [Marc Tardif]
  * Added support for wildcards when verifying the transport certificate.
  * Applying depends across suites (LP: #861218)

 -- Daniel Manrique <daniel.manrique@canonical.com>  Thu, 29 Sep 2011 13:12:01 -0400

checkbox (0.12.7) oneiric; urgency=low

  New upstream release (LP: #850395):

  [Brendan Donegan]
  * Redirecting stderr to pipe to fix the gconf_resource script (LP: #832321)
  * Clear jobs directory when user selects No to recover question (LP: #836623)

  [Daniel Manrique]
  * checkbox/job.py: Guard against bogus timeout values (LP: #827859)
  * More explicit handling of string decoding/encoding, avoids problems with
    non-ascii characters (LP: #833747)
  * Changed architecture from all to any for checkbox base, to build
    architecture-specific binaries (LP: #833696)

  [Jeff Lane]
  * Several corrections necessary due to test name changes or typos found in
    job files

  [Marc Tardif]
  * Connecting hyper text widgets only once (LP: #827904)
  * Detecting MMC readers as OTHER instead of DISK (LP: #822948)
  * Validating the hostname in the SSL certificate (LP: #625076)
  * Validating the submission.xml (LP: #838123)

 -- Daniel Manrique <daniel.manrique@canonical.com>  Fri, 14 Sep 2011 17:15:26 -0400

checkbox (0.12.6) oneiric; urgency=low

  New upstream release (LP: #841983):

  [ Daniel Manrique ]
  * Work around PyGTK API changes that kept checkbox from starting up
    (LP: #839675).

 -- Daniel Manrique <daniel.manrique@canonical.com>  Mon, 05 Sep 2011 12:47:58 -0400

checkbox (0.12.5) oneiric; urgency=low

  New upstream release (LP: #838745):

  [Ara Pulido]
  * Created a "suspend" suite and renamed relevant tests.

  [Brendan Donegan]
  * Removed redundant tests in power-management suite.
  * Fixed dependencies in power-management suite.

  [Daniel Manrique]
  * Changed name of apt-get test to reflect the suite it's in.
  * Fixed typos in job definitions that caused them to not be run.
  * Added missing description to info/hdparm test (LP: #832351)
  * Quote command to obtain bluetooth address, to avoid hanging if 
    a device is not present (LP: #836756).
  * Added BLUETOOTH category to udev parser.
  * Removed some tests from default whitelist.
  * Fixed dependencies for keys/sleep.
  
  [Jeff Lane]
  * Added new USB storage transfer test
  * Re-worked and added automated audio test

  [Marc Tardif]
  * Added WIRELESS category to udev parser.

 -- Ara Pulido <ara@ubuntu.com>  Thu, 01 Sep 2011 12:23:07 +0100

checkbox (0.12.4) oneiric; urgency=low

  New upstream release (LP: #824180):

  [Brendan Donegan]
  * Refactored job definition files.
  * Fixed dependencies and test naming.
  * Added Online CPU before/after suspend test.
  * Automated wireless tests.
  * Removed redundant sru_suite.txt, updated dependencies accordingly.
  * Automated bluetooth_obex tests.

  [Daniel Manrique]
  * Further improvements to make frontend/backend communication more reliable.
    Prevents stuck backends, failure to close the GUI due to lack of reply
    from the backend, and test specifying "user" not being run.
  * scripts/keyboard_test modified to account for pygi-related GTK API
    changes. (LP: #804369)
  * scripts/sleep_test: improve handling of NetworkManager DBus API
    changes. (LP: #808423)
  * scripts/cdimage_resource: properly handle releases with "LTS" in their
    name (LP: #814085)
  * Updated minimum_resolution test as per latest system requirements, leaving
    just one unified test. (LP: #767166)

  [Javier Collado]
  * Checkbox exits with EX_NOINPUT if a whitelist or blacklist file is
    specified and cannot be found.
  * Deselect a test suite automatically when none of its children is selected,
    in the GTK interface. (LP: #651878)
  * Make the "Next" button the default action when Enter is pressed, to 
    streamline testing with the GTK interface.

  [Marc Tardif]
  * Fixed udevam not being found because /sbin not in PATH (LP: #597305)
  * Fixed hardware attachments for udev and dmi (LP: #822682)

  [Sylvain Pineau]
  * Expose the message store to other plugins, via firing an expose-msgstore
    event.

  [Andrew Faulkner]
  * Fix description for nautilus_file_create job (LP: #821141) 

  [Kenneth Wimer]
  * New header image that follows brand guidelines (LP: #554202)

 -- Daniel Manrique <daniel.manrique@canonical.com>  Wed, 10 Aug 2011 15:16:39 -0400

checkbox (0.12.3) oneiric; urgency=low

  [Marc Tardif]
  * Only reading CHECKBOX_* environment variables in config (LP: #802458)
  * Imported scripts and jobs from Platform Services.

  [Chad A. Davis]
  * Switch to dh_python2 and debhelper7 (LP: #788514)

  [Barry Warsaw]
  * Fix checkbox_clean.run() to ignore missing executables, as is the case
    in a fresh checkout.

 -- Daniel Manrique <daniel.manrique@canonical.com>  Fri, 01 Jul 2011 11:37:27 -0400

checkbox (0.12.2) oneiric; urgency=low

  New upstream release (LP: #800199):

  [Brendan Donegan]
  * Added interface parameter to internet_test script.

  [Daniel Manrique]
  * GTK GUI: Change assignment of TreeStore model to TreeView to account for
    pygi-related API changes. Also seems to fix lingering select/deselect all
    buttons. (LP: #796666) (LP: #796622)
  * GTK GUI: Fix call to Gtk buffer get_text to add now-mandatory fourth
    parameter, keeps the GUI from misbehaving in connection to fixed bug.
    (LP: #796827)
  * GTK GUI: Fix handling of mouse events in gtk_hypertext_view.py which
    prevented displaying the final report.
  * Put test name as part of the window title, as an aid to
    reporting/debugging (LP: #744190)
  * plugins/apport_prompt.py: Add test name to "Do you want to report a bug?"
    dialog to make it clearer.

  [Sylvain Pineau]
  * Fix evaluation of job requirements (LP: #798200)
  * Added "in" operator to job requirements.

 -- Marc Tardif <marc@ubuntu.com>  Tue, 21 Jun 2011 09:41:57 -0400

checkbox (0.12.1) oneiric; urgency=low

  New upstream release (LP: #796629):

  [Brendan Donegan]
  * Fix timeout in sleep_test script (LP: #665299)
  * Fix traces in hyper_text_view module (LP: #796508)
  * Added camera test (LP: #764222)

  [Daniel Manrique]
  * Fix GUI definition file so main window uses "natural request", growing
    when child widgets require so (LP: #776734)
  * Fix open/read blocking behavior and backend/frontend communications to
    avoid hangs and lingering backends. (LP: #588539)
  * Render header text dynamically over the image background, and updated pot
    file with the new string. (LP: #621880)

  [Robert Roth]
  * Improve command line key prompts (LP: #786924)

 -- Marc Tardif <marc@ubuntu.com>  Fri, 03 Jun 2011 17:00:11 -0400

checkbox (0.12) oneiric; urgency=low

  New upstream release (LP: #784076):
  * Removed dead pixel test.

  [Bilal Akhtar]
  * Port checkbox to Gtk3/PyGI (LP: #783822)

 -- Marc Tardif <marc@ubuntu.com>  Tue, 17 May 2011 09:48:07 -0400

checkbox (0.11.4) natty; urgency=low

  * Changed udev_resource to report CAPTURE for USB VIDEO devices
  * Fixed eval of resources with names like list item names
  
  [Carl Milette]
  * Fixed hard coded disk in disk_bench_test so that it matches convention
    utilizing udev_resource for finding devices. (LP: #507943)

 -- Jeff Lane <jeff@ubuntu.com>  Fri, 22 Apr 2011 11:05:19 -0400

checkbox (0.11.3) natty; urgency=low

  New upstream release (LP: #751928):
  * Fixed sleep_test crashing with ioerror (LP: #630785)
  * Fixed keyerror when running some manual tests (LP: #729431)

  [Ara Pulido]
  * Improved debconf messages and ordering (LP: #553777)
  * Video bugs should be reported as a display symptom (LP: #744964)
  * Added checkbox log to apport report

  [Gerhard Burger]
  * Fixed punctuation inconsistencies in verification procedures (LP: #744167):

 -- Marc Tardif <marc@ubuntu.com>  Tue, 05 Apr 2011 16:19:17 -0400

checkbox (0.11.2) natty; urgency=low

  New upstream release (LP: #736919):
  * Added version to dpkg dependency
  * Added multiarch support to install script (LP: #727411)
  * Fixed submitting data twice (LP: #531010)
  * Fixed job descriptions for checkbox-cli (LP: #221400)

  [Daniel Manrique]
  * Fixed strings in audio tests and updated pot file (LP: #691241)
  
  [Jochen Kemnade]
  * Fixed grammar in user-apps tests (LP: #642001)

  [Jeff Lane]
  * Added reboot instructions to suspend/hibernate tests (LP: #420493)
  * Made the firewire instructions make more sense (LP: #693068)
  
  [Michael Terry]
  * Fixed several strings appear in English although translated (LP: #514401)
    - jobs/fingerprint.txt.in
    - jobs/media.txt.in
    - jobs/monitor.txt.in
    - jobs/sleep.txt.in
    - jobs/firewire.txt.in
    - po/checkbox.pot
  * Fixed grammar (LP: #525454)
    + jobs/fingerprint.txt.in

 -- Jeff Lane <jeff@ubuntu.com>  Tue, 29 Mar 2011 09:17:36 -0400

checkbox (0.11.1) natty; urgency=low

  New upstream release (LP: #725110):
  * Checking for lock file before firing stop-all event (LP: #719552)
  * Changed description of nautilus_file_copy job (LP: #709688)

  [Javier Collado]
  * Fixed title in progress dialog

 -- Marc Tardif <marc@ubuntu.com>  Fri, 25 Feb 2011 11:56:43 -0500

checkbox (0.11) natty; urgency=low

  New upstream release (LP: #719073):
  * Changed support for persist plugin as optional (LP: #561816)

  [Ara Pulido]
  * Fixed lintian errors and warnings

  [Eitan Isaacson]
  * Migrate the UI from libglade to gtkbuilder  

 -- Marc Tardif <marc@ubuntu.com>  Mon, 14 Feb 2011 18:19:27 -0500

checkbox (0.10.4) maverick; urgency=low

  * Fixed parsing of config parameters (LP: #689140)

 -- Marc Tardif <marc@ubuntu.com>  Tue, 14 Sep 2010 12:43:51 -0400

checkbox (0.10.3) maverick; urgency=low

  New upstream release (LP: #638333):
  * Fixed verification of SSL validity (LP: #625076)
  * Improved audio test questions.

 -- Marc Tardif <marc@ubuntu.com>  Tue, 14 Sep 2010 12:43:51 -0400

checkbox (0.10.2) maverick; urgency=low

  New upstream release (LP: #617583):
  * Fixed sleep_test to check the connection if using network-manager.
  * Fixed reporting bugs against alsa-base and xorg (LP: #607214)
  * Fixed apport dialog no longer appearing (LP: #607217)
  * Reduced data file size for the desktop image.
  * Updated report to be more pretty.

 -- Marc Tardif <marc@ubuntu.com>  Fri, 13 Aug 2010 16:23:16 -0400

checkbox (0.10.1) maverick; urgency=low

  New upstream release (LP: #597295):
  * Added support for urwid interface.
  * Added sound check test.
  * Added document viewer test.
  * Added update-manager and nautilus tests.
  * Added resolution tests.
  * Added sleep tests.

 -- Marc Tardif <marc@ubuntu.com>  Tue, 22 Jun 2010 10:43:52 -0400

checkbox (0.10) maverick; urgency=low

  * Added media tests (LP: #397944)
  * Added support for comments in templates.

 -- Marc Tardif <marc@ubuntu.com>  Tue, 04 May 2010 11:51:22 -0400

checkbox (0.9.2) lucid; urgency=low

  New upstream release (LP: #567568):
  * Added referer when sending submissions to Launchpad (LP: #550973)
  * Added suggests to checkbox package in debian/control file (LP: #352740)
  * Fixed udev_resource script to be more resilient (LP: #556824)
  * Fixed cdimage_resource script to read casper.log (LP: #558728)
  * Fixed reporting all resources found for a job (LP: #560948)
  * Fixed stalling when using kdesudo to start backend (LP: #557443)
  * Fixed starting the appropriate default browser on UNR (LP: #563050)
  * Fixed ansi_parser script when outputting to stdout (LP: #560952)
  * Fixed opening the report with the gconf preferred browser (LP: #562580)
  * Fixed suspend_test to use relative time for wakealarm (LP: #349768)
  * Fixed backend not getting terminated upon closing (LP: #553328)

 -- Marc Tardif <marc@ubuntu.com>  Tue, 06 Apr 2010 14:17:46 -0400

checkbox (0.9.1) lucid; urgency=low

  New upstream release (LP: #548800):
  * Added cpu_scaling_test script.
  * Fixed hard drive detection (LP: #549714)
  * Fixed backend to handle empty messages (LP: #536645)
  * Fixed parsing of package resource (LP: #539691)
  * Fixed malformed xml report (LP: #485445)
  * Fixed running root manual tests as normal user (LP: #383559)
  * Fixed writing apport files only after submitting (LP: #530380)
  * Fixed audio test instructions (LP: #529205)
  * Fixed gathering chassis information (LP: #537435)
  * Fixed detection of disks in kvm (LP: #552998)
  * Fixed udev_resource script to be more resilient (LP: #552999)
  * Fixed filter_packages script to use new resources.

 -- Marc Tardif <marc@ubuntu.com>  Sun, 07 Mar 2010 15:05:44 -0400

checkbox (0.9) lucid; urgency=low

  * Introduced job_prompt plugin to treat all jobs (suites, tests, etc.) as composites.
  * Replaced the registry and resource scripts and centralized job iteration.
  * Replaced dependency on dbus by using sudo/gksu/kdesudo instead.
  * Replaced mktemp with mkdtemp for security purposes.
  * Fixed strings in fingerprint and modem tests (LP: #457759)
  * Fixed client side validation of Launchpad form (LP: #438671)
  * Added device information to tags when reporting bugs with apport.
  * Added shorthands for blacklist-file and whitelist-file.
  * Added support for apport default configuration (LP: #465447)
  * Added support for scrolled options list (LP: #411526)
  * Added support for tests generated by suites to run as root.
  * Added support for requirements in attachments.
  * Added support for armv7l processor
  * Added Autotest integration
  * Added LTP integration
  * Added Phoronix integration
  * Added qa-regression-testing integration

 -- Marc Tardif <marc@ubuntu.com>  Wed, 04 Nov 2009 19:36:09 -0400

checkbox (0.8.5) karmic; urgency=low

  * Fixed translation of suites and tests files (LP: #456115)
  * Fixed checking the status of command registries (LP: #457502)
  * Fixed selecting suites in the command line (LP: #457559)
  * Fixed reporting of bugs to contain test description (LP: #427932)
  * Fixed execute permissions on scripts (LP: #459606)
  * Renamed processors_info plugin to singular because processor
    information is reported as a single structure with a count attribute
  * Updated translation files.

 -- Marc Tardif <marc@ubuntu.com>  Mon, 26 Oct 2009 12:17:30 -0400

checkbox (0.8.4) karmic; urgency=low

  * Fixed failing dependencies when not available (LP: #430051)
  * Fixed supporting udevadm not providing DEVPATH variable (LP: #430084)
  * Fixed supporting audio devices without a /proc/asound entry (LP: #430086)
  * Fixed running when python-apport package is not installed (LP: #430103)
  * Fixed X error when exiting after reporting a bug (LP: #430776)
  * Fixed prompting to report a bug according to GNOME HIG (LP: #429701)
  * Fixed prompting for answer in checkbox-cli (LP: #429764)
  * Fixed resolution_test message for fglrx driver (LP: #346816)
  * Fixed adding of manpage symlinks for gtk and cli (LP: #426641)
  * Fixed recovering from connecting to the backend (LP: #446693)
  * Fixed backend to use dbus instead of policykit (LP: #435714)
  * Fixed interpolation of output variable in cli (LP: #450673)
  * Fixed selection of suites in cli (LP: #450713)
  * Fixed parsing of virtio-pci devices (LP: #450774)

 -- Marc Tardif <marc@ubuntu.com>  Tue, 13 Oct 2009 16:44:12 -0400

checkbox (0.8.3) karmic; urgency=low

  * Fixed trailing newline requirement in test definitions (LP: #427993)
  * Fixed reporting firmware version as product name (LP: #428563)
  * Fixed detecting pci and usb audio devices (LP: #429558)
  * Fixed prompting to report a bug when there's no package (LP: #429668)

 -- Marc Tardif <marc@ubuntu.com>  Sat, 12 Sep 2009 15:37:40 -0400

checkbox (0.8.2) karmic; urgency=low

  * Fixed adding test information when reporting with apport (LP: #423798)
  * Fixed tagging bugs when reporting with apport (LP: #423799)
  * Fixed expressing package aliases for the linux package (LP: #423805)
  * Fixed detecting the disk category in devices (LP: #423864)
  * Fixed supporting apport symptoms when reporting bugs (LP: #424063)
  * Fixed gathering of dmi information for Launchpad report (LP: #424454)
  * Fixed tests using gksudo returning empty output (LP: #425284)

  [Javier Collado]
  * Fixed reporting of output in shell plugin (LP: #393894)

 -- Marc Tardif <marc@ubuntu.com>  Mon, 31 Aug 2009 17:16:38 -0500

checkbox (0.8.1) karmic; urgency=low

  * New upstream version:
    * Added disk tests.
    * Added fingerprint reader tests.
    * Added firewire tets.
    * Added kms tests.
    * Added media tests.
  * Fixed dependency on hal and using udev instead (LP: #399319)
  * Fixed calling ubuntu-bug when a test fails (LP: #418978)

 -- Marc Tardif <marc@ubuntu.com>  Tue, 26 Aug 2009 17:36:05 -0500

checkbox (0.8~alpha4) karmic; urgency=low

  * New upstream version:
    * Changed icon.
    * Added timeout property to lock_prompt plugin.
    * Added concept of attachments to tests.
    * Added support for backslahes in templates to wrap lines.
    * Added support blacklisting and whitelisting both tests and suites.
    * Introduced the concept of jobs for suites, tests and attachments.
    * Removed upstart event which is no longer needed.
    * Replaced architecture and category with requires in test definitions.
  * Fixed pygst dependency (LP: #334442)
  * Fixed configuration file updates during install (LP: #330596)
  * Fixed DBus exceptions (LP: #344916, #359440)
  * Fixed and expanded translations (LP: #347038)
  * Fixed ignored system proxy settings (LP: #345548)
  * Fixed parsing blank lines in templates (LP: #393907)
  * Fixed escaping of lists (LP: #394001)
  * Fixed timeout in manual tests (LP: #377986)
  * Fixed CLI interface dialog.
  * Fixed support for FreeDesktop XDG base directory specification (LP: #363549)
  * Added general and package specific apport hooks

  [ Gabor Keleman ]
  * Fixed untranslated strings in tests (LP: #374666)
  * Fixed untranslated last screen (LP: #374646)

 -- Marc Tardif <marc@ubuntu.com>  Wed, 19 Aug 2009 15:36:05 -0500

checkbox (0.7) jaunty; urgency=low

  [ Dave Murphy ]
  * Fixed viewing of report files in Firefox 3 (LP: #331481)
  * Added additional contextual information
   * /etc/sysctl* (LP: #331055)
   * /etc/modprobe.d (LP: #331056)
   * /etc/modules (LP: #331057)
  * Fixed packaging for Jaunty
   * https://lists.ubuntu.com/archives/ubuntu-devel/2009-February/027439.html
   * Uses --install-layout=deb
   * Installs to dist-packages instead of site-packages

  [ Andy Whitcroft ]
  * suspend_test: update suspend_test to version V6 matching kernel version.
    The version here will become the master copy.
  * suspend_test: add a --dry-run mode to simplify developement
  * suspend_test: add a automation mode for checkbox integration
  * suspend_test: add a new pm-suspend test
  * suspend_test: record and restore timer_delay around the variable
    time test.
  * suspend_test: release v7.
  * suspend_test: initial version of suspend power consumption test
    from a patch by Pete Graner.
  * suspend_test: power -- made the sleep time configurable
  * suspend_test: detect batteries and disable ac/power tests
  * suspend_test: disable dbus tests when we have no primary user
  * suspend_test: handle AC transitions better
  * suspend_test: enable power test as part of --full
  * suspend_test: reduce the noise in the test instructions
  * suspend_test: use minutes in output when that is more appropriate
  * suspend_test: track actual AC transitions and report them
  * suspend_test: only mention AC at all if we have a battery
  * suspend_test: report useful data at the bottom for posting
  * suspend_test: document the new power test in the usage
  * suspend_test: power -- indicate when the result is unreliable
  * suspend_test: report -- fix up spacing issues
  * suspend_test: release v8

 -- Dave Murphy <schwuk@ubuntu.com>  Tue, 17 Mar 2009 09:46:16 +0000

checkbox (0.6) jaunty; urgency=low

  * New upstream version:
    * Added suspend_test script - for more details see:
      https://wiki.ubuntu.com/KernelTeam/SuspendResumeTesting
    * Added XSL Stylesheet and the ability to view generated reports
    * Added support for PolicyKit to run the application as a user
    * Added logging for backend and logrotation script.
  * Fixed calling ucf was run via debconf (LP: #330502)

 -- Marc Tardif <marc@ubuntu.com>  Tue, 17 Feb 2009 15:36:05 +0000

checkbox (0.5) jaunty; urgency=low

  * New upstream version:
    * Added concept of hyper text view to display clickable links.
    * Added concept of properties to components.
    * Added pci information to launchpad report.
    * Added dmi information to launchpad report.
    * Added text area to keyboard test.
    * Removed sourcing of base postrm script.
    * Updated translations from Launchpad.
  * Fixed handling of interrupt signal (LP: #327810)
  * Fixed display of text in graphical interface (LP: #240374)
  * Fixed support for regexes in blacklist and whitelist (LP: #327177)
  * Fixed opening of subunit log file (LP: #325737)
  * Fixed internet test.

 -- Marc Tardif <marc@ubuntu.com>  Tue, 20 Jan 2009 18:55:20 -0500

checkbox (0.4) jaunty; urgency=low

  * Setup bzr-builddeb in native mode.
  * Removed LGPL notice from the copyright file.

 -- Marc Tardif <marc@ubuntu.com>  Tue, 20 Jan 2009 16:46:15 -0500

checkbox (0.3) jaunty; urgency=low

  * New upstream version:
    * Renamed hwtest to checkbox.
    * Renamed auto tests to shell tests.
    * Added watch file.
    * Added README file pointing to the Ubuntu wiki.
    * Added subunit to the test suite.
    * Added the subunit_report plugin to produce a standard test report.
    * Added pvs registry.
    * Added support for int return values to recursive registry eval.
    * Added debug information when a command registry returns an error.
    * Added mounts registry.
    * Added patches to upgrade the configuration files.
    * Added support for CHECKBOX_OPTIONS environment variable.
    * Added usage information.
    * Added gconf registry.
    * Added logging to checkbox event.
    * Added locking plugin.
    * Added message store and schema types.
    * Added caching to automatic tests so that they are not run multiple
      times.
    * Added persistence to category and system_id.
    * Added lshw registry and plugin.
    * Added newlines to German introduction message.
  * Fixed e-mail address should be remembered (LP: #156725)
  * Fixed $output variable does not seem to be reinterpolated when
    testing again (LP: #189404)
  * Fixed command line interface does not provide a test nor test again
    option (LP: #189423)
  * Fixed translation template unavailable, even though hwtest is in main
    (LP: #202447)
  * Fixed internet_test should support providing a destination other
    than canonical.com (LP: #216111)
  * Fixed hwtest loads editor backup files from suite dir (LP: #237954)
  * Fixed application should only have one instance running (LP: #266899)
  * Fixed disk information should be gathered (LP: #267889)
  * Fixed typo: payback device (LP: #288331)
  * Fixed tests skipped by constraint should be reported (LP: #304176)
  * Fixed manual tests which have commands should not be run automatically
    (LP: #304231)
  * Fixed CHECKBOX_DATA mapping is not working (LP: #304736)

 -- Marc Tardif <marc@ubuntu.com>  Fri, 16 Jan 2009 12:05:32 -0500

hwtest (0.1-0ubuntu10) hardy; urgency=low

  * Fixed xalign and yalign in exchange summary.

 -- Marc Tardif <marc@interunion.ca>  Mon, 21 Apr 2008 15:07:39 -0400

hwtest (0.1-0ubuntu9) hardy; urgency=low

  * Fixed internet_test to ping default gateway rather than canonical.com.
  * Fixed python-support issues to support upgrades of hwtest.
  * Fixed tooltip to be HIG compliant.
  * Fixed category to use GTK;System;Settings;.
  * Fixed command line interface to support escape characters.
  * Using python-central instead of python-support.
  * Added support to i18n the .desktop file.
  * Added support for http_proxy and https_proxy.
  * Added summary of information being submitted.

 -- Marc Tardif <marc@interunion.ca>  Thu, 17 Apr 2008 12:01:50 -0400

hwtest (0.1-0ubuntu8) hardy; urgency=low

  * debian/patches/01_change_menu_category.patch:
    - change the category so the item is moved to system, administration and not
      the only entry in applications, system tools on a default installation

 -- Sebastien Bacher <seb128@canonical.com>  Mon, 14 Apr 2008 15:49:06 +0200

hwtest (0.1-0ubuntu7) hardy; urgency=low

  * Fixed packaging bugs.
  * Improved internationalization.
  * Renamed questions and answers to tests and results.

 -- Marc Tardif <marc@interunion.ca>  Thu,  6 Mar 2008 10:58:43 -0500

hwtest (0.1-0ubuntu6) hardy; urgency=low

  * Upload to hardy/universe (without the .bzr files).
  * Make package conformant with current Python policy.

 -- Matthias Klose <doko@ubuntu.com>  Tue, 11 Mar 2008 14:06:02 +0000

hwtest (0.1-0ubuntu5) hardy; urgency=low

  * Set default timeout to None instead of 60 seconds.
  * Updated copyright information.
  * Reverted to using gksu to limit dependencies.
  * Removed dependency on python-apt.

 -- Marc Tardif <marc@interunoin.ca>  Thu, 28 Feb 2008 17:07:07 -0500

hwtest (0.1-0ubuntu4) hardy; urgency=low

  * Improved text in questions text file.
  * Improved user experience by only showing auto questions
    progress bar when there are actual questions.
  * Also improved the user experience by showing a progress
    bar while building the report.

 -- Marc Tardif <marc@interunion.ca>  Wed, 27 Feb 2008 23:12:24 -0500

hwtest (0.1-0ubuntu3) hardy; urgency=low

  * Fixed hwtest_cli so that it doesn't strip the DISPLAY environment
    variable.
  * Fixed system_info plugin so that it does a better effort for
    gathering system information instead of relying on non standard
    information from HAL.

 -- Marc Tardif <marc@interunion.ca>  Wed, 27 Feb 2008 10:52:33 -0500

hwtest (0.1-0ubuntu2) hardy; urgency=low

  * Fixed packaging following lintian error.
  * Added packages registry and plugin.

 -- Marc Tardif <marc@interunion.ca>  Tue,  5 Feb 2008 15:02:26 -0500

hwtest (0.1-0ubuntu1) hardy; urgency=low

  * Initial Release.

 -- Marc Tardif <marc@interunion.ca>  Mon, 17 Sep 2007 17:25:54 -0300<|MERGE_RESOLUTION|>--- conflicted
+++ resolved
@@ -1,9 +1,7 @@
 checkbox (0.13) precise; urgency=low
 
-<<<<<<< HEAD
   [Marc Tardif]
   * Generate a submission.xml file that contains all device and attachment
-    information, suitable for offline processing and submission.
   * Write the report before reporting the validation error.
   * Changed device.product to dmi.product for the formfactor (LP: #875312)
 
@@ -11,6 +9,7 @@
   * Use gettext for string (LP: #869267)
   * Move progress indicator to main checkbox dialog instead of a 
     transient window (LP: #868995)
+  * Ignore malformed dpkg entries in package_resource (LP: #794747)
 
   [Jeff Lane]
   * Went through all the job files and:
@@ -43,12 +42,6 @@
    * Broken job dependencies fixed (LP: #888447)
 
  -- Daniel Manrique <daniel.manrique@canonical.com>  Fri, 04 Nov 2011 16:32:08 -0400
-=======
-  [Daniel Manrique]
-  * Ignore malformed dpkg entries in package_resource (LP: #794747)
-
- -- Daniel Manrique <daniel.manrique@canonical.com>  Fri, 30 Sep 2011 16:14:40 -0400
->>>>>>> 4ab12ea5
 
 checkbox (0.12.8) oneiric; urgency=low
 
