--- conflicted
+++ resolved
@@ -30,6 +30,7 @@
   * Tidied up logic for determining DISK device product and vendor 
     (LP: #942548)
   * Fixed filename matching expression for local jobs (LP: #942273)
+  * Fixed duplicate System Testing applications after upgrade (LP: #940627)
 
   [Aurelien Gateau]
   * lib/template.py, lib/template_i18n.py, plugins/jobs_info.py,
@@ -48,14 +49,7 @@
     Makes it possible for the job selection tree to have more than 2 levels of
     children nodes.
 
-<<<<<<< HEAD
-  [Marc Tardif]
-  * Fixed duplicate System Testing applications after upgrade (LP: #940627)
-
- -- Marc Tardif <marc@ubuntu.com>  Fri, 24 Feb 2012 16:19:34 -0500
-=======
  -- Jeff Lane <jeff@ubuntu.com>  Fri, 02 Mar 2012 12:13:34 -0500
->>>>>>> 95aaa48d
 
 checkbox (0.13.3) precise; urgency=low
 
