checkbox (0.14.6) quantal; urgency=low

  [Chris Wayne]
  * [FEATURE] scripts/touchpad_scroll_resource, jobs/touchpad.txt.in:
    adding in touchpad scroll detection resource job, and modified jobs
    to require the capability to be present.
  
  [Jeff Lane]
  * Cleaning up duplicated modinfo code: (LP: #1043521)
    * checkbox/parsers/modinfo.py: added a parser to handle output from modinfo
    * scripts/audio_driver_info: modified to use modinfo parser
    * scripts/network_device_info: modified to use modinfo parser
    * scripts/accelerometer_test: modified to use modinfo parser
  * Cleaning up missing touchpad driver info bits: (LP: #1052942)
    * scripts/touchpad_driver_info: added script from automation sprint to get
      driver info for installed/detected touchpad devices
    * jobs/info.txt.in: added job to get driver info during info job phase.
      Moved audio_driver_info and network_driver_info into info.txt.in because
      they are better suited there. Moved network_device_info job into
      info.txt.in.
  * jobs/wireless.txt.in: Added jobs to individually test 802.11a/b/g/n
    connections. This is necessary for adequate QA testing (LP: #1042425)
  * scripts/graphics_driver: fixed a bug causing the hybrid check to throw an
    exception on hybrid systems (LP: #1048058)
  * setup.py: added checkbox.dbus to packages (LP: #1052601)
  * jobs/optical.txt.in: removed the optical/dvd_movie_playback job definition
    as it was redundant (LP: #868643)
  * [FEATURE] jobs/fingerprint.txt.in: Cleaned up the definitions to
    match current Unity (LP: #946184)
  * [FEATURE] jobs/usb.txt.in: replaced the usb/mouse and usb/keyboard tests 
    with usb/HID to combine them so the tester can choose one device rather 
    than requiring multiple devices. (LP: #1053032)
  * [FEATURE] jobs/keys.txt.in: modified the battery info key job to
    use the keys_test script as we do with other hotkey tests (LP: #990538)
  * [FEATURE] jobs/bluetooth.txt.in: removed the bluetooth/keyboard job
    and modified bluetooth/mouse to be bluetooth/HID and allow the tester
    to choose a device to use. (LP: #1053010)

  [Daniel Manrique]
  * Bumped to 0.14.6 to keep changelog size sane and fix a small mishap in the
    daily build recipe.
  * scripts/audio_settings: Added exception handlers to catch problems with
    unwritable or absent settings files (LP: #1041644) (LP: #1041340)
  * Ensured that strings passed to qtiface.showError via dbus are strings, 
    and not NoneType as could happen under certain circumstances.
    (LP: #1032337)
  * scripts/graphics_modes_info: updated shebang to python3 (LP: #1047515)
  * scripts/graphics_driver, scripts/color_depth_info: Added ignoring
    possible invalid characters in Xorg logfiles (LP: #1048096)
  * scripts/audio_test: made the default mode verbose, it now sends all
    output to stderr (but still exits a proper return value). Jobs using it 
    are updated to remove the now-unneeded -v parameter.

  [Alberto Milone]
  * [FEATURE] scripts/window_test, jobs/graphics.txt.in: Added script
    window_test to open and close 3D windows in various conditions for
    graphics testing. Added three new window_test based jobs to graphics.txt.in.
  * [FEATURE] scripts/graphics_stress_test, jobs/stress.txt.in: Added script to
    do some graphics stress by ensuring the graphics system continues to
    function after several iterations of: switching VTs, suspend/resume, screen
    rotation and running the rendercheck graphics suite.

  [Marc Tardif]
  * scripts/touchpad_scroll_resource: Added support for systems without
    a touchpad (LP #1045066)
  * patch/0.14.2: Fixed patch to rmtree instead of rmdir scripts directory.
  * [FEATURE] debian/checkbox.templates, debian/checkbox.config: Added support to
    preseed properties in environment_info plugin.
  * [FEATURE] qt/frontend/qtfront.ui: Fixed warnings when building with
    qtcreator (LP #1053126)
  * setup.py: Fixed required dependency on distutils-extra by providing
    fake implementations of build_i18n and build_icons (LP #1049218)

  [Sean Feole]
  * [FEATURE] scripts/battery_test: measures battery capacity before and after
    an activity and determines battery life at the rate of drain.
    jobs/power-management.txt.in: added two manual tests to ask the user to
    unplug and then re-plug the laptop so that three new automated battery
    drain tests can run:
   * power-management/battery_drain_idle
   * power-management/battery_drain_movie
   * power-management/battery_drain_sleep

  [Brendan Donegan]
  * [FEATURE] Add environment_info plugin which sets environment variables
    according to the values set in the plugin via Checkboxes INI files.
  * [FEATURE] Added semi-automated wireless tests which require only a single
    router to run, prompting the user to modify the routers config during 
    the test.
  * [FEATURE] Added semi-automated wireless after suspend tests to suspend.txt.in,
    since they were missed in the previous merge    
  * Attach the output of udev_resource, for debugging purposes (LP: #974271)
  * Make audio_settings before/after suspend tests more robust by not requiring
    every little audio setting to be the same before and after suspend, just
    the major ones such as the current source/sink and the mute/volume settings
    on them (LP: #1043144)
  * Remove default value from windows_number argument since the logic following
    it dictates that it's only valid for certain tests (LP: #1047621)
  * scripts/frequency_governors_test - Ensure that check for difference in
    expected and actual speedup only fails if the actual speedup is less than
    the expected speedup (LP: #999547)
  * jobs/cpu.txt.in, jobs/stress.txt.in - add environ field containing
    CHECKBOX_DATA to allow that environment variable to be used in the command
    (LP: #1049595)
  * jobs/wireless.txt.in - replace use of network_wireless_test in wireless_scanning
    with a simple Bash script using nmcli and delete network_wireless_test (LP: #900370)
  * jobs/audio.txt.in - fix description of audio/playback_hdmi (LP: #1052136)
<<<<<<< HEAD
  * [FEATURE] plugin/environment_info.py - allow BT device address to be set
    in the checkbox.ini file to facilitate self-testing
=======
  * [UIFe] qt/frontend/qtfront.ui, qt/frontend/qtfront.cpp - set focus to Continue
    button and make it the default so that it can be 'clicked' using Enter,
    as well as renaming it to 'continueButton' (LP: #1052506)
>>>>>>> a34c9f58

  [Sylvain Pineau]
  * jobs/suspend.txt.in: Fixed suspend/suspend_advanced dependencies to avoid
    calling fwts with the live CD (LP: #1045687)
  * qt/frontend/qtfront.ui: Fixed the test purpose widget size to allow two
    lines of description (LP: #1032255)
  * qt/frontend/qtfront.ui: Fixed the progressLabel widget size to support job
    names > 50 chars (LP: #1046274)
  * scripts/camera_test, jobs/camera.txt.in: Added a 10s timeout to the camera
    still test (LP: #990133)
  * scripts/graphics_stress_test, scripts/rendercheck_test, jobs/stress.txt.in: 
    Exit with proper error message if rendercheck is not installed.
    (LP: #1048262)
  * [FEATURE] jobs/suspend.txt.in: Add usb wakeup tests (mouse and keyboard).
  * setup.py, qt/checkbox-qt.ui: Removed the old UI design file (LP: #1049912)
  * [FEATURE] jobs/rendercheck.txt.in, po/POTFILES.in, setup.cfg: Fixed
    the rendercheck tests, added the suite file to setup.cfg/POTFILES.in
    and moved the rendercheck/tarball job into an attachment (LP #1053033)

  [Zygmunt Krynicki]
  * Fixed simple duplicate 'the' mistakes (LP: #1040022)
  * Fix incorrect debconf template description for 802.11n open access point
    SSID (LP: #1049563)
  * Add new utility, scripts/udisks2_monitor, for looking at various storage
    changes interactively
  * Make scripts/removable_storage_watcher {insert,remove} properly validate
    the 'device' argument (bus type) and require at least one value
  * [FEATURE] scripts/removable_storage_watcher: add support for debugging

 -- Jeff Lane <jeff@ubuntu.com>  Wed, 19 Sep 2012 14:20:15 -0400

checkbox (0.14.5) quantal; urgency=low

  [Sylvain Pineau]
  * New version 0.14.5 for Quantal Quetzal development.
  * jobs/virtualization.txt.in, scripts/kvm_test, jobs/miscellanea.txt.in,
    setup.cfg: Added a new KVM test to ensure that a VM boots and works
    properly with KVM.
  * jobs/suspend.txt.in, scripts/gpu_test: Update the job description and the
    script docstrings from Flash to HTML5 video playback.
  * [FEATURE] scripts/removable_storage_test, scripts/removable_storage_watcher,
    jobs/mediacard.txt.in: Added memory cards detection (on bus other than sdio)
    and a new automated (based on usb/storage-pre-inserted) for SD cards.

  [Jeff Marcom]
  * scripts/accelerometer_test, jobs/input.txt.in: Improved ability to detect 
    oem manufacturer info, and cleanup up job step formatting.
  * /jobs/touchpad.txt.in: Fixed instruction steps for manual touchpad horizontal 
     and vertical tests.
  * scripts/audio_settings, jobs/audio.txt.in: Added automated switch to 
    HDMI interface, modified corresponding jobs file..
  * jobs/audio.txt.in, added method to bypass return code of /scripts/audio_settings
    and instead only return the exit code for the appropriate audio test.
  * scripts/audio_settings: Added automated switch to restore previous 
    audio profile setting

  [ Daniel Manrique ]
  * jobs/peripheral.txt.in: Fixed a typo in the DSL job. (LP: #1039192)
  * jobs/resource.txt.in: Added usb resource that indicates which versions of
    the protocol are supported (currently only reports for USB 2.0 and 3.0).
  * scripts/removable_storage_watcher, scripts/removable_storage_test: Added
    a parameter to specify minimum speed to accept a device, and a parameter
    to fail removable_storage_test if the transfer speed is below a threshold.
  * jobs/usb.txt.in: Added usb3 jobs that will only pass if an actual USB 3.0
    device is inserted/removed/tested.
  * jobs/audio.txt.in: replaced gconfaudiosink by autoaudiosink (LP: #978895)
  * [FEATURE]: qt/frontend/qtfront.cpp, qt/frontend/qtfront.h,
    qt/frontend/qtfront.ui, checkbox_qt/qt_interface.py: Replaced test result
    buttons with radiobuttons,  made comment area always visible, and added
    keyboard shortcuts.
  * [FEATURE] Added oem-config directory to setup.py so it builds correctly.

  [ Jeff Lane ]
  * scripts/removable_storage_test (total overhaul):
    * Added --iterations option, now you can run -i iterations of -c files of
      -s size.
    * Added RandomData class to generate test files using a much faster method.
    * Replaced copy_file() with file_write() and file_read() to take advantage of
      buffer flushing and fsync() opeations not available to shutils/copy2.
    * Redid the runtime bits of main() so now for every device found, it runs I
      iterations of C files.
    * Redid output so now you get an avg write speed per iteration and a summary
      at the end of all iterations for each device.
  * scripts/wifi_reconnect_resume_test: fixed a bug where timestamps being
    grabbed from dmesg were strings instead of floats (LP: #1038270)
  * jobs/stress.txt.in: added two sample jobs to demonstrate the new features
    of removable_storage_test
  * jobs/piglit.txt.in: added jobs that run the piglit graphics test suite
  * scripts/lsmod_info: added script to provide better lsmod output for the
    lsmod_attachment job using the power of the modinfo parser
    jobs/info.txt.in: modified lsmod_attachment job to use lsmod_info script
    rather than just lsmod output (LP: #1043531)
  
  [Matt Fischer]
  * scripts/audio_driver_info: added script to find info on loaded drivers
    jobs/audio.txt.in: added automated job to determine audio drivers loaded
    jobs/networking.txt.in: added a requires on networking/info for
    module-init-tools package.
    scripts/volume_test: cleanup and fixing a small issue
  * scripts/network-device-info: fixed a problem with output causing a
    traceback and a problem where modules with improper modules field causes
    problems. (LP: #1042395)
    jobs/networking.txt.in: added requires for pciutils for the above bugfix

  [Alberto Milone]
  * [FEATURE] scripts/rendercheck_test: added test to take advantage of the
    rendercheck test suites.
    [FEATURE] jobs/rendercheck.txt.in: added jobs to run the rendercheck_test
    script.
    [FEATURE] jobs/local.txt.in: added job to parse rendercheck.txt.in job file
  * checkbox/contrib/gdk.py: removed legacy code and used python 3.
  * scripts/rotation_test:
    * Made sure to report all failures, not only the first.
    * Made it look more pythonic.
    * Fixed issues with python 3 and used python 3.
  * checkbox/contrib/xrandr.py:
    * Fixed issues with python 3 and used python 3 (LP: #1043155).

  [Sean Feole]
  * scripts/network-reconnect-resume-time: fixed the wifi-reconnect-resume-time
    script to also check wired connections for completeness (LP: #1042391)

  [Chris Wayne]
  * [FEATURE] Added oem_config_test, related jobs and data files

 -- Daniel Manrique <roadmr@ubuntu.com>  Thu, 30 Aug 2012 12:45:49 -0400

checkbox (0.14.4) quantal; urgency=low

  * New upstream release (LP #1039094):

  [ Daniel Manrique ]
  * New version 0.14.4 for Quantal Quetzal development.
  * Added new audio_test and test definitions.

  [Jeff Lane]
  * jobs/esata.txt.in: added tests for removable eSATA drives
    scripts/removable_storage_test: added support for ata_serial_esata devices
    scripts/removable_storage_watcher: added support for ata_serial_esata
    devices
  * scripts/optical_write_test: changed behaviour to timeout after 5 minutes
    rather than a few seconds to give testers a chance to complete the test
    without having to sit on top of the machine waiting. If tester doesn't hit
    itself and proceed.
    jobs/optical.txt.in: Cleared up text in the existing manual optical write
    tests and added two automated tests that can be used if desired (they still
    require the user to push the tray in after writing, but eliminate other
    steps)
  * scripts/graphics_driver: Added this script based to parse Xorg.0.log and
    discover the currently running graphics driver and driver version
    jobs/graphics.txt.in: Added a new job to take advantage of the
    graphics_driver script.
    data/whitelists/default.whitelist: Added the graphics_driver job to the
    default whitelist because this would be good data to gather for UF and
    doesn't cost much
  * scripts/graphics_driver: Merged Alberto Milone's work on a
    hybrid_graphics_test into graphics_driver as his stuff and my stuff were
    similar enough to be in the same script, plus this allows the advantage of
    using Bryce Harrington's xorglog library down the road.
  * scripts/removable_storage_test: removed a lot of unnecessary output to
    clean up the test run and also added in some basic performance monitoring.

  [Sylvain Pineau]
  * jobs/graphics.txt.in, jobs/benchmarks.txt.in: Move gtkperk to the benchmarks
    section.
  * jobs/benchmarks.txt.in, scripts/wifi_time2reconnect: Add a test to monitor
    the time needed to reconnect to a WIFI access point.
  * jobs/cpu.txt.in: Added a check for ARM Vector Floating Point Unit support.
  * jobs/touchscreen.txt.in: Add 3 new manual tests (tap-detect, drag-n-drop and
    multitouch-zoom)
  * jobs/audio.txt.in: Added a test that verifies that the various audio 
    channels are working properly.
  * scripts/camera_test, jobs/camera.txt.in: Replace the call to "xawtv -hwscan"
    in camera_test by the VIDIOC_QUERYCAP ioctl, xawtv requirement removed.
  * jobs/led.txt.in, jobs/local.txt.in, scripts/led_hdd_test.py: Add LED
    tests.
  * jobs/suspend.txt.in: Resurrect scripts/sleep_test as a fallback of fwts for
    the suspend/suspend_advanced test.

  [Brendan Donegan]
  * scripts/audio_settings: Converted script from Perl to Python(3), putting 
    it in line with approved technology guidelines
  * jobs/audio.txt.in: Fixed audio jobs to use --file option of audio_settings 
    instead of piping to STDOUT.
  * Prettify the Step icons that appear next to each test step in the test run
    screen (LP: #1036085)
  * Remove the 'Don't show this message on startup' checkbox from the
    introduction screen, since it isn't used (LP: #1036218)
  * Continue to run the progress bar when the test dependencies are being
    resolved so that it doesn't look like the UI hung (LP: #1036573)
  * Remove gcov_attachment from default whitelist since it depends on lcov
    which is not in the default install, and is not used anyway.
  * Better feedback from resolution_test script. Display the expected and
    detected resolution values.

  [Nathan Williams]
  * scripts/network_check: Fixed exception handling in the absence of zenity
    (LP: #988260)

  [Samantha Jian]
  * Added disk spindown test script and definition.
  * Added support for BT devices on PCI bus. (LP: #1036124)

  [Jeff Marcom]
  * Added Accelerometer test.
  * scripts/gst_pipeline_test, jobs/audio.txt.in: Added device sink check

  [Matt Fischer]
  * Added test to check that volume is within acceptable range and audio
    elements are not muted.
  * scripts/camera_test: added the resolutions option to take sample pictures
    in all resolutions supported by the specified webcam
    jobs/camera.txt.in: added the camera/multiple-resolution-images test which
    utilitizes the changes to the camera_test script 

  [Alberto Milone]
  * checkbox/contrib/gdk.py: Added library for getting gtk.gdk.Screen object
    checkbox/contrib/xrandr.py: Added library for manipulating graphics
    settings similar to how xrandr does it.
    scripts/brightness_test: Added automated test to verify that backlight
    settings are properly honored
    scripts/color_depth_info: Added script to get info on color depth and pixel
    format
    scripts/graphics_modes_info: Added script to gather info on the supported
    graphics modes available
    scripts/rotation_test: Added script to automate screen rotation testing
    jobs/graphics.txt.in, jobs/monitor.txt.in: Added jobs to take advantage of
    the new scripts added to Checkbox

  [ Sean Feole ]
  * scripts/wifi_reconnect_resume_test, jobs/wifi_resume_time added.
  * Fixed an output issue in scripts/wifi_reconnect_test that was not handled
    in the original merge. Also tweaked error messages to be more useful.

  [Chris Wayne]
  * Added in bluetooth_test and related jobs for automated bluetooth
    testing

 -- Jeff Lane <jeff@ubuntu.com>  Fri, 17 Aug 2012 16:47:08 -0400

checkbox (0.14.3) quantal; urgency=low

  * New upstream release (LP: #1033652)

  [Benjamin Kerensa]
  * Changed description of PCMCIA/PCIX to PCMCIA/ExpressCard since PCIX
    generally applies to servers (LP: #992249) 

  [Brendan Donegan]
  * Removed call to unlink temporary file in Html5Thread part of gpu_test.
    Also addressed a few pyflakes complaints and removed a stray print.
  * Include block device name in fields of block_device resource
    output. This will prevent different block device fields from being
    confused with each other (LP: #1027849)
  * Fix apport_prompt.py so it properly checks the value in
    /etc/default/apport (LP: #1029897)
  * Initially disable the 'Run' tab in the Qt UI, re-enabling it when the
    'Start Testing' has been clicked (LP: #1029815)
  * Put Component and Status into one tree view on the selection screen,
    rather than two seperate ones (LP: #1030871)
  * Disable the Select All and Deselect All buttons in the selection
    view during testing (LP: #1032259)

  [Daniel Manrique]
  * New version 0.14.3 for Quantal Quetzal development.
  * alsa_info is invoked with --no-dialog, otherwise if dialog is installed
    it results in invalid data in the submission file and results.
    (LP: #1028065)
  * Instruct Chromium browser to accept file:// URLs so it can correctly
    open the checkbox submission.xml report (LP: #1026614)
  * scripts/gconf_resource: decode gconf output as utf-8 rather than ascii
    (LP: #1022593)
  * jobs/user_apps.txt.in: Quicktime test now depends on gstreamer0.10-ffmpeg
    to ensure it's able to play .mov files (LP: #633009)
  * scripts/network_check: InvalidURL exception is caught and handled more
    cleanly (LP: #751701)
  
  [Sylvain Pineau]
  * jobs/usb.txt.in, scripts/disk_read_performance_test: Add a USB3 read
    performance test.
    scripts/block_device_resource: Add the maximum usb specification supported
    by both a block device and the corresponding root hub port.
  * qt/frontend/qtfront.ui, qt/frontend/images/checkbox-qt-head.png: 
    Add transparency properties to the main window header to keep the main theme
    colors in the widget background (LP: #1030857)

  [Jeff Marcom]
  * Added timeout to job call for disk smart test.

  [Marc Tardif]
  * Escaping encoded strings in udevadm output (LP: #1025381)

  [Jeff Lane]
  * jobs/cpu.txt.in: added a depends to cpu/scaling_test-log-attach to ensure
    that job does not run until afte cpu/scaling_test (LP: #1031994)
  
  [Matt Fischer]
  * scripts/network_device_info: added a check to ensure what lspci reports and
    what NetworkManger reports (if it is installed) are the same. Reports more
    useful info now like driver and driver version, IP address, etc.
  * scripts/cycle_vts: added checks to fail test if chvt returns a non-zero
    exit code. Added a final check at the end to verify we did land back on the
    original VT after testing.
    jobs/miscellanea.txt.in: fixed a typo in the chvt job. It used to reqire
    'package.alias' instead of 'package.name'

 -- Jeff Lane <jeff@ubuntu.com>  Mon, 06 Aug 2012 09:26:41 -0400

checkbox (0.14.2) quantal; urgency=low

  * New upstream release (LP: #1025869)

  [Jeff Marcom]
  * scripts/gpu_test - Fixed potential thread exiting issue.

  [Javier Collado]
  * Fixed detection of circular references in resolver.

  [Jeff Lane]
  * New version 0.14.2 for Quantal Quetzal development.
  * jobs/cpu.txt.in: added cpu_scaling_test log attachment job
  * jobs/disk.txt.in: modified block_device requirements so they'll work right
    jobs/info.txt.in: added block_device resource requirements to hdparm job so
    it won't run on removable stuff where it's not necessary.
  * jobs/info.txt.in: removed extraneous fwts_log job
    jobs/miscellanea.txt.in: modified fwts_results.log job
  * scripts/optical_detect: minor tweak to send error output to stderr
    scripts/optical_read_test: added root user check because this needs to be
    run with root privileges. Added some additional output for stderr for
    failures so we will know WHY a test or the script failed. Replaced 
    sys.stdout.write() and flush() calls with simple print statements.
  * scripts/ipmi_test: output tweaks so error messages now go to stderr. No BMC
    message is a little more clear. Module failed to load now generates an
    error rather than a simple exit.
  * scripts/network_device_info: minor change so that the fail message now
    specifies that it was an error and outputs to stderr properly.
  * scripts/disk_smart: Improvements to the logging and output during testing.
  * scripts/cpu_scaling_test: lots of output changes using logging module.
    renamed script to frequency_governors_test to be more descriptive and less
    confusing. Added a --log option to write logs to an actual file
    jobs/cpu.txt.in: added an attachment job to attach the freq_governors log.
    Modified cpu/frequency_governors to write to log file
  * scripts/cpu_offlining: added an extra bit of output in case of failures. 
  * scripts/fwts_test: improved console output so that the info displayed in
    submission.xml is more useful.
    jobs/power-management.txt.in: added job to attach fwts_wakealarm.log to
    results.
  * scripts/network_ntp_test: Tweaked output to use log levels more
    appropriately. Added some decoding so that bytes output show up as strings
    properly in output. Converted from optparse to argparse. Added a root
    check because this needs to be root to properly run.
  * scripts/disk_read_performance_test: Added extra targeted output so that
    users can understand what's going on. Moved the exit bits so the test will
    actuall run on multiple drives as originally intended and not exit on the
    first failure.
  * scripts/removable_storage_test: vastly improved the output from that script
    and also introduced some new error handling to cover a couple conditions
    that generated unhelpful tracebacks.
  * scripts/memory_compare: changed the output a little so failures now dump
    data to stderr and success to stdout. Also added a try/except block to
    catch possible ZeroDivisionError cases if dmi or meminfo return 0 (found on
    my local system due to a library issue)
  * jobs/power-management.txt.in: improved rtc and tickless idle tests to
    provide more useful output, even though they are very simple tests.
  * jobs/networking.txt.in: added some output to networking/multi_nic so a 
    failure due to unconfigured ifaces generates something beyond a blank line
  * scripts/cpu_topology: Changed it so there is less output on success and
    more useful output on failure. Fixed a bug in the test for Failure that
    caused the False condition to never be met.
  * scripts/network_bandwidth_test: fleshed out the output to make it a little
    more useful in both debug and info levels. Was going to set the
    networking/bandwidth job to debug, but the info output should now be
    sufficient to begin diagnosing test failures.
  * jobs/usb.txt.in: Added output to usb/detect in case no USB controllers are
    found. Added dependencies on the udisks package which may not be installed
    by default.
    debian/control: Added udisks as a suggests for checkbox as it's required
    for the USB tests to function.
  * scripts/memory_test: converted from optparse to argparse. Added some extra
    stderr output that may be useful if this test fails. redirected some
    existing error messages to stderr also
  * scripts/disk_stats_test: some minor changes to output. Also, error output
    now goes to stderr on test failure.

  [Marc Tardif]
  * Fixed duplicate jobs appearing in the store when rerunning jobs.
  * Fixed packaging to install scripts under /usr/lib.

  [Daniel Manrique]
  * Added a message file format test that does some simplistic checks
    on jobs/* files to ensure they are sane.
  * Fixed two typos in jobs/suspend.txt.in.
  * Merging of translations into job files prior to running message 
    file format test, to further ensure that translated strings
    and field descriptions are parsed correctly.
  * Explicit encoding of error strings in Job.execute, so that data returned
    is consistent and invokers of this method don't choke on it. (LP:
    #1024541)

  [Brendan Donegan]
  * Make a call to rfkill unblock in the create_connection script, incase
    those nasty Broadcom drivers have left a soft-block on the wireless after
    loading. Also do a bit of refactoring to use check_output and check_call
    instead of Popen (LP: #1019162)
  * Move the call to unblock to before the connection is created
  * Reimplemented memory_compare in python3 and restructured it to put
    things into dictionaries for easy access. Also fixed bug with detecting
    non-RAM devices as RAM. (LP: #960087)
  * Wait longer to get the window handle in gpu_test, so that we don't fall foul
    of timing issues. (LP: #1018563)
  * Catch exception raised in memory_compare by DMI RAM entries with No Module
    Installed in the Size field (LP: #1023220)
  * Also unblock wireless before wireless_scanning test, as I neglected to do
    this before. (LP: #1023619)
  * Replace Flash video playback with HTML5 video playback. This has better
    support in Ubuntu and is more relevant (LP: #1024078)

  [Sylvain Pineau]
  * Add the firmware version (BIOS or UEFI) to the XML report.

 -- Daniel Manrique <roadmr@ubuntu.com>  Fri, 13 Jul 2012 16:26:06 -0400

checkbox (0.14.1) quantal; urgency=low

  * New upstream release (LP: #1018571)

  [Brendan Donegan]
  * Fixed up a few things with the gpu_lockup tests. Removed depends,
    renamed to gpu_lockup_suspend to reflect behaviour and removed the
    requirement on Firefox
  * Changed suspend_advanced and suspend_advanced_auto to use less
    strict definition of fwts s3 test.

  [Javier Collado]
  * Make sure that jobs are topologically ordered (LP: #990075)
  * Keep job ordering as close to whitelist as possible (LP: #1017951)

  [Marc Tardif]
  * New version 0.14.1 for Quantal Quetzal development.
  * jobs/suspend.txt.in: Fixed trailing newline on otherwise empty line.
  * scripts/run_templates: Fixed calls to Popen to use universal_newlines
    to return strings instead of bytes (LP: #1018354)

  [Daniel Manrique]
  * Fixed duplicate suspend/bluetooth_obex_after_suspend job name.
  * scripts/dpkg_resource: Changed encoding from ascii to utf-8 to handle
    non-ascii locales (LP: #1018353)

  [Jeff Lane]
  * Migrated audio/external-HDMI-playback into checkbox. Modified the
    command to match our other audio tests that save and reset mixer
    levels.

 -- Javier Collado <javier.collado@canonical.com>  Tue, 26 Jun 2012 16:07:04 +0200

checkbox (0.14) quantal; urgency=low

  New upstream release (LP: #1016746):

  [Brendan Donegan]
  * [FEATURE] Python 2 to 3 conversion:
    * scripts/create_connection - switched to using argparse and fixed
      representation of octal literal
    * scripts/internet_test - ran 2to3 tool and decoded result of
      check_output. Also replaced optparse with argparse
    * scripts/memory_info
    * scripts/removable_storage_test - ran 2to3 tool and fixed some
      encoding issues
    * scripts/removable_storage_watcher - ran 2to3 tool and swapped
      use of gobject with gi.repository.GObject
    * scripts/xrandr_cycle - ran 2to3 tool and fixed encoding issue
    * scripts/obex_send - ran 2to3 tool and swapped
      use of gobject with gi.repository.GObject
  * Update touchpad.py to use gsettings instead of deprecated gconf
    (LP: #1004212)
  * Instead of checking output of nmcli con up in create_connection,
    check the return code is success instead (LP: #1013537)
  * base64 encode the after suspend screenshot attachement so that it can
    be uploaded properly (LP: #1016126)
  * Fixed simple type in xorg_memory_test, introduced by Python3
    conversion (LP: #1016387)
  * [FEATURE] Add suspend/bluetooth_obex_after_suspend_auto test to be
    used during fully automated SRU testing

  [Marc Tardif]
  * [FEATURE] Reworked media_keys_test into key_test, making it more generic
    and able to test for any key that sends an scancode. Used it to implement
    a test for the Super key.
  * [FEATURE] Added new interactive and auto-verifying touchpad scrolling
    test.
  * [FEATURE] Python 2 to 3 conversion:
    * scripts/ansi_parser
    * scripts/cking_suite
    * scripts/floppy_test
    * scripts/network_bandwidth_test
    * scripts/cpu_scaling_test
  * Removed sleep_test script no longer used by any test definition.
  * [FEATURE] Deprecated scripts:
    * scripts/autotest_filter and scripts/autotest_suite
    * scripts/ltp_filter and scripts/ltp_suite
    * scripts/mago_filter and scripts/mago_suite
    * scripts/qa_regression_suite

  [Daniel Manrique]
  * New version 0.14 for Quantal Quetzal development.
  * Set the correct user (root) for fwts-wakealarm test (LP: #1004102)
  * Set correct user (root) for usb/storage-preinserted, so it works correctly
    on servers (LP: #1004131)
  * Log (at level INFO) name of each message we execute, so the currently
    running job can be determined by looking at the logfile, rather than
    hunting through process lists.
  * [FEATURE] Added script and jobs to collect and attach output from
    alsa-info.sh.
  * Assume utf-8 encoding always, when opening template files.
    (LP: #1015174)
  * [FEATURE] Replaced the context menu in the selection tree with explicit
    "select/deselect all" buttons.

  [Javier Collado]
  * Submission screen in Qt interface updated to support certification client:
    - customize contents depending on the upload target (launchpad or certification)
    - display links to the report properly in the show_entry method
  * Fixed qt interface show_entry method preopulates widget that gets
    user input (LP: #1000451)
  * Added customizable deselect_warning message in qt show_tree method (LP: #1000443)
  * show_error method shows long text properly in gtk/qt interfaces (LP:
    #1012052)

  [Jeff Lane]
  * [FEATURE] Changes to Power Management testing in Checkbox:
    * scripts/pm_test: added a slightly modified version of OEM team's pm.py
      script for reboot/poweroff testing
    * jobs/hibernate.txt.in: modified hibernate test to use fwts and added new
      jobs to attach log files from hibernate testing.
    * jobs/power-management.txt.in: added new poweroff and reboot jobs using pm_test
      script. Added jobs to attach logs from reboot and poweroff tests to
      results.
    * jobs/stress.txt.in: modified suspend_30_cycles and hibernate_30_cycles to
      use fwts. Added jobs to attach logs from 30 cycle tests to results.
    * jobs/suspend.txt.in: Modified suspend_advanced and suspend_advanced_auto to use
      fwts. Added job to attach log from suspend_advanced and suspend_advanced_auto
      to results.
  * [FEATURE] jobs/miscellanea.txt.in: added a job to gather tester info for
    certification purposes. Not to be used for UF.
  * [FEATURE] Python 2 to 3 conversion:
    * scripts/cpu_topology: ran 2to3, made modificates based on code review and
      tested script to verify functionality.
    * scripts/disk_smart: ported to Python 3. Inserted bits to decode byte
      data returned by Popen. Fixed list_handler to decode bytes types to clean
      up debug output.  Added bits to improve debug output. Migrated from
      optparse to argparse.
    * scripts/network_check: ran 2to3 and that was all that was needed. Also
      took the liberty of migrating from optparse to ArgParse sine we're
      Python3 only now.
    * scripts/network_device_info: ran 2to3 and changed shebang.
    * scripts/network_info: ran 2to3 and changed shebang. Fixed encoding issue
      with interface[:15] (needed to be a bytes object).
    * scripts/fwts_test: ran 2to3 and changed shebang, fixed an encoding bug
      with Popen output. Cleaned up the final output to be more useful for
      debugging test failures.
    * scripts/keyboard_test: nothing to do for conversion beyond changing shebang.
    * scripts/network_ntp_test: 2to3 changed nothing, so modified shebang.
      Fixed an encoding issue with Popen output in. Re-inserted a call to
      SilentCall() that was removed from TimeSkew() by someone in a previous
      revision, which made the TimeSkew() function do nothing. Fixed an
      unbuffered I/O error in SilentCall() discovered while testing Python3
      changes.
    * scripts/optical_detect, scripts/optical_read_test: ran 2to3 and changed
      shebang. Changes were minimal.
    * scripts/xorg_memory_test: 2to3 made minimal changes, modifed shebang.
      Converted optparse code to argparse code and replaced sys.argv[] stuff
      with more useful positional arguments. Removed a redundant import that
      2to3 injected.
    * scripts/resolution_test: ran 2to3 with minimal changes. Changed shebang.
      Converted optparse to argparse and removed unnecessary calls to
      sys.argv[]
    * scripts/pm_log_check: ran 2to3 and changed shebang.
    * scripts/pm_test: ran 2to3 and changed shebang. After a lot of trial and
      error, changed the way xinput is called to avoid confusing bytecode
      embedded in the command output that was causing problems with
      bytes.decode() on the "after reboot" hardware checks.

  [Jeff Marcom]
  * [FEATURE] Python 2 to 3 conversion:
    * scripts/memory_info
    * scripts/memory_test
    * scripts/touchpad_test
  * Deprecated: wake_on_lan_test
  * Update touchpad.py to use gsettings instead of deprecated gconf
    (LP: #1004212)

  [Marc Tardif]
  * [FEATURE] Reworked media_keys_test into key_test, making it more generic
    and able to test for any key that sends an scancode. Used it to implement
    a test for the Super key.
  * [FEATURE] Added new interactive and auto-verifying touchpad scrolling
    test.
  * Removed sleep_test script no longer used by any test definition.
  * Migrated project minus scripts to Python 3.

  [Sylvain Pineau]
  * [FEATURE] Python 2 to 3 conversion:
    * scripts/gst_pipeline_test. Migrated to PyGI.
    * scripts/removable_resource: Add a resource job to identify removable
      block devices. __disks__ jobs updated to run only on internal drives.
  * [FEATURE] jobs/benchmarks.txt.in, scripts/pts_run: Add a reworked launcher
    for phoronix-test-suite tests.
  * [FEATURE] Python 2 to 3 conversion:
  * jobs/stress.txt.in: add OEM team's stress tests (including reboot and poweroff)
    and log analysis jobs

 -- Marc Tardif <marc@ubuntu.com>  Fri, 22 Jun 2012 17:04:14 -0400

checkbox (0.13.8) precise; urgency=low

  [Brendan Donegan]
  * Run fwts_test as root so that the log can be written to on servers and
    also because it's supposed to be run as root (LP: #989701)
  * Fixed cpu_offlining to work properly on systems with ten or more CPU
    cores. (LP: #926136)
  * Give more verbose output from fwts_test script and upload results log as an
    attachment. (LP: #992607)
  * Fix identation on optical/read-automated (LP: #991737)
  * Fixed problem with fwts test log attachment (No bug filed)

  [Nathan Williams]
  * fix typo in jobs/optical.txt.in (lp: #987652)

  [Jeff Lane]
  * Bumped revision to 0.13.8
  * scripts/removable_storage_watcher: increased default timeout to 20 seconds
    to account for time for testers to plug devices in and for the system to
    register the insert/remove event (LP: #978925)
  * [FEATURE] plugins/jobs_prompt.py, plugins/recover_prompt.py, 
    plugins/suites_prompt.py: Added "Fail last test" functionality. Now if a
    test causes a crash (checkbox, system or otherwise), when we recover we
    have the option to just mark the last test failed and move on, or re-run
    the last test and try again.
  * [FEATURE] jobs/local.txt.in, jobs/sniff.txt.in added 8 simple manual sniff 
    tests to be used for test purposes when developing features.
  * [FEATURE] data/whitelists/sniff.whitelist added a whitelist to make use of 
    the basic sniff tests.

  [Daniel Manrique]
  * [FEATURE] checkbox/user_interface.py, checkbox/qt-interface.py,
    plugins/jobs_prompt.py, plugins/recover_prompt.py,
    plugins/suites_prompt.py: Made some modifications to the recover prompt
    changes that better handle accented and other characters in translation.
    This avoides a situation where the recovery could fail due to accented
    characters in translations.

  [Łukasz Zemczak]
  * [FEATURE] checkbox_gtk/gtk_interface.py: Capture ESC keypresses so that
    Checkbox doesn't close/die when user presses ESC.

  [Sylvain Pineau]
  * [FEATURE] jobs/info.txt.in: added new attachments, lspci -vvnnQ and
    lsusb -vv and ensure outputs of lscpi, lsusb and dmidecode return UTF8.

  [Tim Chen]
  * Use nmcli con delete instead of deleting the connection file, also avoid
    bringing eth0 down when running the wireless_monitoring tests.

 -- Jeff Lane <jeff@ubuntu.com>  Mon, 14 May 2012 10:20:59 -0400

checkbox (0.13.7) precise; urgency=low

  [Tiago Salem Herrmann]
  * checkbox_qt/qt_interface.py, qt/frontend/qtfront.cpp,
    qt/frontend/qtfront.h: Do async calls to some ui methods and avoid
    unexpected dbus timeouts (LP: #962333)

  [Sylvain Pineau]
  * qt/frontend/qtfront.cpp: Submit/View results buttons are disabled until
    every selected test has been run (LP: #937715)

  [Jeff Lane]
  * Converted submissionWarningLabel and text to submissionUbuntuFriendlyLabel
    wtih instructional text for submitting results. This is a workaround for
    the bug causing the warning to be displayed at all times rather than only
    when testing is incomplete. (LP: #967457)
  * [FEATURE] Modified stress jobs so that they are all automated per decision
     made during the cert sprint.
  * Removed dhclient call from networking/multi_nic tests because of a bug in
    dhclient that can cause it to hang when run on eth0. New test requirement
    will be that the tester must configure and bring up all ethernet devices
    prior to running checkbox. Also added a check to make sure we're not trying
    to run the test on a device that's not active. (LP: #926229)

  [Daniel Manrique]
  * jobs/optical.txt.in: Change test descriptions to avoid confusing
    instruction to press the "Next" button (which is incorrect). (LP: #971181)
  * jobs/local.txt.in: Fixed touchpad local job which was using suspend.txt 
    as the job source) (LP: #979344) 
  * jobs/mediacards.txt.in: Added usb and scsi devices to
    removable_storage_test commands (LP: #979356)

 -- Jeff Lane <jeff@ubuntu.com>  Wed, 11 Apr 2012 19:23:45 -0400

checkbox (0.13.6) precise; urgency=low

  [Jeff Lane]
  * Removed files in /data that are not used in any job descriptions
    (LP: #957396)

  [Javier Collado]
  * plugins/jobs_info.py: Checkbox doesn't warn that invalid whitelist patterns
    are being used (LP: #937651)
  * [FEATURE] Added smoke test jobs, whitelist and local job to use for
    checkbox development purposes.
  * Fixed "camera_test detect" problem with missing args attributes (LP:
    #967419)

  [Marc Tardif]
  * Fixed string_to_type conversion in network_bandwidth_test (LP: #954587)

  [Sylvain Pineau]
  * qt/frontend/qtfront.cpp, qt/frontend/qtfront.h, plugins/suites_prompt.py,
    checkbox_qt/qt_interface.py, plugins/jobs_prompt.py: The selection tree is
    now updated when recovering from a previous run (LP: #937696)

  [Brendan Donegan]
  * [FEATURE] Added touchpad tests from CE QA Checkbox to allow touchpad
    testing to be performed

  [Daniel Manrique]
  * Internationalization support in checkbox-qt; updated checkbox.pot file
    (LP: #951054) 

 -- Javier Collado <javier.collado@canonical.com>  Wed, 28 Mar 2012 17:02:53 -0400

checkbox (0.13.5) precise; urgency=low

  New upstream release (LP: #960633):

  [Tiago Salem Herrmann]
  * qt/frontend/qtfront.ui: If the test text is too long, then it is cut off
    (LP: #950111)
  * checkbox/user_interface.py, checkbox_qt/qt_interface.py,
    plugins/user_interface.py, qt/frontend/qtfront.cpp, qt/frontend/qtfront.h:
    Correctly update automated test execution status in the Selection tab
    (LP: #950105).
  * qt/frontend/qtfront.cpp: Avoid QDBusArgument warnings when running
    checkbox-qt from a terminal (LP: #957476)
  * checkbox_qt/qt_interface.py, qt/frontend/qtfront.cpp,
    qt/frontend/qtfront.h, qt/frontend/qtfront.ui: add a popup comment box
    for each test under the "Run" tab. (LP: #959452)
  * checkbox/user_interface.py, qt/frontend/qtfront.cpp,
    qt/frontend/qtfront.h, checkbox_qt/qt_interface.py: Set
    interface.direction to NEXT if all the tests were executed and the user
    either analyzed or submitted the results. (LP: #956329)
  * checkbox/user_interface.py, plugins/user_interface.py,
    qt/frontend/qtfront.cpp, qt/frontend/qtfront.h,
    checkbox_qt/qt_interface.py: Use the ui persistent storage to keep some ui
    configuration values. (LP: #937626)
  * checkbox/user_interface.py: Avoid using fork() + call() to run a web
    browser. Use Popen instead.(LP: #956307)
  * qt/frontend/qtfront.ui, qt/frontend/qtfront.cpp, qt/frontend/qtfront.h:
    Removed welcome tab (LP: #957090)

  [Jeff Lane]
  * Reset default checkbox log level to INFO from DEBUG to make logs less
    confusing and verbose. (LP: #949745) 
  * Removed dependency on bluetooth/detect-output on the
    suspend/suspend_advanced job. (LP: #955375)
  * jobs/mediacard.txt.in, scripts/removable_storage_test,
    scripts/removable_storage_watcher: Modified removable_storage_watcher and
    removable_storage_test to accept list of busses to watch to resolve
    problems on systems with MMC readers that present themselves as USB
    devices rather than SDIO (LP: #953160)
  * jobs/optical.txt.in: Fixed the job descriptions for optical/read and
    optical/cdrom-audio-playback to account for changes in Precise and make
    them less confusing (LP: #954606)
  * Created automated version of optical/read for server testing
    Fixed issues with optical_read_test script:
    - test could pass if /dev/cdrom did not exist
    - test could pass if /dev/cdrom was inaccessible
    - test could pass if no optical device was passed in (LP: #945178)
  * Removed hard coded paths from scripts (LP: #949435)

  [Marc Tardif]
  * Linted qt_interface which had a few syntax errors (LP: #949957)
  * plugins/apport_prompt.py: Fixed apport integration was producing a trace
    (LP: #959463)

  [Daniel Manrique]
  * Bumped revision number to 0.13.5 in trunk
  * jobs/keys.txt.in: Fix definition for keys/media-keys test which failed to
    run (LP: #954480)
  * Reverted feature to keep tests ordered, as the sortkey attribute causes
    undesirable secondary effects.

  [Sylvain Pineau]
  * Show the UF invalidation warning if all test cases are unchecked from the
    right click menu (LP: #956757)
  * checkbox_qt/qt_interface.py, qt/frontend/qtfront.cpp,
    qt/frontend/qtfront.h: Tests now select Yes on PASS status (LP: #954556)

  [Brendan Donegan]
  * jobs/suspend.txt.in: Fixed dependencies on wireless and suspend_advanced
    jobs.
  * Changed screenshot jobs to use /dev/external_webcam which will be set by
    a udev rule (LP: #956885)

 -- Jeff Lane <jeff@ubuntu.com>  Fri, 16 Mar 2012 19:14:09 -0400

checkbox (0.13.4) precise; urgency=low

  [Brendan Donegan]
  * Added 'scsi' as a valid bus ID for determining product in udevadm.py
    (LP: #940249)
  * Added 'cciss' as a valid bus ID for determining product in udevadm.py
    (LP: #942548)
  * Updated command fields in composite disk jobs to address the ! in 
    some disk paths (LP: #942769)
  * Updated create_connection to poll for registration of connection and 
    then attempt to bring it up (LP: #944662)
  * Fixed command run by wireless_connection tests so that they fail if the
    internet_test fails, but still clean up the connection file (LP: #944176)
  * Fixed wireless_connection_open_* jobs to not provide security options
    (LP: #947163)

  [Daniel Manrique]
  * Tweaks to internet_test: don't try to ping an IP that's unreachable from 
    the specified interface (or at all), try to find something pingable via
    other means.

  [Javier Collado]
  * Added python-cairo as a dependency for checkbox-gtk (LP: #940163)
  * Updated camera_test script to use better tool for capturing the image
    and allow specifying a device to use, plus other improvements. Create a
    job which takes a capture from the webcam of the desktop.
  * Added jobs to take screenshots after suspend and attach the resulting jpg

  [Marc Tardif]
  * Tidied up logic for determining DISK device product and vendor 
    (LP: #942548)
  * Fixed filename matching expression for local jobs (LP: #942273)
  * Fixed duplicate System Testing applications after upgrade (LP: #940627)

  [Aurelien Gateau]
  * lib/template.py, lib/template_i18n.py, plugins/jobs_info.py,
    plugins/suites_prompt.py: Add a "sortkey" attribute to jobs, the sortkey
    order matches the order in which they appear in jobfiles.
  * checkbox_gtk/gtk_interface.py: Shows jobs and suites in sortkey order
    (that is, as they appear in job definition files, rather than
    alphabetically).
  * checkbox_gtk/gtk_interface.py, gtk/checkbox-gtk.ui,
    plugins/jobs_prompt.py: Added a progress bar showing tests completed and
    total.

  [Sylvain Pineau]
  * Updated gst_pipeline_test to add a --fullscreen option for video playback.
  * Add python-gtk2 dependency, Gst from gi.repository don't work well with 
    messages (See https://bugzilla.gnome.org/show_bug.cgi?id=631901).
  * Add a new job to capture screen during fullscreen video playback.

  [Tiago Salem Herrmann]
  * checkbox_qt/qt_interface.py, qt/frontend/qtfront.cpp,
    qt/frontend/qtfront.h, qt/frontend/treemodel.cpp, qt/frontend/treemodel.h:
    Makes it possible for the job selection tree to have more than 2 levels of
    children nodes.
 
  [Tim Chen]
  * Modifications to removable_storage_test to handle cases where removable
    media is not mounted prior to test running. (LP: #944623)

 -- Jeff Lane <jeff@ubuntu.com>  Thu, 08 Mar 2012 09:29:10 -0500

checkbox (0.13.3) precise; urgency=low

  New upstream release (LP: #939549):
 
  [Brendan Donegan]
  * Typo in command for for miscellanea/virtualization-check (LP: #934243)
  * Resized test selection views in checkbox-qt (LP: #937113)

  [Daniel Manrique]
  * Use GObject from gi.repository instead of gobject (LP: #937099)
  * Disable flushing to disk after every file access during gathering phase for
    a significant speed boost. (LP: #939019)

  [Javier Collado]
  * Fixed running of disk/read_performance tests (LP: #933528)
  
  [Sylvain Pineau]
  * Fix depends fields in info and suspend test suites (LP: #934051) 
  * Display results report in non-graphical interfaces (LP: #937657)

  [ Tiago Salem Herrmann ]
  * Remove auto generated qt resource file (LP: #938863)
 
  [Ara Pulido]
  * Fix the Ubuntu Friendly warning message (LP: #939448)

 -- Marc Tardif <marc@ubuntu.com>  Thu, 16 Feb 2012 10:31:18 -0500

checkbox (0.13.2) precise; urgency=low

  New upstream release (LP: #933090):

  [Jeff Lane]
  * Added a Hard Disk Stats Test that was part of a much older merge request
    for server test suite.
  * Modified apport-directory to provide feedback
  * Added new optical_write_test script and created appropriate jobs to refine
    optical drive testing
  * Created new resource job that creates an optical.{CD-R,DVD-R} resource to
    determine if a machine's optical drive supports writing or is read-only.
  * Added virt-check test to determine if a server will work as an OpenStack
    Compute Node.
  * Moved apport-directory changes from an old branch to checkbox where the
    job now resides.

  [Marc Tardif]
  * Removed trailing directories from the devpath of disk devices (LP: #925582)
  * Fixed awk regular expression in max_diskspace_used script (LP: #926312)
  * Implemented anonymous submissions to Launchpad with a dummy e-mail
    address.
  * Qt: Moved widgets around in Results window.
  * Changed options and arguments passed to show_tree method, and related UI
    changes.
  * Simplified running checkbox-qt from source tree, by compiling if needed.
  * Added support for decimals and multiple partitions in max_diskspace_used.
  * Fixed reference to xrandr_detect_modes replaced by VESA_drivers_not_in_use.
  * Fixed depends in debian/control file for checkbox-qt.

  [Daniel Manrique]
  * Changed way of obtaining preferred browser to ensure we honor the user's
    preference rather than Chromium's clobbering of
    /etc/alternatives/gnome-www-browser (LP: #925603) 
  * Added submission_path_prompt config variable; if set, it will be shown to
    the user before the test selection screen, and the value entered will
    override the default filename for the xml report.
  * plugins/suites_prompt.py: Fixed jobs being run despite being deselected. 
  * Qt: Changed color of the step bubbles to Ubuntu Orange, and made it
    parametrizable.
  * Qt: View report functionality.
  * Qt: Set the runtime application icon.
  * Fixed typo in network/info.
  * Fixed typo in create_connection.

  [Brendan Donegan]
  * Changed checkbox-cli text to clearly explain what + does (LP: #926417)
  * Changed progress bar of Qt UI to standard rather than custom one,
    prettified tabs and updated Launchpad email text amongst other UI tweaks
    in qt/frontend/qtfront.ui
  * Fixed some oversights in the mediacard job files regarding test 
    descriptions and card types.
  * Tweaked the memory_compare script a bit to make it easier to maintain.
  * Used regexes in default whitelist.

  [Javier Collado]
  * Removed job that installed ipmitool by default (LP: #931954)

  [Tiago Salem Herrmann]
  * Implementation of Qt frontend for checkbox.
  * Qt-related features and bugfixes:
  * Qt: Added welcome screen image and background color.
  * Qt: Removed maximize/restore button.
  * Qt: added select/deselect all popup menu.
  * Qt: Status screen
  * Qt: Antialiasing hint for step numbers and question mark.
  
  [Sylvain Pineau]
  * Tests will run in in order specified by the whitelist.
  * JobStore caches most of a job's attributes in memory to speed up sorting.

 -- Jeff Lane <jeff@ubuntu.com>  Wed, 15 Feb 2012 00:11:21 -0500

checkbox (0.13.1) precise; urgency=low

  New upstream release (LP: #925090):

  [Brendan Donegan]
  * Fixed the cpu_topology script so that it doesn't mistake the word
    'processor' in the value of another field for the field 'processor'
    (LP: #882161)
  * Added create_connection script and jobs to automatically create/test a
    wireless network connection.
  * Updated wireless job dependencies.
  * Add wireless performance data collecting tests.
  * Changed is_laptop test to a shell test and implemented a check_is_laptop
    script to check automatically for a systems 'laptopness' (LP: #886668)
  * Fixed connect_wireless script which continued failing to correctly
    identify wireless connections.
  * Don't fail the sleep_test if the wake alarm is still set (LP: #911161)
  * Add requirement for mem sleep state to be supported to the
    suspend_advanced_auto job (LP: #804190)
  * Fixed the camera/display test and removed the camera/video one.
  * Added display resource and matching requirements to external video 
    output tests.
  * Added removable_storage_watcher script to replace watch_command to make
    testing USB, FireWire and MMC devices easier and more cohesive.
  * Added memory_compare script to automate the memory/info job
  * Switch audio settings to correct device before running audio tests
    (LP: #916859)
  * Nixed graphics/xorg-version-output job and updated other job dependencies,
    since it is redundant with graphics/xorg-version. (LP: #671144)

  [Gabor Kelemen]
  * Fixed last two remaining strings with backslashes (LP: #868571)
  * Fix misplaced parentheses, so translation can work (LP: #904876)

  [Marc Tardif]
  * Refactored install scripts to be agnostic of variant name: 
    install/postinst, install/config and debian/*.postinst.
  * Using title defined in user_interface plugin in GTK interface.
  * Updated default.whitelist to reflect renamed jobs.
  * Removed files with non-printable characters from submission.xml.
  * Fixed parser for submission files with empty question comments
    and context info (LP: #912546)
  * Added support for skipping tests when the depends don't pass
    (LP: #509598)
  * Removed extraneous code from the sleep_test.
  * Refactored logic to check for network after suspend.
  * Removed deprecated hwtest package.
  * cpu_offlining was incorrectly using return instead of exit.

  [Daniel Manrique]
  * Update control files under debian/ to eliminate (most) lintian warnings
    (LP: #352986)
  * Environment variables specified with environ: in a job description will be
    passed to the backend for it to add to its environment. (LP: #897889)
  * Handle malformed LANGUAGE environment variable values (LP: #912946)
  * Added interactive media_keys_test script.
  * Make creation of wireless connection files more robust (LP: #923836)
  * Recommend gstreamer-gconf to enable media tests on kubuntu (LP: #898641)
  * Add bluetooth device requirement to obex jobs (LP: #921128)
  * Add a plugin conf variable for the welcome string (shown on the first
    screen when checkbox runs), so it can be changed without much effort.
  * Remove superflous bluetooth/detect job
  * Fixed typo in jobs/local.txt.in (phoronix misspelled as peripherals).
  * Rearranged a misplaced changelog entry.
  * Updated debian/control to remove unneeded Uploader: field.

  [Robert Roth]
  * Fixed spelling mistakes in user_apps job file. (LP: #904209)

  [Jeff Lane]
  * Created automated network info test to get some config info during automated 
    runs. (LP: #912038)
  * Added requires to suspend wireless jobs so they won't run if wireless isn't
    present (LP: #907150)
  * Fixed issue in usb_test with unwritable filesystems (LP: #912522)
  * Fixed USB tests so that insert, storage, remove run in proper order
  * Removed usb_storage_after_suspend since it's superfluous, all other USB
    tests already run after suspend.
  * Modifed usb_test to handle firewire drives as well, renamed script to
    removable_storage_test

  [Aurélien Gâteau]
  * Improvements to Recover dialog and show_info method.

  [ Javier Collado ]
  * Error while creating binary package fixed (LP: #921576)

  [ Sylvain Pineau ]
  * Replaced xrandr_display_modes with automated check for VESA driver
  * Refactored Unity compatibility tests

 -- Daniel Manrique <daniel.manrique@canonical.com>  Fri, 10 Feb 2012 11:19:05 -0500

checkbox (0.13) precise; urgency=low

  New upstream release (LP: #892268):

  [Marc Tardif]
  * Generate a submission.xml file that contains all device and attachment
  * Write the report before reporting the validation error.
  * Changed device.product to dmi.product for the formfactor (LP: #875312)

  [Daniel Manrique]
  * Use gettext for string (LP: #869267)
  * Move progress indicator to main checkbox dialog instead of a 
    transient window (LP: #868995)
  * Ignore malformed dpkg entries in package_resource (LP: #794747)
  * Reset window title after finishing a manual test (LP: #874690)
  * Handle "@" in locale names (as in ca@valencia).

  [Jeff Lane]
  * Went through all the job files and:
    * Updated descriptions to match Unity UI structure
    * Added descriptions where necessary
    * Added further details to some descriptions
    * Moved some jobs to more appropriate files
    * Fixed job names in older job files to match new naming scheme 
      (suite/testname)
    * Added jobs to local.txt to ensure all job files are now parsed
      (this allows easier addition of existing tests to whitelists)
    * Changed remaining manual job descriptions to match the new format
  * Updated CD and DVD write tests to be more clear about when to skip
    them (LP: #772794)

  [Ara Pulido]
  * Rewrote all job descriptions to match OEM QA syntax

  [Brendan Donegan]  
  * Fix the code that assigns keys in checkbox-cli so that it never assigns
    keys which have other uses. (LP: #877467)
  * Show details of unmet job requirements (LP: #855852)
  * Ensure that connect_wireless chooses a wireless connection from the list
    of available connections (LP: #877752)
  * Have the bluetooth/detect tests require a device with the category
    BLUETOOTH to run, thus preventing the test from failing on systems with
    no Bluetooth device (LP: #862322)
  * Rename attachment jobs to not have a forward slash in their name
    (LP: #887964)
  * Guard against trying to write files to logical partitions on USB sticks
    (which will obviously fail) in usb_test (LP: #887049)
  * Make the OpenGL test ignore the return value of glxgears and improve
    the test description (LP: #890725)
  * Allow input/mouse test to run if a TOUCH device is present
    (LP: #886129)

  [ Javier Collado ]
  * Broken job dependencies fixed (LP: #888447)
  * Regex support when specifying blacklists and whitelists on the
    commandline (LP: #588647)

 -- Daniel Manrique <daniel.manrique@canonical.com>  Thu, 18 Nov 2011 12:46:21 -0500

checkbox (0.12.8) oneiric; urgency=low

  New upstream release (LP: #862579):

  [Brendan Donegan]
  * Remove test for FTP connection from network_check script (LP: #854222)
  * Update a parameter in usb_test to have it run faster.
  * Remove record_playback_after_suspend from Ubuntu Friendly whitelist (LP: #855540)
  * Fix minor typo in multi-monitor friendly resolution_test script which caused 
    minimum_resolution test to fail (LP: #855599)
  * Remove storage_devices_test from Ubuntu Friendly whitelist since bonnie++  (which it uses) is not installed by default (LP: #855841)
  * Changed description and name to reflect Ubuntu Friendly branding. Now when a user searches for Ubuntu Friendly in the lens, Checkbox will appear (LP: #852036)
  * Reset the selections at the test suite prompt if No is selected at the recover prompt (LP: #861208)
  * Save the connection name(s) instead of the interface name so that they can be reconnected to properly after the wireless before/after suspend tests have completed (LP: #861502)
  * Make connect_wireless use the UUID of the connection instead of the name for greater reliability (LP: #862190)

  [Daniel Manrique]
  * Restored _recover attribute, re-enabling welcome and test selection
    screens (LP: #852204)
  * Remove memory/test from the Ubuntu Friendly whitelist (LP: #853799)
  * Use diff instead of grep, better comparing of empty files (LP: #852014)
  * Apport integration: new mandatory "tag" value in ApportOptions (LP: #852201)
  * Add warning prior to starting the tests (LP: #855328)
  * Apport integration: Fix instantiation of Gtk.RadioButton, needed due 
    to PyGI related API changes (LP: #805679)
  * Remove ping -R parameter that apparently caused ICMP packets to be dropped
    by some routers (LP: #861404)

  [ Evan Broder ]
  * Replace resolution_test with an implementation which uses GdkScreen to
    be multimonitor-aware (LP: #632987)

  [Jeff Lane]
  * Fix names of optical drive tests and remove a non-existing test from the
    whitelist (LP: #854808) 
  * Fix wireless_*_suspend jobs so they recreate iface file instead of append
    each time (LP: #855845)
    (LP: #852201)
  * Clarify better the intend of the is_laptop question (LP: #861844)
  * Fixed dependencies for tests that depend on suspend/suspend_advanced 
    (LP: #860651)

  [Tim Chen]
  * Fix cpu_scaling_test (LP: #811177)
 
  [Ara Pulido]
  * Avoid connect_wireless messing with AP with similar names (LP: #861538)
  * Remove bluetooth/file-transfer from the list of tests to run, since due to
    bug 834348 it always fails.

  [Marc Tardif]
  * Added support for wildcards when verifying the transport certificate.
  * Applying depends across suites (LP: #861218)

 -- Daniel Manrique <daniel.manrique@canonical.com>  Thu, 29 Sep 2011 13:12:01 -0400

checkbox (0.12.7) oneiric; urgency=low

  New upstream release (LP: #850395):

  [Brendan Donegan]
  * Redirecting stderr to pipe to fix the gconf_resource script (LP: #832321)
  * Clear jobs directory when user selects No to recover question (LP: #836623)

  [Daniel Manrique]
  * checkbox/job.py: Guard against bogus timeout values (LP: #827859)
  * More explicit handling of string decoding/encoding, avoids problems with
    non-ascii characters (LP: #833747)
  * Changed architecture from all to any for checkbox base, to build
    architecture-specific binaries (LP: #833696)

  [Jeff Lane]
  * Several corrections necessary due to test name changes or typos found in
    job files

  [Marc Tardif]
  * Connecting hyper text widgets only once (LP: #827904)
  * Detecting MMC readers as OTHER instead of DISK (LP: #822948)
  * Validating the hostname in the SSL certificate (LP: #625076)
  * Validating the submission.xml (LP: #838123)

 -- Daniel Manrique <daniel.manrique@canonical.com>  Fri, 14 Sep 2011 17:15:26 -0400

checkbox (0.12.6) oneiric; urgency=low

  New upstream release (LP: #841983):

  [ Daniel Manrique ]
  * Work around PyGTK API changes that kept checkbox from starting up
    (LP: #839675).

 -- Daniel Manrique <daniel.manrique@canonical.com>  Mon, 05 Sep 2011 12:47:58 -0400

checkbox (0.12.5) oneiric; urgency=low

  New upstream release (LP: #838745):

  [Ara Pulido]
  * Created a "suspend" suite and renamed relevant tests.

  [Brendan Donegan]
  * Removed redundant tests in power-management suite.
  * Fixed dependencies in power-management suite.

  [Daniel Manrique]
  * Changed name of apt-get test to reflect the suite it's in.
  * Fixed typos in job definitions that caused them to not be run.
  * Added missing description to info/hdparm test (LP: #832351)
  * Quote command to obtain bluetooth address, to avoid hanging if 
    a device is not present (LP: #836756).
  * Added BLUETOOTH category to udev parser.
  * Removed some tests from default whitelist.
  * Fixed dependencies for keys/sleep.
  
  [Jeff Lane]
  * Added new USB storage transfer test
  * Re-worked and added automated audio test

  [Marc Tardif]
  * Added WIRELESS category to udev parser.

 -- Ara Pulido <ara@ubuntu.com>  Thu, 01 Sep 2011 12:23:07 +0100

checkbox (0.12.4) oneiric; urgency=low

  New upstream release (LP: #824180):

  [Brendan Donegan]
  * Refactored job definition files.
  * Fixed dependencies and test naming.
  * Added Online CPU before/after suspend test.
  * Automated wireless tests.
  * Removed redundant sru_suite.txt, updated dependencies accordingly.
  * Automated bluetooth_obex tests.

  [Daniel Manrique]
  * Further improvements to make frontend/backend communication more reliable.
    Prevents stuck backends, failure to close the GUI due to lack of reply
    from the backend, and test specifying "user" not being run.
  * scripts/keyboard_test modified to account for pygi-related GTK API
    changes. (LP: #804369)
  * scripts/sleep_test: improve handling of NetworkManager DBus API
    changes. (LP: #808423)
  * scripts/cdimage_resource: properly handle releases with "LTS" in their
    name (LP: #814085)
  * Updated minimum_resolution test as per latest system requirements, leaving
    just one unified test. (LP: #767166)

  [Javier Collado]
  * Checkbox exits with EX_NOINPUT if a whitelist or blacklist file is
    specified and cannot be found.
  * Deselect a test suite automatically when none of its children is selected,
    in the GTK interface. (LP: #651878)
  * Make the "Next" button the default action when Enter is pressed, to 
    streamline testing with the GTK interface.

  [Marc Tardif]
  * Fixed udevam not being found because /sbin not in PATH (LP: #597305)
  * Fixed hardware attachments for udev and dmi (LP: #822682)

  [Sylvain Pineau]
  * Expose the message store to other plugins, via firing an expose-msgstore
    event.

  [Andrew Faulkner]
  * Fix description for nautilus_file_create job (LP: #821141) 

  [Kenneth Wimer]
  * New header image that follows brand guidelines (LP: #554202)

 -- Daniel Manrique <daniel.manrique@canonical.com>  Wed, 10 Aug 2011 15:16:39 -0400

checkbox (0.12.3) oneiric; urgency=low

  [Marc Tardif]
  * Only reading CHECKBOX_* environment variables in config (LP: #802458)
  * Imported scripts and jobs from Platform Services.

  [Chad A. Davis]
  * Switch to dh_python2 and debhelper7 (LP: #788514)

  [Barry Warsaw]
  * Fix checkbox_clean.run() to ignore missing executables, as is the case
    in a fresh checkout.

 -- Daniel Manrique <daniel.manrique@canonical.com>  Fri, 01 Jul 2011 11:37:27 -0400

checkbox (0.12.2) oneiric; urgency=low

  New upstream release (LP: #800199):

  [Brendan Donegan]
  * Added interface parameter to internet_test script.

  [Daniel Manrique]
  * GTK GUI: Change assignment of TreeStore model to TreeView to account for
    pygi-related API changes. Also seems to fix lingering select/deselect all
    buttons. (LP: #796666) (LP: #796622)
  * GTK GUI: Fix call to Gtk buffer get_text to add now-mandatory fourth
    parameter, keeps the GUI from misbehaving in connection to fixed bug.
    (LP: #796827)
  * GTK GUI: Fix handling of mouse events in gtk_hypertext_view.py which
    prevented displaying the final report.
  * Put test name as part of the window title, as an aid to
    reporting/debugging (LP: #744190)
  * plugins/apport_prompt.py: Add test name to "Do you want to report a bug?"
    dialog to make it clearer.

  [Sylvain Pineau]
  * Fix evaluation of job requirements (LP: #798200)
  * Added "in" operator to job requirements.

 -- Marc Tardif <marc@ubuntu.com>  Tue, 21 Jun 2011 09:41:57 -0400

checkbox (0.12.1) oneiric; urgency=low

  New upstream release (LP: #796629):

  [Brendan Donegan]
  * Fix timeout in sleep_test script (LP: #665299)
  * Fix traces in hyper_text_view module (LP: #796508)
  * Added camera test (LP: #764222)

  [Daniel Manrique]
  * Fix GUI definition file so main window uses "natural request", growing
    when child widgets require so (LP: #776734)
  * Fix open/read blocking behavior and backend/frontend communications to
    avoid hangs and lingering backends. (LP: #588539)
  * Render header text dynamically over the image background, and updated pot
    file with the new string. (LP: #621880)

  [Robert Roth]
  * Improve command line key prompts (LP: #786924)

 -- Marc Tardif <marc@ubuntu.com>  Fri, 03 Jun 2011 17:00:11 -0400

checkbox (0.12) oneiric; urgency=low

  New upstream release (LP: #784076):
  * Removed dead pixel test.

  [Bilal Akhtar]
  * Port checkbox to Gtk3/PyGI (LP: #783822)

 -- Marc Tardif <marc@ubuntu.com>  Tue, 17 May 2011 09:48:07 -0400

checkbox (0.11.4) natty; urgency=low

  * Changed udev_resource to report CAPTURE for USB VIDEO devices
  * Fixed eval of resources with names like list item names
  
  [Carl Milette]
  * Fixed hard coded disk in disk_bench_test so that it matches convention
    utilizing udev_resource for finding devices. (LP: #507943)

 -- Jeff Lane <jeff@ubuntu.com>  Fri, 22 Apr 2011 11:05:19 -0400

checkbox (0.11.3) natty; urgency=low

  New upstream release (LP: #751928):
  * Fixed sleep_test crashing with ioerror (LP: #630785)
  * Fixed keyerror when running some manual tests (LP: #729431)

  [Ara Pulido]
  * Improved debconf messages and ordering (LP: #553777)
  * Video bugs should be reported as a display symptom (LP: #744964)
  * Added checkbox log to apport report

  [Gerhard Burger]
  * Fixed punctuation inconsistencies in verification procedures (LP: #744167):

 -- Marc Tardif <marc@ubuntu.com>  Tue, 05 Apr 2011 16:19:17 -0400

checkbox (0.11.2) natty; urgency=low

  New upstream release (LP: #736919):
  * Added version to dpkg dependency
  * Added multiarch support to install script (LP: #727411)
  * Fixed submitting data twice (LP: #531010)
  * Fixed job descriptions for checkbox-cli (LP: #221400)

  [Daniel Manrique]
  * Fixed strings in audio tests and updated pot file (LP: #691241)
  
  [Jochen Kemnade]
  * Fixed grammar in user-apps tests (LP: #642001)

  [Jeff Lane]
  * Added reboot instructions to suspend/hibernate tests (LP: #420493)
  * Made the firewire instructions make more sense (LP: #693068)
  
  [Michael Terry]
  * Fixed several strings appear in English although translated (LP: #514401)
    - jobs/fingerprint.txt.in
    - jobs/media.txt.in
    - jobs/monitor.txt.in
    - jobs/sleep.txt.in
    - jobs/firewire.txt.in
    - po/checkbox.pot
  * Fixed grammar (LP: #525454)
    + jobs/fingerprint.txt.in

 -- Jeff Lane <jeff@ubuntu.com>  Tue, 29 Mar 2011 09:17:36 -0400

checkbox (0.11.1) natty; urgency=low

  New upstream release (LP: #725110):
  * Checking for lock file before firing stop-all event (LP: #719552)
  * Changed description of nautilus_file_copy job (LP: #709688)

  [Javier Collado]
  * Fixed title in progress dialog

 -- Marc Tardif <marc@ubuntu.com>  Fri, 25 Feb 2011 11:56:43 -0500

checkbox (0.11) natty; urgency=low

  New upstream release (LP: #719073):
  * Changed support for persist plugin as optional (LP: #561816)

  [Ara Pulido]
  * Fixed lintian errors and warnings

  [Eitan Isaacson]
  * Migrate the UI from libglade to gtkbuilder  

 -- Marc Tardif <marc@ubuntu.com>  Mon, 14 Feb 2011 18:19:27 -0500

checkbox (0.10.4) maverick; urgency=low

  * Fixed parsing of config parameters (LP: #689140)

 -- Marc Tardif <marc@ubuntu.com>  Tue, 14 Sep 2010 12:43:51 -0400

checkbox (0.10.3) maverick; urgency=low

  New upstream release (LP: #638333):
  * Fixed verification of SSL validity (LP: #625076)
  * Improved audio test questions.

 -- Marc Tardif <marc@ubuntu.com>  Tue, 14 Sep 2010 12:43:51 -0400

checkbox (0.10.2) maverick; urgency=low

  New upstream release (LP: #617583):
  * Fixed sleep_test to check the connection if using network-manager.
  * Fixed reporting bugs against alsa-base and xorg (LP: #607214)
  * Fixed apport dialog no longer appearing (LP: #607217)
  * Reduced data file size for the desktop image.
  * Updated report to be more pretty.

 -- Marc Tardif <marc@ubuntu.com>  Fri, 13 Aug 2010 16:23:16 -0400

checkbox (0.10.1) maverick; urgency=low

  New upstream release (LP: #597295):
  * Added support for urwid interface.
  * Added sound check test.
  * Added document viewer test.
  * Added update-manager and nautilus tests.
  * Added resolution tests.
  * Added sleep tests.

 -- Marc Tardif <marc@ubuntu.com>  Tue, 22 Jun 2010 10:43:52 -0400

checkbox (0.10) maverick; urgency=low

  * Added media tests (LP: #397944)
  * Added support for comments in templates.

 -- Marc Tardif <marc@ubuntu.com>  Tue, 04 May 2010 11:51:22 -0400

checkbox (0.9.2) lucid; urgency=low

  New upstream release (LP: #567568):
  * Added referer when sending submissions to Launchpad (LP: #550973)
  * Added suggests to checkbox package in debian/control file (LP: #352740)
  * Fixed udev_resource script to be more resilient (LP: #556824)
  * Fixed cdimage_resource script to read casper.log (LP: #558728)
  * Fixed reporting all resources found for a job (LP: #560948)
  * Fixed stalling when using kdesudo to start backend (LP: #557443)
  * Fixed starting the appropriate default browser on UNR (LP: #563050)
  * Fixed ansi_parser script when outputting to stdout (LP: #560952)
  * Fixed opening the report with the gconf preferred browser (LP: #562580)
  * Fixed suspend_test to use relative time for wakealarm (LP: #349768)
  * Fixed backend not getting terminated upon closing (LP: #553328)

 -- Marc Tardif <marc@ubuntu.com>  Tue, 06 Apr 2010 14:17:46 -0400

checkbox (0.9.1) lucid; urgency=low

  New upstream release (LP: #548800):
  * Added cpu_scaling_test script.
  * Fixed hard drive detection (LP: #549714)
  * Fixed backend to handle empty messages (LP: #536645)
  * Fixed parsing of package resource (LP: #539691)
  * Fixed malformed xml report (LP: #485445)
  * Fixed running root manual tests as normal user (LP: #383559)
  * Fixed writing apport files only after submitting (LP: #530380)
  * Fixed audio test instructions (LP: #529205)
  * Fixed gathering chassis information (LP: #537435)
  * Fixed detection of disks in kvm (LP: #552998)
  * Fixed udev_resource script to be more resilient (LP: #552999)
  * Fixed filter_packages script to use new resources.

 -- Marc Tardif <marc@ubuntu.com>  Sun, 07 Mar 2010 15:05:44 -0400

checkbox (0.9) lucid; urgency=low

  * Introduced job_prompt plugin to treat all jobs (suites, tests, etc.) as composites.
  * Replaced the registry and resource scripts and centralized job iteration.
  * Replaced dependency on dbus by using sudo/gksu/kdesudo instead.
  * Replaced mktemp with mkdtemp for security purposes.
  * Fixed strings in fingerprint and modem tests (LP: #457759)
  * Fixed client side validation of Launchpad form (LP: #438671)
  * Added device information to tags when reporting bugs with apport.
  * Added shorthands for blacklist-file and whitelist-file.
  * Added support for apport default configuration (LP: #465447)
  * Added support for scrolled options list (LP: #411526)
  * Added support for tests generated by suites to run as root.
  * Added support for requirements in attachments.
  * Added support for armv7l processor
  * Added Autotest integration
  * Added LTP integration
  * Added Phoronix integration
  * Added qa-regression-testing integration

 -- Marc Tardif <marc@ubuntu.com>  Wed, 04 Nov 2009 19:36:09 -0400

checkbox (0.8.5) karmic; urgency=low

  * Fixed translation of suites and tests files (LP: #456115)
  * Fixed checking the status of command registries (LP: #457502)
  * Fixed selecting suites in the command line (LP: #457559)
  * Fixed reporting of bugs to contain test description (LP: #427932)
  * Fixed execute permissions on scripts (LP: #459606)
  * Renamed processors_info plugin to singular because processor
    information is reported as a single structure with a count attribute
  * Updated translation files.

 -- Marc Tardif <marc@ubuntu.com>  Mon, 26 Oct 2009 12:17:30 -0400

checkbox (0.8.4) karmic; urgency=low

  * Fixed failing dependencies when not available (LP: #430051)
  * Fixed supporting udevadm not providing DEVPATH variable (LP: #430084)
  * Fixed supporting audio devices without a /proc/asound entry (LP: #430086)
  * Fixed running when python-apport package is not installed (LP: #430103)
  * Fixed X error when exiting after reporting a bug (LP: #430776)
  * Fixed prompting to report a bug according to GNOME HIG (LP: #429701)
  * Fixed prompting for answer in checkbox-cli (LP: #429764)
  * Fixed resolution_test message for fglrx driver (LP: #346816)
  * Fixed adding of manpage symlinks for gtk and cli (LP: #426641)
  * Fixed recovering from connecting to the backend (LP: #446693)
  * Fixed backend to use dbus instead of policykit (LP: #435714)
  * Fixed interpolation of output variable in cli (LP: #450673)
  * Fixed selection of suites in cli (LP: #450713)
  * Fixed parsing of virtio-pci devices (LP: #450774)

 -- Marc Tardif <marc@ubuntu.com>  Tue, 13 Oct 2009 16:44:12 -0400

checkbox (0.8.3) karmic; urgency=low

  * Fixed trailing newline requirement in test definitions (LP: #427993)
  * Fixed reporting firmware version as product name (LP: #428563)
  * Fixed detecting pci and usb audio devices (LP: #429558)
  * Fixed prompting to report a bug when there's no package (LP: #429668)

 -- Marc Tardif <marc@ubuntu.com>  Sat, 12 Sep 2009 15:37:40 -0400

checkbox (0.8.2) karmic; urgency=low

  * Fixed adding test information when reporting with apport (LP: #423798)
  * Fixed tagging bugs when reporting with apport (LP: #423799)
  * Fixed expressing package aliases for the linux package (LP: #423805)
  * Fixed detecting the disk category in devices (LP: #423864)
  * Fixed supporting apport symptoms when reporting bugs (LP: #424063)
  * Fixed gathering of dmi information for Launchpad report (LP: #424454)
  * Fixed tests using gksudo returning empty output (LP: #425284)

  [Javier Collado]
  * Fixed reporting of output in shell plugin (LP: #393894)

 -- Marc Tardif <marc@ubuntu.com>  Mon, 31 Aug 2009 17:16:38 -0500

checkbox (0.8.1) karmic; urgency=low

  * New upstream version:
    * Added disk tests.
    * Added fingerprint reader tests.
    * Added firewire tets.
    * Added kms tests.
    * Added media tests.
  * Fixed dependency on hal and using udev instead (LP: #399319)
  * Fixed calling ubuntu-bug when a test fails (LP: #418978)

 -- Marc Tardif <marc@ubuntu.com>  Tue, 26 Aug 2009 17:36:05 -0500

checkbox (0.8~alpha4) karmic; urgency=low

  * New upstream version:
    * Changed icon.
    * Added timeout property to lock_prompt plugin.
    * Added concept of attachments to tests.
    * Added support for backslahes in templates to wrap lines.
    * Added support blacklisting and whitelisting both tests and suites.
    * Introduced the concept of jobs for suites, tests and attachments.
    * Removed upstart event which is no longer needed.
    * Replaced architecture and category with requires in test definitions.
  * Fixed pygst dependency (LP: #334442)
  * Fixed configuration file updates during install (LP: #330596)
  * Fixed DBus exceptions (LP: #344916, #359440)
  * Fixed and expanded translations (LP: #347038)
  * Fixed ignored system proxy settings (LP: #345548)
  * Fixed parsing blank lines in templates (LP: #393907)
  * Fixed escaping of lists (LP: #394001)
  * Fixed timeout in manual tests (LP: #377986)
  * Fixed CLI interface dialog.
  * Fixed support for FreeDesktop XDG base directory specification (LP: #363549)
  * Added general and package specific apport hooks

  [ Gabor Keleman ]
  * Fixed untranslated strings in tests (LP: #374666)
  * Fixed untranslated last screen (LP: #374646)

 -- Marc Tardif <marc@ubuntu.com>  Wed, 19 Aug 2009 15:36:05 -0500

checkbox (0.7) jaunty; urgency=low

  [ Dave Murphy ]
  * Fixed viewing of report files in Firefox 3 (LP: #331481)
  * Added additional contextual information
   * /etc/sysctl* (LP: #331055)
   * /etc/modprobe.d (LP: #331056)
   * /etc/modules (LP: #331057)
  * Fixed packaging for Jaunty
   * https://lists.ubuntu.com/archives/ubuntu-devel/2009-February/027439.html
   * Uses --install-layout=deb
   * Installs to dist-packages instead of site-packages

  [ Andy Whitcroft ]
  * suspend_test: update suspend_test to version V6 matching kernel version.
    The version here will become the master copy.
  * suspend_test: add a --dry-run mode to simplify developement
  * suspend_test: add a automation mode for checkbox integration
  * suspend_test: add a new pm-suspend test
  * suspend_test: record and restore timer_delay around the variable
    time test.
  * suspend_test: release v7.
  * suspend_test: initial version of suspend power consumption test
    from a patch by Pete Graner.
  * suspend_test: power -- made the sleep time configurable
  * suspend_test: detect batteries and disable ac/power tests
  * suspend_test: disable dbus tests when we have no primary user
  * suspend_test: handle AC transitions better
  * suspend_test: enable power test as part of --full
  * suspend_test: reduce the noise in the test instructions
  * suspend_test: use minutes in output when that is more appropriate
  * suspend_test: track actual AC transitions and report them
  * suspend_test: only mention AC at all if we have a battery
  * suspend_test: report useful data at the bottom for posting
  * suspend_test: document the new power test in the usage
  * suspend_test: power -- indicate when the result is unreliable
  * suspend_test: report -- fix up spacing issues
  * suspend_test: release v8

 -- Dave Murphy <schwuk@ubuntu.com>  Tue, 17 Mar 2009 09:46:16 +0000

checkbox (0.6) jaunty; urgency=low

  * New upstream version:
    * Added suspend_test script - for more details see:
      https://wiki.ubuntu.com/KernelTeam/SuspendResumeTesting
    * Added XSL Stylesheet and the ability to view generated reports
    * Added support for PolicyKit to run the application as a user
    * Added logging for backend and logrotation script.
  * Fixed calling ucf was run via debconf (LP: #330502)

 -- Marc Tardif <marc@ubuntu.com>  Tue, 17 Feb 2009 15:36:05 +0000

checkbox (0.5) jaunty; urgency=low

  * New upstream version:
    * Added concept of hyper text view to display clickable links.
    * Added concept of properties to components.
    * Added pci information to launchpad report.
    * Added dmi information to launchpad report.
    * Added text area to keyboard test.
    * Removed sourcing of base postrm script.
    * Updated translations from Launchpad.
  * Fixed handling of interrupt signal (LP: #327810)
  * Fixed display of text in graphical interface (LP: #240374)
  * Fixed support for regexes in blacklist and whitelist (LP: #327177)
  * Fixed opening of subunit log file (LP: #325737)
  * Fixed internet test.

 -- Marc Tardif <marc@ubuntu.com>  Tue, 20 Jan 2009 18:55:20 -0500

checkbox (0.4) jaunty; urgency=low

  * Setup bzr-builddeb in native mode.
  * Removed LGPL notice from the copyright file.

 -- Marc Tardif <marc@ubuntu.com>  Tue, 20 Jan 2009 16:46:15 -0500

checkbox (0.3) jaunty; urgency=low

  * New upstream version:
    * Renamed hwtest to checkbox.
    * Renamed auto tests to shell tests.
    * Added watch file.
    * Added README file pointing to the Ubuntu wiki.
    * Added subunit to the test suite.
    * Added the subunit_report plugin to produce a standard test report.
    * Added pvs registry.
    * Added support for int return values to recursive registry eval.
    * Added debug information when a command registry returns an error.
    * Added mounts registry.
    * Added patches to upgrade the configuration files.
    * Added support for CHECKBOX_OPTIONS environment variable.
    * Added usage information.
    * Added gconf registry.
    * Added logging to checkbox event.
    * Added locking plugin.
    * Added message store and schema types.
    * Added caching to automatic tests so that they are not run multiple
      times.
    * Added persistence to category and system_id.
    * Added lshw registry and plugin.
    * Added newlines to German introduction message.
  * Fixed e-mail address should be remembered (LP: #156725)
  * Fixed $output variable does not seem to be reinterpolated when
    testing again (LP: #189404)
  * Fixed command line interface does not provide a test nor test again
    option (LP: #189423)
  * Fixed translation template unavailable, even though hwtest is in main
    (LP: #202447)
  * Fixed internet_test should support providing a destination other
    than canonical.com (LP: #216111)
  * Fixed hwtest loads editor backup files from suite dir (LP: #237954)
  * Fixed application should only have one instance running (LP: #266899)
  * Fixed disk information should be gathered (LP: #267889)
  * Fixed typo: payback device (LP: #288331)
  * Fixed tests skipped by constraint should be reported (LP: #304176)
  * Fixed manual tests which have commands should not be run automatically
    (LP: #304231)
  * Fixed CHECKBOX_DATA mapping is not working (LP: #304736)

 -- Marc Tardif <marc@ubuntu.com>  Fri, 16 Jan 2009 12:05:32 -0500

hwtest (0.1-0ubuntu10) hardy; urgency=low

  * Fixed xalign and yalign in exchange summary.

 -- Marc Tardif <marc@interunion.ca>  Mon, 21 Apr 2008 15:07:39 -0400

hwtest (0.1-0ubuntu9) hardy; urgency=low

  * Fixed internet_test to ping default gateway rather than canonical.com.
  * Fixed python-support issues to support upgrades of hwtest.
  * Fixed tooltip to be HIG compliant.
  * Fixed category to use GTK;System;Settings;.
  * Fixed command line interface to support escape characters.
  * Using python-central instead of python-support.
  * Added support to i18n the .desktop file.
  * Added support for http_proxy and https_proxy.
  * Added summary of information being submitted.

 -- Marc Tardif <marc@interunion.ca>  Thu, 17 Apr 2008 12:01:50 -0400

hwtest (0.1-0ubuntu8) hardy; urgency=low

  * debian/patches/01_change_menu_category.patch:
    - change the category so the item is moved to system, administration and not
      the only entry in applications, system tools on a default installation

 -- Sebastien Bacher <seb128@canonical.com>  Mon, 14 Apr 2008 15:49:06 +0200

hwtest (0.1-0ubuntu7) hardy; urgency=low

  * Fixed packaging bugs.
  * Improved internationalization.
  * Renamed questions and answers to tests and results.

 -- Marc Tardif <marc@interunion.ca>  Thu,  6 Mar 2008 10:58:43 -0500

hwtest (0.1-0ubuntu6) hardy; urgency=low

  * Upload to hardy/universe (without the .bzr files).
  * Make package conformant with current Python policy.

 -- Matthias Klose <doko@ubuntu.com>  Tue, 11 Mar 2008 14:06:02 +0000

hwtest (0.1-0ubuntu5) hardy; urgency=low

  * Set default timeout to None instead of 60 seconds.
  * Updated copyright information.
  * Reverted to using gksu to limit dependencies.
  * Removed dependency on python-apt.

 -- Marc Tardif <marc@interunoin.ca>  Thu, 28 Feb 2008 17:07:07 -0500

hwtest (0.1-0ubuntu4) hardy; urgency=low

  * Improved text in questions text file.
  * Improved user experience by only showing auto questions
    progress bar when there are actual questions.
  * Also improved the user experience by showing a progress
    bar while building the report.

 -- Marc Tardif <marc@interunion.ca>  Wed, 27 Feb 2008 23:12:24 -0500

hwtest (0.1-0ubuntu3) hardy; urgency=low

  * Fixed hwtest_cli so that it doesn't strip the DISPLAY environment
    variable.
  * Fixed system_info plugin so that it does a better effort for
    gathering system information instead of relying on non standard
    information from HAL.

 -- Marc Tardif <marc@interunion.ca>  Wed, 27 Feb 2008 10:52:33 -0500

hwtest (0.1-0ubuntu2) hardy; urgency=low

  * Fixed packaging following lintian error.
  * Added packages registry and plugin.

 -- Marc Tardif <marc@interunion.ca>  Tue,  5 Feb 2008 15:02:26 -0500

hwtest (0.1-0ubuntu1) hardy; urgency=low

  * Initial Release.

 -- Marc Tardif <marc@interunion.ca>  Mon, 17 Sep 2007 17:25:54 -0300<|MERGE_RESOLUTION|>--- conflicted
+++ resolved
@@ -105,14 +105,11 @@
   * jobs/wireless.txt.in - replace use of network_wireless_test in wireless_scanning
     with a simple Bash script using nmcli and delete network_wireless_test (LP: #900370)
   * jobs/audio.txt.in - fix description of audio/playback_hdmi (LP: #1052136)
-<<<<<<< HEAD
   * [FEATURE] plugin/environment_info.py - allow BT device address to be set
     in the checkbox.ini file to facilitate self-testing
-=======
   * [UIFe] qt/frontend/qtfront.ui, qt/frontend/qtfront.cpp - set focus to Continue
     button and make it the default so that it can be 'clicked' using Enter,
     as well as renaming it to 'continueButton' (LP: #1052506)
->>>>>>> a34c9f58
 
   [Sylvain Pineau]
   * jobs/suspend.txt.in: Fixed suspend/suspend_advanced dependencies to avoid
