hwtest (0.1-0ubuntu6) hardy; urgency=low

<<<<<<< HEAD
  * Upload to hardy/universe (without the .bzr files).
  * Make package conformant with current Python policy.

 -- Matthias Klose <doko@ubuntu.com>  Tue, 11 Mar 2008 14:06:02 +0000
=======
  * Renamed questions and answers to tests and results.

 -- Marc Tardif <marc@interunion.ca>  Thu,  6 Mar 2008 10:58:43 -0500
>>>>>>> d0b77d32

hwtest (0.1-0ubuntu5) hardy; urgency=low

  * Set default timeout to None instead of 60 seconds.
  * Updated copyright information.
  * Reverted to using gksu to limit dependencies.
  * Removed dependency on python-apt.

 -- Marc Tardif <marc@interunoin.ca>  Thu, 28 Feb 2008 17:07:07 -0500

hwtest (0.1-0ubuntu4) hardy; urgency=low

  * Improved text in questions text file.
  * Improved user experience by only showing auto questions
    progress bar when there are actual questions.
  * Also improved the user experience by showing a progress
    bar while building the report.

 -- Marc Tardif <marc@interunion.ca>  Wed, 27 Feb 2008 23:12:24 -0500

hwtest (0.1-0ubuntu3) hardy; urgency=low

  * Fixed hwtest_cli so that it doesn't strip the DISPLAY environment
    variable.
  * Fixed system_info plugin so that it does a better effort for
    gathering system information instead of relying on non standard
    information from HAL.

 -- Marc Tardif <marc@interunion.ca>  Wed, 27 Feb 2008 10:52:33 -0500

hwtest (0.1-0ubuntu2) hardy; urgency=low

  * Fixed packaging following lintian error.
  * Added packages registry and plugin.

 -- Marc Tardif <marc@interunion.ca>  Tue,  5 Feb 2008 15:02:26 -0500

hwtest (0.1-0ubuntu1) hardy; urgency=low

  * Initial Release.

 -- Marc Tardif <marc@interunion.ca>  Mon, 17 Sep 2007 17:25:54 -0300<|MERGE_RESOLUTION|>--- conflicted
+++ resolved
@@ -1,15 +1,15 @@
+hwtest (0.1-0ubuntu7) hardy; urgency=low
+
+  * Renamed questions and answers to tests and results.
+
+ -- Marc Tardif <marc@interunion.ca>  Thu,  6 Mar 2008 10:58:43 -0500
+
 hwtest (0.1-0ubuntu6) hardy; urgency=low
 
-<<<<<<< HEAD
   * Upload to hardy/universe (without the .bzr files).
   * Make package conformant with current Python policy.
 
  -- Matthias Klose <doko@ubuntu.com>  Tue, 11 Mar 2008 14:06:02 +0000
-=======
-  * Renamed questions and answers to tests and results.
-
- -- Marc Tardif <marc@interunion.ca>  Thu,  6 Mar 2008 10:58:43 -0500
->>>>>>> d0b77d32
 
 hwtest (0.1-0ubuntu5) hardy; urgency=low
 
