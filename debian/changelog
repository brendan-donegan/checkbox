checkbox (0.14.4) quantal; urgency=low

  [ Daniel Manrique ]
  * New version 0.14.4 for Quantal Quetzal development.
  * Added new audio_test and test definitions.

  [Jeff Lane]
  * jobs/esata.txt.in: added tests for removable eSATA drives
    scripts/removable_storage_test: added support for ata_serial_esata devices
    scripts/removable_storage_watcher: added support for ata_serial_esata
    devices
  * scripts/optical_write_test: changed behaviour to timeout after 5 minutes
    rather than a few seconds to give testers a chance to complete the test
    without having to sit on top of the machine waiting. If tester doesn't hit
    itself and proceed.
    jobs/optical.txt.in: Cleared up text in the existing manual optical write
    tests and added two automated tests that can be used if desired (they still
    require the user to push the tray in after writing, but eliminate other
    steps)
  * scripts/graphics_driver: Added this script based to parse Xorg.0.log and
    discover the currently running graphics driver and driver version
    jobs/graphics.txt.in: Added a new job to take advantage of the
    graphics_driver script.
    data/whitelists/default.whitelist: Added the graphics_driver job to the
    default whitelist because this would be good data to gather for UF and
    doesn't cost much
  * scripts/graphics_driver: Merged Alberto Milone's work on a
    hybrid_graphics_test into graphics_driver as his stuff and my stuff were
    similar enough to be in the same script, plus this allows the advantage of
    using Bryce Harrington's xorglog library down the road.

  [Sylvain Pineau]
  * jobs/graphics.txt.in, jobs/benchmarks.txt.in: Move gtkperk to the benchmarks
    section.
  * jobs/benchmarks.txt.in, scripts/wifi_time2reconnect: Add a test to monitor
    the time needed to reconnect to a WIFI access point.
  * jobs/cpu.txt.in: Added a check for ARM Vector Floating Point Unit support.
  * jobs/touchscreen.txt.in: Add 3 new manual tests (tap-detect, drag-n-drop and 
    multitouch-zoom)
  * jobs/audio.txt.in: Added a test that verifies that the various audio 
    channels are working properly.
  * scripts/camera_test, jobs/camera.txt.in: Replace the call to "xawtv -hwscan"
    in camera_test by the VIDIOC_QUERYCAP ioctl, xawtv requirement removed.

  [Brendan Donegan]
  * scripts/audio_settings: Converted script from Perl to Python(3), putting 
    it in line with approved technology guidelines
  * jobs/audio.txt.in: Fixed audio jobs to use --file option of audio_settings 
    instead of piping to STDOUT.
  * Prettify the Step icons that appear next to each test step in the test run
    screen (LP: #1036085)
  * Remove the 'Don't show this message on startup' checkbox from the
    introduction screen, since it isn't used (LP: #1036218)
  * Continue to run the progress bar when the test dependencies are being
    resolved so that it doesn't look like the UI hung (LP: #1036573)

  [Nathan Williams]
  * scripts/network_check: Fixed exception handling in the absence of zenity
    (LP: #988260)

  [Samantha Jian]
  * Added disk spindown test script and definition.

<<<<<<< HEAD
  [Jeff Marcom]
  * Added Accelerometer test.

  [Matt Fischer]
  * Added test to check that volume is within acceptable range and audio
    elements are not muted.

 -- Jeff Marcom <jeff.marcom@canonical.com>  Wed, 15 Aug 2012 10:34:36 -0400
=======
 -- Jeff Lane <jeff@ubuntu.com>  Mon, 13 Aug 2012 13:51:01 -0400
>>>>>>> 9265e4b8

checkbox (0.14.3) quantal; urgency=low

  * New upstream release (LP: #1033652)

  [Benjamin Kerensa]
  * Changed description of PCMCIA/PCIX to PCMCIA/ExpressCard since PCIX
    generally applies to servers (LP: #992249) 

  [Brendan Donegan]
  * Removed call to unlink temporary file in Html5Thread part of gpu_test.
    Also addressed a few pyflakes complaints and removed a stray print.
  * Include block device name in fields of block_device resource
    output. This will prevent different block device fields from being
    confused with each other (LP: #1027849)
  * Fix apport_prompt.py so it properly checks the value in
    /etc/default/apport (LP: #1029897)
  * Initially disable the 'Run' tab in the Qt UI, re-enabling it when the
    'Start Testing' has been clicked (LP: #1029815)
  * Put Component and Status into one tree view on the selection screen,
    rather than two seperate ones (LP: #1030871)
  * Disable the Select All and Deselect All buttons in the selection
    view during testing (LP: #1032259)

  [Daniel Manrique]
  * New version 0.14.3 for Quantal Quetzal development.
  * alsa_info is invoked with --no-dialog, otherwise if dialog is installed
    it results in invalid data in the submission file and results.
    (LP: #1028065)
  * Instruct Chromium browser to accept file:// URLs so it can correctly
    open the checkbox submission.xml report (LP: #1026614)
  * scripts/gconf_resource: decode gconf output as utf-8 rather than ascii
    (LP: #1022593)
  * jobs/user_apps.txt.in: Quicktime test now depends on gstreamer0.10-ffmpeg
    to ensure it's able to play .mov files (LP: #633009)
  * scripts/network_check: InvalidURL exception is caught and handled more
    cleanly (LP: #751701)
  
  [Sylvain Pineau]
  * jobs/usb.txt.in, scripts/disk_read_performance_test: Add a USB3 read
    performance test.
    scripts/block_device_resource: Add the maximum usb specification supported
    by both a block device and the corresponding root hub port.
  * qt/frontend/qtfront.ui, qt/frontend/images/checkbox-qt-head.png: 
    Add transparency properties to the main window header to keep the main theme
    colors in the widget background (LP: #1030857)

  [Jeff Marcom]
  * Added timeout to job call for disk smart test.

  [Marc Tardif]
  * Escaping encoded strings in udevadm output (LP: #1025381)

  [Jeff Lane]
  * jobs/cpu.txt.in: added a depends to cpu/scaling_test-log-attach to ensure
    that job does not run until afte cpu/scaling_test (LP: #1031994)
  
  [Matt Fischer]
  * scripts/network_device_info: added a check to ensure what lspci reports and
    what NetworkManger reports (if it is installed) are the same. Reports more
    useful info now like driver and driver version, IP address, etc.
  * scripts/cycle_vts: added checks to fail test if chvt returns a non-zero
    exit code. Added a final check at the end to verify we did land back on the
    original VT after testing.
    jobs/miscellanea.txt.in: fixed a typo in the chvt job. It used to reqire
    'package.alias' instead of 'package.name'

 -- Jeff Lane <jeff@ubuntu.com>  Mon, 06 Aug 2012 09:26:41 -0400

checkbox (0.14.2) quantal; urgency=low

  * New upstream release (LP: #1025869)

  [Jeff Marcom]
  * scripts/gpu_test - Fixed potential thread exiting issue.

  [Javier Collado]
  * Fixed detection of circular references in resolver.

  [Jeff Lane]
  * New version 0.14.2 for Quantal Quetzal development.
  * jobs/cpu.txt.in: added cpu_scaling_test log attachment job
  * jobs/disk.txt.in: modified block_device requirements so they'll work right
    jobs/info.txt.in: added block_device resource requirements to hdparm job so
    it won't run on removable stuff where it's not necessary.
  * jobs/info.txt.in: removed extraneous fwts_log job
    jobs/miscellanea.txt.in: modified fwts_results.log job
  * scripts/optical_detect: minor tweak to send error output to stderr
    scripts/optical_read_test: added root user check because this needs to be
    run with root privileges. Added some additional output for stderr for
    failures so we will know WHY a test or the script failed. Replaced 
    sys.stdout.write() and flush() calls with simple print statements.
  * scripts/ipmi_test: output tweaks so error messages now go to stderr. No BMC
    message is a little more clear. Module failed to load now generates an
    error rather than a simple exit.
  * scripts/network_device_info: minor change so that the fail message now
    specifies that it was an error and outputs to stderr properly.
  * scripts/disk_smart: Improvements to the logging and output during testing.
  * scripts/cpu_scaling_test: lots of output changes using logging module.
    renamed script to frequency_governors_test to be more descriptive and less
    confusing. Added a --log option to write logs to an actual file
    jobs/cpu.txt.in: added an attachment job to attach the freq_governors log.
    Modified cpu/frequency_governors to write to log file
  * scripts/cpu_offlining: added an extra bit of output in case of failures. 
  * scripts/fwts_test: improved console output so that the info displayed in
    submission.xml is more useful.
    jobs/power-management.txt.in: added job to attach fwts_wakealarm.log to
    results.
  * scripts/network_ntp_test: Tweaked output to use log levels more
    appropriately. Added some decoding so that bytes output show up as strings
    properly in output. Converted from optparse to argparse. Added a root
    check because this needs to be root to properly run.
  * scripts/disk_read_performance_test: Added extra targeted output so that
    users can understand what's going on. Moved the exit bits so the test will
    actuall run on multiple drives as originally intended and not exit on the
    first failure.
  * scripts/removable_storage_test: vastly improved the output from that script
    and also introduced some new error handling to cover a couple conditions
    that generated unhelpful tracebacks.
  * scripts/memory_compare: changed the output a little so failures now dump
    data to stderr and success to stdout. Also added a try/except block to
    catch possible ZeroDivisionError cases if dmi or meminfo return 0 (found on
    my local system due to a library issue)
  * jobs/power-management.txt.in: improved rtc and tickless idle tests to
    provide more useful output, even though they are very simple tests.
  * jobs/networking.txt.in: added some output to networking/multi_nic so a 
    failure due to unconfigured ifaces generates something beyond a blank line
  * scripts/cpu_topology: Changed it so there is less output on success and
    more useful output on failure. Fixed a bug in the test for Failure that
    caused the False condition to never be met.
  * scripts/network_bandwidth_test: fleshed out the output to make it a little
    more useful in both debug and info levels. Was going to set the
    networking/bandwidth job to debug, but the info output should now be
    sufficient to begin diagnosing test failures.
  * jobs/usb.txt.in: Added output to usb/detect in case no USB controllers are
    found. Added dependencies on the udisks package which may not be installed
    by default.
    debian/control: Added udisks as a suggests for checkbox as it's required
    for the USB tests to function.
  * scripts/memory_test: converted from optparse to argparse. Added some extra
    stderr output that may be useful if this test fails. redirected some
    existing error messages to stderr also
  * scripts/disk_stats_test: some minor changes to output. Also, error output
    now goes to stderr on test failure.

  [Marc Tardif]
  * Fixed duplicate jobs appearing in the store when rerunning jobs.
  * Fixed packaging to install scripts under /usr/lib.

  [Daniel Manrique]
  * Added a message file format test that does some simplistic checks
    on jobs/* files to ensure they are sane.
  * Fixed two typos in jobs/suspend.txt.in.
  * Merging of translations into job files prior to running message 
    file format test, to further ensure that translated strings
    and field descriptions are parsed correctly.
  * Explicit encoding of error strings in Job.execute, so that data returned
    is consistent and invokers of this method don't choke on it. (LP:
    #1024541)

  [Brendan Donegan]
  * Make a call to rfkill unblock in the create_connection script, incase
    those nasty Broadcom drivers have left a soft-block on the wireless after
    loading. Also do a bit of refactoring to use check_output and check_call
    instead of Popen (LP: #1019162)
  * Move the call to unblock to before the connection is created
  * Reimplemented memory_compare in python3 and restructured it to put
    things into dictionaries for easy access. Also fixed bug with detecting
    non-RAM devices as RAM. (LP: #960087)
  * Wait longer to get the window handle in gpu_test, so that we don't fall foul
    of timing issues. (LP: #1018563)
  * Catch exception raised in memory_compare by DMI RAM entries with No Module
    Installed in the Size field (LP: #1023220)
  * Also unblock wireless before wireless_scanning test, as I neglected to do
    this before. (LP: #1023619)
  * Replace Flash video playback with HTML5 video playback. This has better
    support in Ubuntu and is more relevant (LP: #1024078)

  [Sylvain Pineau]
  * Add the firmware version (BIOS or UEFI) to the XML report.

 -- Daniel Manrique <roadmr@ubuntu.com>  Fri, 13 Jul 2012 16:26:06 -0400

checkbox (0.14.1) quantal; urgency=low

  * New upstream release (LP: #1018571)

  [Brendan Donegan]
  * Fixed up a few things with the gpu_lockup tests. Removed depends,
    renamed to gpu_lockup_suspend to reflect behaviour and removed the
    requirement on Firefox
  * Changed suspend_advanced and suspend_advanced_auto to use less
    strict definition of fwts s3 test.

  [Javier Collado]
  * Make sure that jobs are topologically ordered (LP: #990075)
  * Keep job ordering as close to whitelist as possible (LP: #1017951)

  [Marc Tardif]
  * New version 0.14.1 for Quantal Quetzal development.
  * jobs/suspend.txt.in: Fixed trailing newline on otherwise empty line.
  * scripts/run_templates: Fixed calls to Popen to use universal_newlines
    to return strings instead of bytes (LP: #1018354)

  [Daniel Manrique]
  * Fixed duplicate suspend/bluetooth_obex_after_suspend job name.
  * scripts/dpkg_resource: Changed encoding from ascii to utf-8 to handle
    non-ascii locales (LP: #1018353)

  [Jeff Lane]
  * Migrated audio/external-HDMI-playback into checkbox. Modified the
    command to match our other audio tests that save and reset mixer
    levels.

 -- Javier Collado <javier.collado@canonical.com>  Tue, 26 Jun 2012 16:07:04 +0200

checkbox (0.14) quantal; urgency=low

  New upstream release (LP: #1016746):

  [Brendan Donegan]
  * [FEATURE] Python 2 to 3 conversion:
    * scripts/create_connection - switched to using argparse and fixed
      representation of octal literal
    * scripts/internet_test - ran 2to3 tool and decoded result of
      check_output. Also replaced optparse with argparse
    * scripts/memory_info
    * scripts/removable_storage_test - ran 2to3 tool and fixed some
      encoding issues
    * scripts/removable_storage_watcher - ran 2to3 tool and swapped
      use of gobject with gi.repository.GObject
    * scripts/xrandr_cycle - ran 2to3 tool and fixed encoding issue
    * scripts/obex_send - ran 2to3 tool and swapped
      use of gobject with gi.repository.GObject
  * Update touchpad.py to use gsettings instead of deprecated gconf
    (LP: #1004212)
  * Instead of checking output of nmcli con up in create_connection,
    check the return code is success instead (LP: #1013537)
  * base64 encode the after suspend screenshot attachement so that it can
    be uploaded properly (LP: #1016126)
  * Fixed simple type in xorg_memory_test, introduced by Python3
    conversion (LP: #1016387)
  * [FEATURE] Add suspend/bluetooth_obex_after_suspend_auto test to be
    used during fully automated SRU testing

  [Marc Tardif]
  * [FEATURE] Reworked media_keys_test into key_test, making it more generic
    and able to test for any key that sends an scancode. Used it to implement
    a test for the Super key.
  * [FEATURE] Added new interactive and auto-verifying touchpad scrolling
    test.
  * [FEATURE] Python 2 to 3 conversion:
    * scripts/ansi_parser
    * scripts/cking_suite
    * scripts/floppy_test
    * scripts/network_bandwidth_test
    * scripts/cpu_scaling_test
  * Removed sleep_test script no longer used by any test definition.
  * [FEATURE] Deprecated scripts:
    * scripts/autotest_filter and scripts/autotest_suite
    * scripts/ltp_filter and scripts/ltp_suite
    * scripts/mago_filter and scripts/mago_suite
    * scripts/qa_regression_suite

  [Daniel Manrique]
  * New version 0.14 for Quantal Quetzal development.
  * Set the correct user (root) for fwts-wakealarm test (LP: #1004102)
  * Set correct user (root) for usb/storage-preinserted, so it works correctly
    on servers (LP: #1004131)
  * Log (at level INFO) name of each message we execute, so the currently
    running job can be determined by looking at the logfile, rather than
    hunting through process lists.
  * [FEATURE] Added script and jobs to collect and attach output from
    alsa-info.sh.
  * Assume utf-8 encoding always, when opening template files.
    (LP: #1015174)
  * [FEATURE] Replaced the context menu in the selection tree with explicit
    "select/deselect all" buttons.

  [Javier Collado]
  * Submission screen in Qt interface updated to support certification client:
    - customize contents depending on the upload target (launchpad or certification)
    - display links to the report properly in the show_entry method
  * Fixed qt interface show_entry method preopulates widget that gets
    user input (LP: #1000451)
  * Added customizable deselect_warning message in qt show_tree method (LP: #1000443)
  * show_error method shows long text properly in gtk/qt interfaces (LP:
    #1012052)

  [Jeff Lane]
  * [FEATURE] Changes to Power Management testing in Checkbox:
    * scripts/pm_test: added a slightly modified version of OEM team's pm.py
      script for reboot/poweroff testing
    * jobs/hibernate.txt.in: modified hibernate test to use fwts and added new
      jobs to attach log files from hibernate testing.
    * jobs/power-management.txt.in: added new poweroff and reboot jobs using pm_test
      script. Added jobs to attach logs from reboot and poweroff tests to
      results.
    * jobs/stress.txt.in: modified suspend_30_cycles and hibernate_30_cycles to
      use fwts. Added jobs to attach logs from 30 cycle tests to results.
    * jobs/suspend.txt.in: Modified suspend_advanced and suspend_advanced_auto to use
      fwts. Added job to attach log from suspend_advanced and suspend_advanced_auto
      to results.
  * [FEATURE] jobs/miscellanea.txt.in: added a job to gather tester info for
    certification purposes. Not to be used for UF.
  * [FEATURE] Python 2 to 3 conversion:
    * scripts/cpu_topology: ran 2to3, made modificates based on code review and
      tested script to verify functionality.
    * scripts/disk_smart: ported to Python 3. Inserted bits to decode byte
      data returned by Popen. Fixed list_handler to decode bytes types to clean
      up debug output.  Added bits to improve debug output. Migrated from
      optparse to argparse.
    * scripts/network_check: ran 2to3 and that was all that was needed. Also
      took the liberty of migrating from optparse to ArgParse sine we're
      Python3 only now.
    * scripts/network_device_info: ran 2to3 and changed shebang.
    * scripts/network_info: ran 2to3 and changed shebang. Fixed encoding issue
      with interface[:15] (needed to be a bytes object).
    * scripts/fwts_test: ran 2to3 and changed shebang, fixed an encoding bug
      with Popen output. Cleaned up the final output to be more useful for
      debugging test failures.
    * scripts/keyboard_test: nothing to do for conversion beyond changing shebang.
    * scripts/network_ntp_test: 2to3 changed nothing, so modified shebang.
      Fixed an encoding issue with Popen output in. Re-inserted a call to
      SilentCall() that was removed from TimeSkew() by someone in a previous
      revision, which made the TimeSkew() function do nothing. Fixed an
      unbuffered I/O error in SilentCall() discovered while testing Python3
      changes.
    * scripts/optical_detect, scripts/optical_read_test: ran 2to3 and changed
      shebang. Changes were minimal.
    * scripts/xorg_memory_test: 2to3 made minimal changes, modifed shebang.
      Converted optparse code to argparse code and replaced sys.argv[] stuff
      with more useful positional arguments. Removed a redundant import that
      2to3 injected.
    * scripts/resolution_test: ran 2to3 with minimal changes. Changed shebang.
      Converted optparse to argparse and removed unnecessary calls to
      sys.argv[]
    * scripts/pm_log_check: ran 2to3 and changed shebang.
    * scripts/pm_test: ran 2to3 and changed shebang. After a lot of trial and
      error, changed the way xinput is called to avoid confusing bytecode
      embedded in the command output that was causing problems with
      bytes.decode() on the "after reboot" hardware checks.

  [Jeff Marcom]
  * [FEATURE] Python 2 to 3 conversion:
    * scripts/memory_info
    * scripts/memory_test
    * scripts/touchpad_test
  * Deprecated: wake_on_lan_test
  * Update touchpad.py to use gsettings instead of deprecated gconf
    (LP: #1004212)

  [Marc Tardif]
  * [FEATURE] Reworked media_keys_test into key_test, making it more generic
    and able to test for any key that sends an scancode. Used it to implement
    a test for the Super key.
  * [FEATURE] Added new interactive and auto-verifying touchpad scrolling
    test.
  * Removed sleep_test script no longer used by any test definition.
  * Migrated project minus scripts to Python 3.

  [Sylvain Pineau]
  * [FEATURE] Python 2 to 3 conversion:
    * scripts/gst_pipeline_test. Migrated to PyGI.
    * scripts/removable_resource: Add a resource job to identify removable
      block devices. __disks__ jobs updated to run only on internal drives.
  * [FEATURE] jobs/benchmarks.txt.in, scripts/pts_run: Add a reworked launcher
    for phoronix-test-suite tests.
  * [FEATURE] Python 2 to 3 conversion:
  * jobs/stress.txt.in: add OEM team's stress tests (including reboot and poweroff)
    and log analysis jobs

 -- Marc Tardif <marc@ubuntu.com>  Fri, 22 Jun 2012 17:04:14 -0400

checkbox (0.13.8) precise; urgency=low

  [Brendan Donegan]
  * Run fwts_test as root so that the log can be written to on servers and
    also because it's supposed to be run as root (LP: #989701)
  * Fixed cpu_offlining to work properly on systems with ten or more CPU
    cores. (LP: #926136)
  * Give more verbose output from fwts_test script and upload results log as an
    attachment. (LP: #992607)
  * Fix identation on optical/read-automated (LP: #991737)
  * Fixed problem with fwts test log attachment (No bug filed)

  [Nathan Williams]
  * fix typo in jobs/optical.txt.in (lp: #987652)

  [Jeff Lane]
  * Bumped revision to 0.13.8
  * scripts/removable_storage_watcher: increased default timeout to 20 seconds
    to account for time for testers to plug devices in and for the system to
    register the insert/remove event (LP: #978925)
  * [FEATURE] plugins/jobs_prompt.py, plugins/recover_prompt.py, 
    plugins/suites_prompt.py: Added "Fail last test" functionality. Now if a
    test causes a crash (checkbox, system or otherwise), when we recover we
    have the option to just mark the last test failed and move on, or re-run
    the last test and try again.
  * [FEATURE] jobs/local.txt.in, jobs/sniff.txt.in added 8 simple manual sniff 
    tests to be used for test purposes when developing features.
  * [FEATURE] data/whitelists/sniff.whitelist added a whitelist to make use of 
    the basic sniff tests.

  [Daniel Manrique]
  * [FEATURE] checkbox/user_interface.py, checkbox/qt-interface.py,
    plugins/jobs_prompt.py, plugins/recover_prompt.py,
    plugins/suites_prompt.py: Made some modifications to the recover prompt
    changes that better handle accented and other characters in translation.
    This avoides a situation where the recovery could fail due to accented
    characters in translations.

  [Łukasz Zemczak]
  * [FEATURE] checkbox_gtk/gtk_interface.py: Capture ESC keypresses so that
    Checkbox doesn't close/die when user presses ESC.

  [Sylvain Pineau]
  * [FEATURE] jobs/info.txt.in: added new attachments, lspci -vvnnQ and
    lsusb -vv and ensure outputs of lscpi, lsusb and dmidecode return UTF8.

  [Tim Chen]
  * Use nmcli con delete instead of deleting the connection file, also avoid
    bringing eth0 down when running the wireless_monitoring tests.

 -- Jeff Lane <jeff@ubuntu.com>  Mon, 14 May 2012 10:20:59 -0400

checkbox (0.13.7) precise; urgency=low

  [Tiago Salem Herrmann]
  * checkbox_qt/qt_interface.py, qt/frontend/qtfront.cpp,
    qt/frontend/qtfront.h: Do async calls to some ui methods and avoid
    unexpected dbus timeouts (LP: #962333)

  [Sylvain Pineau]
  * qt/frontend/qtfront.cpp: Submit/View results buttons are disabled until
    every selected test has been run (LP: #937715)

  [Jeff Lane]
  * Converted submissionWarningLabel and text to submissionUbuntuFriendlyLabel
    wtih instructional text for submitting results. This is a workaround for
    the bug causing the warning to be displayed at all times rather than only
    when testing is incomplete. (LP: #967457)
  * [FEATURE] Modified stress jobs so that they are all automated per decision
     made during the cert sprint.
  * Removed dhclient call from networking/multi_nic tests because of a bug in
    dhclient that can cause it to hang when run on eth0. New test requirement
    will be that the tester must configure and bring up all ethernet devices
    prior to running checkbox. Also added a check to make sure we're not trying
    to run the test on a device that's not active. (LP: #926229)

  [Daniel Manrique]
  * jobs/optical.txt.in: Change test descriptions to avoid confusing
    instruction to press the "Next" button (which is incorrect). (LP: #971181)
  * jobs/local.txt.in: Fixed touchpad local job which was using suspend.txt 
    as the job source) (LP: #979344) 
  * jobs/mediacards.txt.in: Added usb and scsi devices to
    removable_storage_test commands (LP: #979356)

 -- Jeff Lane <jeff@ubuntu.com>  Wed, 11 Apr 2012 19:23:45 -0400

checkbox (0.13.6) precise; urgency=low

  [Jeff Lane]
  * Removed files in /data that are not used in any job descriptions
    (LP: #957396)

  [Javier Collado]
  * plugins/jobs_info.py: Checkbox doesn't warn that invalid whitelist patterns
    are being used (LP: #937651)
  * [FEATURE] Added smoke test jobs, whitelist and local job to use for
    checkbox development purposes.
  * Fixed "camera_test detect" problem with missing args attributes (LP:
    #967419)

  [Marc Tardif]
  * Fixed string_to_type conversion in network_bandwidth_test (LP: #954587)

  [Sylvain Pineau]
  * qt/frontend/qtfront.cpp, qt/frontend/qtfront.h, plugins/suites_prompt.py,
    checkbox_qt/qt_interface.py, plugins/jobs_prompt.py: The selection tree is
    now updated when recovering from a previous run (LP: #937696)

  [Brendan Donegan]
  * [FEATURE] Added touchpad tests from CE QA Checkbox to allow touchpad
    testing to be performed

  [Daniel Manrique]
  * Internationalization support in checkbox-qt; updated checkbox.pot file
    (LP: #951054) 

 -- Javier Collado <javier.collado@canonical.com>  Wed, 28 Mar 2012 17:02:53 -0400

checkbox (0.13.5) precise; urgency=low

  New upstream release (LP: #960633):

  [Tiago Salem Herrmann]
  * qt/frontend/qtfront.ui: If the test text is too long, then it is cut off
    (LP: #950111)
  * checkbox/user_interface.py, checkbox_qt/qt_interface.py,
    plugins/user_interface.py, qt/frontend/qtfront.cpp, qt/frontend/qtfront.h:
    Correctly update automated test execution status in the Selection tab
    (LP: #950105).
  * qt/frontend/qtfront.cpp: Avoid QDBusArgument warnings when running
    checkbox-qt from a terminal (LP: #957476)
  * checkbox_qt/qt_interface.py, qt/frontend/qtfront.cpp,
    qt/frontend/qtfront.h, qt/frontend/qtfront.ui: add a popup comment box
    for each test under the "Run" tab. (LP: #959452)
  * checkbox/user_interface.py, qt/frontend/qtfront.cpp,
    qt/frontend/qtfront.h, checkbox_qt/qt_interface.py: Set
    interface.direction to NEXT if all the tests were executed and the user
    either analyzed or submitted the results. (LP: #956329)
  * checkbox/user_interface.py, plugins/user_interface.py,
    qt/frontend/qtfront.cpp, qt/frontend/qtfront.h,
    checkbox_qt/qt_interface.py: Use the ui persistent storage to keep some ui
    configuration values. (LP: #937626)
  * checkbox/user_interface.py: Avoid using fork() + call() to run a web
    browser. Use Popen instead.(LP: #956307)
  * qt/frontend/qtfront.ui, qt/frontend/qtfront.cpp, qt/frontend/qtfront.h:
    Removed welcome tab (LP: #957090)

  [Jeff Lane]
  * Reset default checkbox log level to INFO from DEBUG to make logs less
    confusing and verbose. (LP: #949745) 
  * Removed dependency on bluetooth/detect-output on the
    suspend/suspend_advanced job. (LP: #955375)
  * jobs/mediacard.txt.in, scripts/removable_storage_test,
    scripts/removable_storage_watcher: Modified removable_storage_watcher and
    removable_storage_test to accept list of busses to watch to resolve
    problems on systems with MMC readers that present themselves as USB
    devices rather than SDIO (LP: #953160)
  * jobs/optical.txt.in: Fixed the job descriptions for optical/read and
    optical/cdrom-audio-playback to account for changes in Precise and make
    them less confusing (LP: #954606)
  * Created automated version of optical/read for server testing
    Fixed issues with optical_read_test script:
    - test could pass if /dev/cdrom did not exist
    - test could pass if /dev/cdrom was inaccessible
    - test could pass if no optical device was passed in (LP: #945178)
  * Removed hard coded paths from scripts (LP: #949435)

  [Marc Tardif]
  * Linted qt_interface which had a few syntax errors (LP: #949957)
  * plugins/apport_prompt.py: Fixed apport integration was producing a trace
    (LP: #959463)

  [Daniel Manrique]
  * Bumped revision number to 0.13.5 in trunk
  * jobs/keys.txt.in: Fix definition for keys/media-keys test which failed to
    run (LP: #954480)
  * Reverted feature to keep tests ordered, as the sortkey attribute causes
    undesirable secondary effects.

  [Sylvain Pineau]
  * Show the UF invalidation warning if all test cases are unchecked from the
    right click menu (LP: #956757)
  * checkbox_qt/qt_interface.py, qt/frontend/qtfront.cpp,
    qt/frontend/qtfront.h: Tests now select Yes on PASS status (LP: #954556)

  [Brendan Donegan]
  * jobs/suspend.txt.in: Fixed dependencies on wireless and suspend_advanced
    jobs.
  * Changed screenshot jobs to use /dev/external_webcam which will be set by
    a udev rule (LP: #956885)

 -- Jeff Lane <jeff@ubuntu.com>  Fri, 16 Mar 2012 19:14:09 -0400

checkbox (0.13.4) precise; urgency=low

  [Brendan Donegan]
  * Added 'scsi' as a valid bus ID for determining product in udevadm.py
    (LP: #940249)
  * Added 'cciss' as a valid bus ID for determining product in udevadm.py
    (LP: #942548)
  * Updated command fields in composite disk jobs to address the ! in 
    some disk paths (LP: #942769)
  * Updated create_connection to poll for registration of connection and 
    then attempt to bring it up (LP: #944662)
  * Fixed command run by wireless_connection tests so that they fail if the
    internet_test fails, but still clean up the connection file (LP: #944176)
  * Fixed wireless_connection_open_* jobs to not provide security options
    (LP: #947163)

  [Daniel Manrique]
  * Tweaks to internet_test: don't try to ping an IP that's unreachable from 
    the specified interface (or at all), try to find something pingable via
    other means.

  [Javier Collado]
  * Added python-cairo as a dependency for checkbox-gtk (LP: #940163)
  * Updated camera_test script to use better tool for capturing the image
    and allow specifying a device to use, plus other improvements. Create a
    job which takes a capture from the webcam of the desktop.
  * Added jobs to take screenshots after suspend and attach the resulting jpg

  [Marc Tardif]
  * Tidied up logic for determining DISK device product and vendor 
    (LP: #942548)
  * Fixed filename matching expression for local jobs (LP: #942273)
  * Fixed duplicate System Testing applications after upgrade (LP: #940627)

  [Aurelien Gateau]
  * lib/template.py, lib/template_i18n.py, plugins/jobs_info.py,
    plugins/suites_prompt.py: Add a "sortkey" attribute to jobs, the sortkey
    order matches the order in which they appear in jobfiles.
  * checkbox_gtk/gtk_interface.py: Shows jobs and suites in sortkey order
    (that is, as they appear in job definition files, rather than
    alphabetically).
  * checkbox_gtk/gtk_interface.py, gtk/checkbox-gtk.ui,
    plugins/jobs_prompt.py: Added a progress bar showing tests completed and
    total.

  [Sylvain Pineau]
  * Updated gst_pipeline_test to add a --fullscreen option for video playback.
  * Add python-gtk2 dependency, Gst from gi.repository don't work well with 
    messages (See https://bugzilla.gnome.org/show_bug.cgi?id=631901).
  * Add a new job to capture screen during fullscreen video playback.

  [Tiago Salem Herrmann]
  * checkbox_qt/qt_interface.py, qt/frontend/qtfront.cpp,
    qt/frontend/qtfront.h, qt/frontend/treemodel.cpp, qt/frontend/treemodel.h:
    Makes it possible for the job selection tree to have more than 2 levels of
    children nodes.
 
  [Tim Chen]
  * Modifications to removable_storage_test to handle cases where removable
    media is not mounted prior to test running. (LP: #944623)

 -- Jeff Lane <jeff@ubuntu.com>  Thu, 08 Mar 2012 09:29:10 -0500

checkbox (0.13.3) precise; urgency=low

  New upstream release (LP: #939549):
 
  [Brendan Donegan]
  * Typo in command for for miscellanea/virtualization-check (LP: #934243)
  * Resized test selection views in checkbox-qt (LP: #937113)

  [Daniel Manrique]
  * Use GObject from gi.repository instead of gobject (LP: #937099)
  * Disable flushing to disk after every file access during gathering phase for
    a significant speed boost. (LP: #939019)

  [Javier Collado]
  * Fixed running of disk/read_performance tests (LP: #933528)
  
  [Sylvain Pineau]
  * Fix depends fields in info and suspend test suites (LP: #934051) 
  * Display results report in non-graphical interfaces (LP: #937657)

  [ Tiago Salem Herrmann ]
  * Remove auto generated qt resource file (LP: #938863)
 
  [Ara Pulido]
  * Fix the Ubuntu Friendly warning message (LP: #939448)

 -- Marc Tardif <marc@ubuntu.com>  Thu, 16 Feb 2012 10:31:18 -0500

checkbox (0.13.2) precise; urgency=low

  New upstream release (LP: #933090):

  [Jeff Lane]
  * Added a Hard Disk Stats Test that was part of a much older merge request
    for server test suite.
  * Modified apport-directory to provide feedback
  * Added new optical_write_test script and created appropriate jobs to refine
    optical drive testing
  * Created new resource job that creates an optical.{CD-R,DVD-R} resource to
    determine if a machine's optical drive supports writing or is read-only.
  * Added virt-check test to determine if a server will work as an OpenStack
    Compute Node.
  * Moved apport-directory changes from an old branch to checkbox where the
    job now resides.

  [Marc Tardif]
  * Removed trailing directories from the devpath of disk devices (LP: #925582)
  * Fixed awk regular expression in max_diskspace_used script (LP: #926312)
  * Implemented anonymous submissions to Launchpad with a dummy e-mail
    address.
  * Qt: Moved widgets around in Results window.
  * Changed options and arguments passed to show_tree method, and related UI
    changes.
  * Simplified running checkbox-qt from source tree, by compiling if needed.
  * Added support for decimals and multiple partitions in max_diskspace_used.
  * Fixed reference to xrandr_detect_modes replaced by VESA_drivers_not_in_use.
  * Fixed depends in debian/control file for checkbox-qt.

  [Daniel Manrique]
  * Changed way of obtaining preferred browser to ensure we honor the user's
    preference rather than Chromium's clobbering of
    /etc/alternatives/gnome-www-browser (LP: #925603) 
  * Added submission_path_prompt config variable; if set, it will be shown to
    the user before the test selection screen, and the value entered will
    override the default filename for the xml report.
  * plugins/suites_prompt.py: Fixed jobs being run despite being deselected. 
  * Qt: Changed color of the step bubbles to Ubuntu Orange, and made it
    parametrizable.
  * Qt: View report functionality.
  * Qt: Set the runtime application icon.
  * Fixed typo in network/info.
  * Fixed typo in create_connection.

  [Brendan Donegan]
  * Changed checkbox-cli text to clearly explain what + does (LP: #926417)
  * Changed progress bar of Qt UI to standard rather than custom one,
    prettified tabs and updated Launchpad email text amongst other UI tweaks
    in qt/frontend/qtfront.ui
  * Fixed some oversights in the mediacard job files regarding test 
    descriptions and card types.
  * Tweaked the memory_compare script a bit to make it easier to maintain.
  * Used regexes in default whitelist.

  [Javier Collado]
  * Removed job that installed ipmitool by default (LP: #931954)

  [Tiago Salem Herrmann]
  * Implementation of Qt frontend for checkbox.
  * Qt-related features and bugfixes:
  * Qt: Added welcome screen image and background color.
  * Qt: Removed maximize/restore button.
  * Qt: added select/deselect all popup menu.
  * Qt: Status screen
  * Qt: Antialiasing hint for step numbers and question mark.
  
  [Sylvain Pineau]
  * Tests will run in in order specified by the whitelist.
  * JobStore caches most of a job's attributes in memory to speed up sorting.

 -- Jeff Lane <jeff@ubuntu.com>  Wed, 15 Feb 2012 00:11:21 -0500

checkbox (0.13.1) precise; urgency=low

  New upstream release (LP: #925090):

  [Brendan Donegan]
  * Fixed the cpu_topology script so that it doesn't mistake the word
    'processor' in the value of another field for the field 'processor'
    (LP: #882161)
  * Added create_connection script and jobs to automatically create/test a
    wireless network connection.
  * Updated wireless job dependencies.
  * Add wireless performance data collecting tests.
  * Changed is_laptop test to a shell test and implemented a check_is_laptop
    script to check automatically for a systems 'laptopness' (LP: #886668)
  * Fixed connect_wireless script which continued failing to correctly
    identify wireless connections.
  * Don't fail the sleep_test if the wake alarm is still set (LP: #911161)
  * Add requirement for mem sleep state to be supported to the
    suspend_advanced_auto job (LP: #804190)
  * Fixed the camera/display test and removed the camera/video one.
  * Added display resource and matching requirements to external video 
    output tests.
  * Added removable_storage_watcher script to replace watch_command to make
    testing USB, FireWire and MMC devices easier and more cohesive.
  * Added memory_compare script to automate the memory/info job
  * Switch audio settings to correct device before running audio tests
    (LP: #916859)
  * Nixed graphics/xorg-version-output job and updated other job dependencies,
    since it is redundant with graphics/xorg-version. (LP: #671144)

  [Gabor Kelemen]
  * Fixed last two remaining strings with backslashes (LP: #868571)
  * Fix misplaced parentheses, so translation can work (LP: #904876)

  [Marc Tardif]
  * Refactored install scripts to be agnostic of variant name: 
    install/postinst, install/config and debian/*.postinst.
  * Using title defined in user_interface plugin in GTK interface.
  * Updated default.whitelist to reflect renamed jobs.
  * Removed files with non-printable characters from submission.xml.
  * Fixed parser for submission files with empty question comments
    and context info (LP: #912546)
  * Added support for skipping tests when the depends don't pass
    (LP: #509598)
  * Removed extraneous code from the sleep_test.
  * Refactored logic to check for network after suspend.
  * Removed deprecated hwtest package.
  * cpu_offlining was incorrectly using return instead of exit.

  [Daniel Manrique]
  * Update control files under debian/ to eliminate (most) lintian warnings
    (LP: #352986)
  * Environment variables specified with environ: in a job description will be
    passed to the backend for it to add to its environment. (LP: #897889)
  * Handle malformed LANGUAGE environment variable values (LP: #912946)
  * Added interactive media_keys_test script.
  * Make creation of wireless connection files more robust (LP: #923836)
  * Recommend gstreamer-gconf to enable media tests on kubuntu (LP: #898641)
  * Add bluetooth device requirement to obex jobs (LP: #921128)
  * Add a plugin conf variable for the welcome string (shown on the first
    screen when checkbox runs), so it can be changed without much effort.
  * Remove superflous bluetooth/detect job
  * Fixed typo in jobs/local.txt.in (phoronix misspelled as peripherals).
  * Rearranged a misplaced changelog entry.
  * Updated debian/control to remove unneeded Uploader: field.

  [Robert Roth]
  * Fixed spelling mistakes in user_apps job file. (LP: #904209)

  [Jeff Lane]
  * Created automated network info test to get some config info during automated 
    runs. (LP: #912038)
  * Added requires to suspend wireless jobs so they won't run if wireless isn't
    present (LP: #907150)
  * Fixed issue in usb_test with unwritable filesystems (LP: #912522)
  * Fixed USB tests so that insert, storage, remove run in proper order
  * Removed usb_storage_after_suspend since it's superfluous, all other USB
    tests already run after suspend.
  * Modifed usb_test to handle firewire drives as well, renamed script to
    removable_storage_test

  [Aurélien Gâteau]
  * Improvements to Recover dialog and show_info method.

  [ Javier Collado ]
  * Error while creating binary package fixed (LP: #921576)

  [ Sylvain Pineau ]
  * Replaced xrandr_display_modes with automated check for VESA driver
  * Refactored Unity compatibility tests

 -- Daniel Manrique <daniel.manrique@canonical.com>  Fri, 10 Feb 2012 11:19:05 -0500

checkbox (0.13) precise; urgency=low

  New upstream release (LP: #892268):

  [Marc Tardif]
  * Generate a submission.xml file that contains all device and attachment
  * Write the report before reporting the validation error.
  * Changed device.product to dmi.product for the formfactor (LP: #875312)

  [Daniel Manrique]
  * Use gettext for string (LP: #869267)
  * Move progress indicator to main checkbox dialog instead of a 
    transient window (LP: #868995)
  * Ignore malformed dpkg entries in package_resource (LP: #794747)
  * Reset window title after finishing a manual test (LP: #874690)
  * Handle "@" in locale names (as in ca@valencia).

  [Jeff Lane]
  * Went through all the job files and:
    * Updated descriptions to match Unity UI structure
    * Added descriptions where necessary
    * Added further details to some descriptions
    * Moved some jobs to more appropriate files
    * Fixed job names in older job files to match new naming scheme 
      (suite/testname)
    * Added jobs to local.txt to ensure all job files are now parsed
      (this allows easier addition of existing tests to whitelists)
    * Changed remaining manual job descriptions to match the new format
  * Updated CD and DVD write tests to be more clear about when to skip
    them (LP: #772794)

  [Ara Pulido]
  * Rewrote all job descriptions to match OEM QA syntax

  [Brendan Donegan]  
  * Fix the code that assigns keys in checkbox-cli so that it never assigns
    keys which have other uses. (LP: #877467)
  * Show details of unmet job requirements (LP: #855852)
  * Ensure that connect_wireless chooses a wireless connection from the list
    of available connections (LP: #877752)
  * Have the bluetooth/detect tests require a device with the category
    BLUETOOTH to run, thus preventing the test from failing on systems with
    no Bluetooth device (LP: #862322)
  * Rename attachment jobs to not have a forward slash in their name
    (LP: #887964)
  * Guard against trying to write files to logical partitions on USB sticks
    (which will obviously fail) in usb_test (LP: #887049)
  * Make the OpenGL test ignore the return value of glxgears and improve
    the test description (LP: #890725)
  * Allow input/mouse test to run if a TOUCH device is present
    (LP: #886129)

  [ Javier Collado ]
  * Broken job dependencies fixed (LP: #888447)
  * Regex support when specifying blacklists and whitelists on the
    commandline (LP: #588647)

 -- Daniel Manrique <daniel.manrique@canonical.com>  Thu, 18 Nov 2011 12:46:21 -0500

checkbox (0.12.8) oneiric; urgency=low

  New upstream release (LP: #862579):

  [Brendan Donegan]
  * Remove test for FTP connection from network_check script (LP: #854222)
  * Update a parameter in usb_test to have it run faster.
  * Remove record_playback_after_suspend from Ubuntu Friendly whitelist (LP: #855540)
  * Fix minor typo in multi-monitor friendly resolution_test script which caused 
    minimum_resolution test to fail (LP: #855599)
  * Remove storage_devices_test from Ubuntu Friendly whitelist since bonnie++  (which it uses) is not installed by default (LP: #855841)
  * Changed description and name to reflect Ubuntu Friendly branding. Now when a user searches for Ubuntu Friendly in the lens, Checkbox will appear (LP: #852036)
  * Reset the selections at the test suite prompt if No is selected at the recover prompt (LP: #861208)
  * Save the connection name(s) instead of the interface name so that they can be reconnected to properly after the wireless before/after suspend tests have completed (LP: #861502)
  * Make connect_wireless use the UUID of the connection instead of the name for greater reliability (LP: #862190)

  [Daniel Manrique]
  * Restored _recover attribute, re-enabling welcome and test selection
    screens (LP: #852204)
  * Remove memory/test from the Ubuntu Friendly whitelist (LP: #853799)
  * Use diff instead of grep, better comparing of empty files (LP: #852014)
  * Apport integration: new mandatory "tag" value in ApportOptions (LP: #852201)
  * Add warning prior to starting the tests (LP: #855328)
  * Apport integration: Fix instantiation of Gtk.RadioButton, needed due 
    to PyGI related API changes (LP: #805679)
  * Remove ping -R parameter that apparently caused ICMP packets to be dropped
    by some routers (LP: #861404)

  [ Evan Broder ]
  * Replace resolution_test with an implementation which uses GdkScreen to
    be multimonitor-aware (LP: #632987)

  [Jeff Lane]
  * Fix names of optical drive tests and remove a non-existing test from the
    whitelist (LP: #854808) 
  * Fix wireless_*_suspend jobs so they recreate iface file instead of append
    each time (LP: #855845)
    (LP: #852201)
  * Clarify better the intend of the is_laptop question (LP: #861844)
  * Fixed dependencies for tests that depend on suspend/suspend_advanced 
    (LP: #860651)

  [Tim Chen]
  * Fix cpu_scaling_test (LP: #811177)
 
  [Ara Pulido]
  * Avoid connect_wireless messing with AP with similar names (LP: #861538)
  * Remove bluetooth/file-transfer from the list of tests to run, since due to
    bug 834348 it always fails.

  [Marc Tardif]
  * Added support for wildcards when verifying the transport certificate.
  * Applying depends across suites (LP: #861218)

 -- Daniel Manrique <daniel.manrique@canonical.com>  Thu, 29 Sep 2011 13:12:01 -0400

checkbox (0.12.7) oneiric; urgency=low

  New upstream release (LP: #850395):

  [Brendan Donegan]
  * Redirecting stderr to pipe to fix the gconf_resource script (LP: #832321)
  * Clear jobs directory when user selects No to recover question (LP: #836623)

  [Daniel Manrique]
  * checkbox/job.py: Guard against bogus timeout values (LP: #827859)
  * More explicit handling of string decoding/encoding, avoids problems with
    non-ascii characters (LP: #833747)
  * Changed architecture from all to any for checkbox base, to build
    architecture-specific binaries (LP: #833696)

  [Jeff Lane]
  * Several corrections necessary due to test name changes or typos found in
    job files

  [Marc Tardif]
  * Connecting hyper text widgets only once (LP: #827904)
  * Detecting MMC readers as OTHER instead of DISK (LP: #822948)
  * Validating the hostname in the SSL certificate (LP: #625076)
  * Validating the submission.xml (LP: #838123)

 -- Daniel Manrique <daniel.manrique@canonical.com>  Fri, 14 Sep 2011 17:15:26 -0400

checkbox (0.12.6) oneiric; urgency=low

  New upstream release (LP: #841983):

  [ Daniel Manrique ]
  * Work around PyGTK API changes that kept checkbox from starting up
    (LP: #839675).

 -- Daniel Manrique <daniel.manrique@canonical.com>  Mon, 05 Sep 2011 12:47:58 -0400

checkbox (0.12.5) oneiric; urgency=low

  New upstream release (LP: #838745):

  [Ara Pulido]
  * Created a "suspend" suite and renamed relevant tests.

  [Brendan Donegan]
  * Removed redundant tests in power-management suite.
  * Fixed dependencies in power-management suite.

  [Daniel Manrique]
  * Changed name of apt-get test to reflect the suite it's in.
  * Fixed typos in job definitions that caused them to not be run.
  * Added missing description to info/hdparm test (LP: #832351)
  * Quote command to obtain bluetooth address, to avoid hanging if 
    a device is not present (LP: #836756).
  * Added BLUETOOTH category to udev parser.
  * Removed some tests from default whitelist.
  * Fixed dependencies for keys/sleep.
  
  [Jeff Lane]
  * Added new USB storage transfer test
  * Re-worked and added automated audio test

  [Marc Tardif]
  * Added WIRELESS category to udev parser.

 -- Ara Pulido <ara@ubuntu.com>  Thu, 01 Sep 2011 12:23:07 +0100

checkbox (0.12.4) oneiric; urgency=low

  New upstream release (LP: #824180):

  [Brendan Donegan]
  * Refactored job definition files.
  * Fixed dependencies and test naming.
  * Added Online CPU before/after suspend test.
  * Automated wireless tests.
  * Removed redundant sru_suite.txt, updated dependencies accordingly.
  * Automated bluetooth_obex tests.

  [Daniel Manrique]
  * Further improvements to make frontend/backend communication more reliable.
    Prevents stuck backends, failure to close the GUI due to lack of reply
    from the backend, and test specifying "user" not being run.
  * scripts/keyboard_test modified to account for pygi-related GTK API
    changes. (LP: #804369)
  * scripts/sleep_test: improve handling of NetworkManager DBus API
    changes. (LP: #808423)
  * scripts/cdimage_resource: properly handle releases with "LTS" in their
    name (LP: #814085)
  * Updated minimum_resolution test as per latest system requirements, leaving
    just one unified test. (LP: #767166)

  [Javier Collado]
  * Checkbox exits with EX_NOINPUT if a whitelist or blacklist file is
    specified and cannot be found.
  * Deselect a test suite automatically when none of its children is selected,
    in the GTK interface. (LP: #651878)
  * Make the "Next" button the default action when Enter is pressed, to 
    streamline testing with the GTK interface.

  [Marc Tardif]
  * Fixed udevam not being found because /sbin not in PATH (LP: #597305)
  * Fixed hardware attachments for udev and dmi (LP: #822682)

  [Sylvain Pineau]
  * Expose the message store to other plugins, via firing an expose-msgstore
    event.

  [Andrew Faulkner]
  * Fix description for nautilus_file_create job (LP: #821141) 

  [Kenneth Wimer]
  * New header image that follows brand guidelines (LP: #554202)

 -- Daniel Manrique <daniel.manrique@canonical.com>  Wed, 10 Aug 2011 15:16:39 -0400

checkbox (0.12.3) oneiric; urgency=low

  [Marc Tardif]
  * Only reading CHECKBOX_* environment variables in config (LP: #802458)
  * Imported scripts and jobs from Platform Services.

  [Chad A. Davis]
  * Switch to dh_python2 and debhelper7 (LP: #788514)

  [Barry Warsaw]
  * Fix checkbox_clean.run() to ignore missing executables, as is the case
    in a fresh checkout.

 -- Daniel Manrique <daniel.manrique@canonical.com>  Fri, 01 Jul 2011 11:37:27 -0400

checkbox (0.12.2) oneiric; urgency=low

  New upstream release (LP: #800199):

  [Brendan Donegan]
  * Added interface parameter to internet_test script.

  [Daniel Manrique]
  * GTK GUI: Change assignment of TreeStore model to TreeView to account for
    pygi-related API changes. Also seems to fix lingering select/deselect all
    buttons. (LP: #796666) (LP: #796622)
  * GTK GUI: Fix call to Gtk buffer get_text to add now-mandatory fourth
    parameter, keeps the GUI from misbehaving in connection to fixed bug.
    (LP: #796827)
  * GTK GUI: Fix handling of mouse events in gtk_hypertext_view.py which
    prevented displaying the final report.
  * Put test name as part of the window title, as an aid to
    reporting/debugging (LP: #744190)
  * plugins/apport_prompt.py: Add test name to "Do you want to report a bug?"
    dialog to make it clearer.

  [Sylvain Pineau]
  * Fix evaluation of job requirements (LP: #798200)
  * Added "in" operator to job requirements.

 -- Marc Tardif <marc@ubuntu.com>  Tue, 21 Jun 2011 09:41:57 -0400

checkbox (0.12.1) oneiric; urgency=low

  New upstream release (LP: #796629):

  [Brendan Donegan]
  * Fix timeout in sleep_test script (LP: #665299)
  * Fix traces in hyper_text_view module (LP: #796508)
  * Added camera test (LP: #764222)

  [Daniel Manrique]
  * Fix GUI definition file so main window uses "natural request", growing
    when child widgets require so (LP: #776734)
  * Fix open/read blocking behavior and backend/frontend communications to
    avoid hangs and lingering backends. (LP: #588539)
  * Render header text dynamically over the image background, and updated pot
    file with the new string. (LP: #621880)

  [Robert Roth]
  * Improve command line key prompts (LP: #786924)

 -- Marc Tardif <marc@ubuntu.com>  Fri, 03 Jun 2011 17:00:11 -0400

checkbox (0.12) oneiric; urgency=low

  New upstream release (LP: #784076):
  * Removed dead pixel test.

  [Bilal Akhtar]
  * Port checkbox to Gtk3/PyGI (LP: #783822)

 -- Marc Tardif <marc@ubuntu.com>  Tue, 17 May 2011 09:48:07 -0400

checkbox (0.11.4) natty; urgency=low

  * Changed udev_resource to report CAPTURE for USB VIDEO devices
  * Fixed eval of resources with names like list item names
  
  [Carl Milette]
  * Fixed hard coded disk in disk_bench_test so that it matches convention
    utilizing udev_resource for finding devices. (LP: #507943)

 -- Jeff Lane <jeff@ubuntu.com>  Fri, 22 Apr 2011 11:05:19 -0400

checkbox (0.11.3) natty; urgency=low

  New upstream release (LP: #751928):
  * Fixed sleep_test crashing with ioerror (LP: #630785)
  * Fixed keyerror when running some manual tests (LP: #729431)

  [Ara Pulido]
  * Improved debconf messages and ordering (LP: #553777)
  * Video bugs should be reported as a display symptom (LP: #744964)
  * Added checkbox log to apport report

  [Gerhard Burger]
  * Fixed punctuation inconsistencies in verification procedures (LP: #744167):

 -- Marc Tardif <marc@ubuntu.com>  Tue, 05 Apr 2011 16:19:17 -0400

checkbox (0.11.2) natty; urgency=low

  New upstream release (LP: #736919):
  * Added version to dpkg dependency
  * Added multiarch support to install script (LP: #727411)
  * Fixed submitting data twice (LP: #531010)
  * Fixed job descriptions for checkbox-cli (LP: #221400)

  [Daniel Manrique]
  * Fixed strings in audio tests and updated pot file (LP: #691241)
  
  [Jochen Kemnade]
  * Fixed grammar in user-apps tests (LP: #642001)

  [Jeff Lane]
  * Added reboot instructions to suspend/hibernate tests (LP: #420493)
  * Made the firewire instructions make more sense (LP: #693068)
  
  [Michael Terry]
  * Fixed several strings appear in English although translated (LP: #514401)
    - jobs/fingerprint.txt.in
    - jobs/media.txt.in
    - jobs/monitor.txt.in
    - jobs/sleep.txt.in
    - jobs/firewire.txt.in
    - po/checkbox.pot
  * Fixed grammar (LP: #525454)
    + jobs/fingerprint.txt.in

 -- Jeff Lane <jeff@ubuntu.com>  Tue, 29 Mar 2011 09:17:36 -0400

checkbox (0.11.1) natty; urgency=low

  New upstream release (LP: #725110):
  * Checking for lock file before firing stop-all event (LP: #719552)
  * Changed description of nautilus_file_copy job (LP: #709688)

  [Javier Collado]
  * Fixed title in progress dialog

 -- Marc Tardif <marc@ubuntu.com>  Fri, 25 Feb 2011 11:56:43 -0500

checkbox (0.11) natty; urgency=low

  New upstream release (LP: #719073):
  * Changed support for persist plugin as optional (LP: #561816)

  [Ara Pulido]
  * Fixed lintian errors and warnings

  [Eitan Isaacson]
  * Migrate the UI from libglade to gtkbuilder  

 -- Marc Tardif <marc@ubuntu.com>  Mon, 14 Feb 2011 18:19:27 -0500

checkbox (0.10.4) maverick; urgency=low

  * Fixed parsing of config parameters (LP: #689140)

 -- Marc Tardif <marc@ubuntu.com>  Tue, 14 Sep 2010 12:43:51 -0400

checkbox (0.10.3) maverick; urgency=low

  New upstream release (LP: #638333):
  * Fixed verification of SSL validity (LP: #625076)
  * Improved audio test questions.

 -- Marc Tardif <marc@ubuntu.com>  Tue, 14 Sep 2010 12:43:51 -0400

checkbox (0.10.2) maverick; urgency=low

  New upstream release (LP: #617583):
  * Fixed sleep_test to check the connection if using network-manager.
  * Fixed reporting bugs against alsa-base and xorg (LP: #607214)
  * Fixed apport dialog no longer appearing (LP: #607217)
  * Reduced data file size for the desktop image.
  * Updated report to be more pretty.

 -- Marc Tardif <marc@ubuntu.com>  Fri, 13 Aug 2010 16:23:16 -0400

checkbox (0.10.1) maverick; urgency=low

  New upstream release (LP: #597295):
  * Added support for urwid interface.
  * Added sound check test.
  * Added document viewer test.
  * Added update-manager and nautilus tests.
  * Added resolution tests.
  * Added sleep tests.

 -- Marc Tardif <marc@ubuntu.com>  Tue, 22 Jun 2010 10:43:52 -0400

checkbox (0.10) maverick; urgency=low

  * Added media tests (LP: #397944)
  * Added support for comments in templates.

 -- Marc Tardif <marc@ubuntu.com>  Tue, 04 May 2010 11:51:22 -0400

checkbox (0.9.2) lucid; urgency=low

  New upstream release (LP: #567568):
  * Added referer when sending submissions to Launchpad (LP: #550973)
  * Added suggests to checkbox package in debian/control file (LP: #352740)
  * Fixed udev_resource script to be more resilient (LP: #556824)
  * Fixed cdimage_resource script to read casper.log (LP: #558728)
  * Fixed reporting all resources found for a job (LP: #560948)
  * Fixed stalling when using kdesudo to start backend (LP: #557443)
  * Fixed starting the appropriate default browser on UNR (LP: #563050)
  * Fixed ansi_parser script when outputting to stdout (LP: #560952)
  * Fixed opening the report with the gconf preferred browser (LP: #562580)
  * Fixed suspend_test to use relative time for wakealarm (LP: #349768)
  * Fixed backend not getting terminated upon closing (LP: #553328)

 -- Marc Tardif <marc@ubuntu.com>  Tue, 06 Apr 2010 14:17:46 -0400

checkbox (0.9.1) lucid; urgency=low

  New upstream release (LP: #548800):
  * Added cpu_scaling_test script.
  * Fixed hard drive detection (LP: #549714)
  * Fixed backend to handle empty messages (LP: #536645)
  * Fixed parsing of package resource (LP: #539691)
  * Fixed malformed xml report (LP: #485445)
  * Fixed running root manual tests as normal user (LP: #383559)
  * Fixed writing apport files only after submitting (LP: #530380)
  * Fixed audio test instructions (LP: #529205)
  * Fixed gathering chassis information (LP: #537435)
  * Fixed detection of disks in kvm (LP: #552998)
  * Fixed udev_resource script to be more resilient (LP: #552999)
  * Fixed filter_packages script to use new resources.

 -- Marc Tardif <marc@ubuntu.com>  Sun, 07 Mar 2010 15:05:44 -0400

checkbox (0.9) lucid; urgency=low

  * Introduced job_prompt plugin to treat all jobs (suites, tests, etc.) as composites.
  * Replaced the registry and resource scripts and centralized job iteration.
  * Replaced dependency on dbus by using sudo/gksu/kdesudo instead.
  * Replaced mktemp with mkdtemp for security purposes.
  * Fixed strings in fingerprint and modem tests (LP: #457759)
  * Fixed client side validation of Launchpad form (LP: #438671)
  * Added device information to tags when reporting bugs with apport.
  * Added shorthands for blacklist-file and whitelist-file.
  * Added support for apport default configuration (LP: #465447)
  * Added support for scrolled options list (LP: #411526)
  * Added support for tests generated by suites to run as root.
  * Added support for requirements in attachments.
  * Added support for armv7l processor
  * Added Autotest integration
  * Added LTP integration
  * Added Phoronix integration
  * Added qa-regression-testing integration

 -- Marc Tardif <marc@ubuntu.com>  Wed, 04 Nov 2009 19:36:09 -0400

checkbox (0.8.5) karmic; urgency=low

  * Fixed translation of suites and tests files (LP: #456115)
  * Fixed checking the status of command registries (LP: #457502)
  * Fixed selecting suites in the command line (LP: #457559)
  * Fixed reporting of bugs to contain test description (LP: #427932)
  * Fixed execute permissions on scripts (LP: #459606)
  * Renamed processors_info plugin to singular because processor
    information is reported as a single structure with a count attribute
  * Updated translation files.

 -- Marc Tardif <marc@ubuntu.com>  Mon, 26 Oct 2009 12:17:30 -0400

checkbox (0.8.4) karmic; urgency=low

  * Fixed failing dependencies when not available (LP: #430051)
  * Fixed supporting udevadm not providing DEVPATH variable (LP: #430084)
  * Fixed supporting audio devices without a /proc/asound entry (LP: #430086)
  * Fixed running when python-apport package is not installed (LP: #430103)
  * Fixed X error when exiting after reporting a bug (LP: #430776)
  * Fixed prompting to report a bug according to GNOME HIG (LP: #429701)
  * Fixed prompting for answer in checkbox-cli (LP: #429764)
  * Fixed resolution_test message for fglrx driver (LP: #346816)
  * Fixed adding of manpage symlinks for gtk and cli (LP: #426641)
  * Fixed recovering from connecting to the backend (LP: #446693)
  * Fixed backend to use dbus instead of policykit (LP: #435714)
  * Fixed interpolation of output variable in cli (LP: #450673)
  * Fixed selection of suites in cli (LP: #450713)
  * Fixed parsing of virtio-pci devices (LP: #450774)

 -- Marc Tardif <marc@ubuntu.com>  Tue, 13 Oct 2009 16:44:12 -0400

checkbox (0.8.3) karmic; urgency=low

  * Fixed trailing newline requirement in test definitions (LP: #427993)
  * Fixed reporting firmware version as product name (LP: #428563)
  * Fixed detecting pci and usb audio devices (LP: #429558)
  * Fixed prompting to report a bug when there's no package (LP: #429668)

 -- Marc Tardif <marc@ubuntu.com>  Sat, 12 Sep 2009 15:37:40 -0400

checkbox (0.8.2) karmic; urgency=low

  * Fixed adding test information when reporting with apport (LP: #423798)
  * Fixed tagging bugs when reporting with apport (LP: #423799)
  * Fixed expressing package aliases for the linux package (LP: #423805)
  * Fixed detecting the disk category in devices (LP: #423864)
  * Fixed supporting apport symptoms when reporting bugs (LP: #424063)
  * Fixed gathering of dmi information for Launchpad report (LP: #424454)
  * Fixed tests using gksudo returning empty output (LP: #425284)

  [Javier Collado]
  * Fixed reporting of output in shell plugin (LP: #393894)

 -- Marc Tardif <marc@ubuntu.com>  Mon, 31 Aug 2009 17:16:38 -0500

checkbox (0.8.1) karmic; urgency=low

  * New upstream version:
    * Added disk tests.
    * Added fingerprint reader tests.
    * Added firewire tets.
    * Added kms tests.
    * Added media tests.
  * Fixed dependency on hal and using udev instead (LP: #399319)
  * Fixed calling ubuntu-bug when a test fails (LP: #418978)

 -- Marc Tardif <marc@ubuntu.com>  Tue, 26 Aug 2009 17:36:05 -0500

checkbox (0.8~alpha4) karmic; urgency=low

  * New upstream version:
    * Changed icon.
    * Added timeout property to lock_prompt plugin.
    * Added concept of attachments to tests.
    * Added support for backslahes in templates to wrap lines.
    * Added support blacklisting and whitelisting both tests and suites.
    * Introduced the concept of jobs for suites, tests and attachments.
    * Removed upstart event which is no longer needed.
    * Replaced architecture and category with requires in test definitions.
  * Fixed pygst dependency (LP: #334442)
  * Fixed configuration file updates during install (LP: #330596)
  * Fixed DBus exceptions (LP: #344916, #359440)
  * Fixed and expanded translations (LP: #347038)
  * Fixed ignored system proxy settings (LP: #345548)
  * Fixed parsing blank lines in templates (LP: #393907)
  * Fixed escaping of lists (LP: #394001)
  * Fixed timeout in manual tests (LP: #377986)
  * Fixed CLI interface dialog.
  * Fixed support for FreeDesktop XDG base directory specification (LP: #363549)
  * Added general and package specific apport hooks

  [ Gabor Keleman ]
  * Fixed untranslated strings in tests (LP: #374666)
  * Fixed untranslated last screen (LP: #374646)

 -- Marc Tardif <marc@ubuntu.com>  Wed, 19 Aug 2009 15:36:05 -0500

checkbox (0.7) jaunty; urgency=low

  [ Dave Murphy ]
  * Fixed viewing of report files in Firefox 3 (LP: #331481)
  * Added additional contextual information
   * /etc/sysctl* (LP: #331055)
   * /etc/modprobe.d (LP: #331056)
   * /etc/modules (LP: #331057)
  * Fixed packaging for Jaunty
   * https://lists.ubuntu.com/archives/ubuntu-devel/2009-February/027439.html
   * Uses --install-layout=deb
   * Installs to dist-packages instead of site-packages

  [ Andy Whitcroft ]
  * suspend_test: update suspend_test to version V6 matching kernel version.
    The version here will become the master copy.
  * suspend_test: add a --dry-run mode to simplify developement
  * suspend_test: add a automation mode for checkbox integration
  * suspend_test: add a new pm-suspend test
  * suspend_test: record and restore timer_delay around the variable
    time test.
  * suspend_test: release v7.
  * suspend_test: initial version of suspend power consumption test
    from a patch by Pete Graner.
  * suspend_test: power -- made the sleep time configurable
  * suspend_test: detect batteries and disable ac/power tests
  * suspend_test: disable dbus tests when we have no primary user
  * suspend_test: handle AC transitions better
  * suspend_test: enable power test as part of --full
  * suspend_test: reduce the noise in the test instructions
  * suspend_test: use minutes in output when that is more appropriate
  * suspend_test: track actual AC transitions and report them
  * suspend_test: only mention AC at all if we have a battery
  * suspend_test: report useful data at the bottom for posting
  * suspend_test: document the new power test in the usage
  * suspend_test: power -- indicate when the result is unreliable
  * suspend_test: report -- fix up spacing issues
  * suspend_test: release v8

 -- Dave Murphy <schwuk@ubuntu.com>  Tue, 17 Mar 2009 09:46:16 +0000

checkbox (0.6) jaunty; urgency=low

  * New upstream version:
    * Added suspend_test script - for more details see:
      https://wiki.ubuntu.com/KernelTeam/SuspendResumeTesting
    * Added XSL Stylesheet and the ability to view generated reports
    * Added support for PolicyKit to run the application as a user
    * Added logging for backend and logrotation script.
  * Fixed calling ucf was run via debconf (LP: #330502)

 -- Marc Tardif <marc@ubuntu.com>  Tue, 17 Feb 2009 15:36:05 +0000

checkbox (0.5) jaunty; urgency=low

  * New upstream version:
    * Added concept of hyper text view to display clickable links.
    * Added concept of properties to components.
    * Added pci information to launchpad report.
    * Added dmi information to launchpad report.
    * Added text area to keyboard test.
    * Removed sourcing of base postrm script.
    * Updated translations from Launchpad.
  * Fixed handling of interrupt signal (LP: #327810)
  * Fixed display of text in graphical interface (LP: #240374)
  * Fixed support for regexes in blacklist and whitelist (LP: #327177)
  * Fixed opening of subunit log file (LP: #325737)
  * Fixed internet test.

 -- Marc Tardif <marc@ubuntu.com>  Tue, 20 Jan 2009 18:55:20 -0500

checkbox (0.4) jaunty; urgency=low

  * Setup bzr-builddeb in native mode.
  * Removed LGPL notice from the copyright file.

 -- Marc Tardif <marc@ubuntu.com>  Tue, 20 Jan 2009 16:46:15 -0500

checkbox (0.3) jaunty; urgency=low

  * New upstream version:
    * Renamed hwtest to checkbox.
    * Renamed auto tests to shell tests.
    * Added watch file.
    * Added README file pointing to the Ubuntu wiki.
    * Added subunit to the test suite.
    * Added the subunit_report plugin to produce a standard test report.
    * Added pvs registry.
    * Added support for int return values to recursive registry eval.
    * Added debug information when a command registry returns an error.
    * Added mounts registry.
    * Added patches to upgrade the configuration files.
    * Added support for CHECKBOX_OPTIONS environment variable.
    * Added usage information.
    * Added gconf registry.
    * Added logging to checkbox event.
    * Added locking plugin.
    * Added message store and schema types.
    * Added caching to automatic tests so that they are not run multiple
      times.
    * Added persistence to category and system_id.
    * Added lshw registry and plugin.
    * Added newlines to German introduction message.
  * Fixed e-mail address should be remembered (LP: #156725)
  * Fixed $output variable does not seem to be reinterpolated when
    testing again (LP: #189404)
  * Fixed command line interface does not provide a test nor test again
    option (LP: #189423)
  * Fixed translation template unavailable, even though hwtest is in main
    (LP: #202447)
  * Fixed internet_test should support providing a destination other
    than canonical.com (LP: #216111)
  * Fixed hwtest loads editor backup files from suite dir (LP: #237954)
  * Fixed application should only have one instance running (LP: #266899)
  * Fixed disk information should be gathered (LP: #267889)
  * Fixed typo: payback device (LP: #288331)
  * Fixed tests skipped by constraint should be reported (LP: #304176)
  * Fixed manual tests which have commands should not be run automatically
    (LP: #304231)
  * Fixed CHECKBOX_DATA mapping is not working (LP: #304736)

 -- Marc Tardif <marc@ubuntu.com>  Fri, 16 Jan 2009 12:05:32 -0500

hwtest (0.1-0ubuntu10) hardy; urgency=low

  * Fixed xalign and yalign in exchange summary.

 -- Marc Tardif <marc@interunion.ca>  Mon, 21 Apr 2008 15:07:39 -0400

hwtest (0.1-0ubuntu9) hardy; urgency=low

  * Fixed internet_test to ping default gateway rather than canonical.com.
  * Fixed python-support issues to support upgrades of hwtest.
  * Fixed tooltip to be HIG compliant.
  * Fixed category to use GTK;System;Settings;.
  * Fixed command line interface to support escape characters.
  * Using python-central instead of python-support.
  * Added support to i18n the .desktop file.
  * Added support for http_proxy and https_proxy.
  * Added summary of information being submitted.

 -- Marc Tardif <marc@interunion.ca>  Thu, 17 Apr 2008 12:01:50 -0400

hwtest (0.1-0ubuntu8) hardy; urgency=low

  * debian/patches/01_change_menu_category.patch:
    - change the category so the item is moved to system, administration and not
      the only entry in applications, system tools on a default installation

 -- Sebastien Bacher <seb128@canonical.com>  Mon, 14 Apr 2008 15:49:06 +0200

hwtest (0.1-0ubuntu7) hardy; urgency=low

  * Fixed packaging bugs.
  * Improved internationalization.
  * Renamed questions and answers to tests and results.

 -- Marc Tardif <marc@interunion.ca>  Thu,  6 Mar 2008 10:58:43 -0500

hwtest (0.1-0ubuntu6) hardy; urgency=low

  * Upload to hardy/universe (without the .bzr files).
  * Make package conformant with current Python policy.

 -- Matthias Klose <doko@ubuntu.com>  Tue, 11 Mar 2008 14:06:02 +0000

hwtest (0.1-0ubuntu5) hardy; urgency=low

  * Set default timeout to None instead of 60 seconds.
  * Updated copyright information.
  * Reverted to using gksu to limit dependencies.
  * Removed dependency on python-apt.

 -- Marc Tardif <marc@interunoin.ca>  Thu, 28 Feb 2008 17:07:07 -0500

hwtest (0.1-0ubuntu4) hardy; urgency=low

  * Improved text in questions text file.
  * Improved user experience by only showing auto questions
    progress bar when there are actual questions.
  * Also improved the user experience by showing a progress
    bar while building the report.

 -- Marc Tardif <marc@interunion.ca>  Wed, 27 Feb 2008 23:12:24 -0500

hwtest (0.1-0ubuntu3) hardy; urgency=low

  * Fixed hwtest_cli so that it doesn't strip the DISPLAY environment
    variable.
  * Fixed system_info plugin so that it does a better effort for
    gathering system information instead of relying on non standard
    information from HAL.

 -- Marc Tardif <marc@interunion.ca>  Wed, 27 Feb 2008 10:52:33 -0500

hwtest (0.1-0ubuntu2) hardy; urgency=low

  * Fixed packaging following lintian error.
  * Added packages registry and plugin.

 -- Marc Tardif <marc@interunion.ca>  Tue,  5 Feb 2008 15:02:26 -0500

hwtest (0.1-0ubuntu1) hardy; urgency=low

  * Initial Release.

 -- Marc Tardif <marc@interunion.ca>  Mon, 17 Sep 2007 17:25:54 -0300<|MERGE_RESOLUTION|>--- conflicted
+++ resolved
@@ -61,7 +61,6 @@
   [Samantha Jian]
   * Added disk spindown test script and definition.
 
-<<<<<<< HEAD
   [Jeff Marcom]
   * Added Accelerometer test.
 
@@ -70,9 +69,6 @@
     elements are not muted.
 
  -- Jeff Marcom <jeff.marcom@canonical.com>  Wed, 15 Aug 2012 10:34:36 -0400
-=======
- -- Jeff Lane <jeff@ubuntu.com>  Mon, 13 Aug 2012 13:51:01 -0400
->>>>>>> 9265e4b8
 
 checkbox (0.14.3) quantal; urgency=low
 
