checkbox (0.14.6) quantal; urgency=low

  [Chris Wayne]
  * [FEATURE] scripts/touchpad_scroll_resource, jobs/touchpad.txt.in:
    adding in touchpad scroll detection resource job, and modified jobs
    to require the capability to be present.
  
  [Jeff Lane]
  * Cleaning up duplicated modinfo code: (LP: #1043521)
    * checkbox/parsers/modinfo.py: added a parser to handle output from modinfo
    * scripts/audio_driver_info: modified to use modinfo parser
    * scripts/network_device_info: modified to use modinfo parser
    * scripts/accelerometer_test: modified to use modinfo parser
  * Cleaning up missing touchpad driver info bits: (LP: #1052942)
    * scripts/touchpad_driver_info: added script from automation sprint to get
      driver info for installed/detected touchpad devices
    * jobs/info.txt.in: added job to get driver info during info job phase.
      Moved audio_driver_info and network_driver_info into info.txt.in because
      they are better suited there. Moved network_device_info job into
      info.txt.in.
  * jobs/wireless.txt.in: Added jobs to individually test 802.11a/b/g/n
    connections. This is necessary for adequate QA testing (LP: #1042425)
  * scripts/graphics_driver: fixed a bug causing the hybrid check to throw an
    exception on hybrid systems (LP: #1048058)
<<<<<<< HEAD
  * setup.py: added checkbox.dbus to packages (LP: #1052601)
  * jobs/optical.txt.in: removed the optical/dvd_movie_playback job definition
    as it was redundant (LP: #868643)
  * [FEATURE] jobs/keys.txt.in: modified the battery info key job to
    use the keys_test script as we do with other hotkey tests (LP: #990538)
=======
  * jobs/bluetooth.txt.in: removed the bluetooth/keyboard job and modified
    bluetooth/mouse to be bluetooth/HID and allow the tester to choose a
    device to use. (LP: #1053010)
>>>>>>> 54a43c5f

  [Daniel Manrique]
  * Bumped to 0.14.6 to keep changelog size sane and fix a small mishap in the
    daily build recipe.
  * scripts/audio_settings: Added exception handlers to catch problems with
    unwritable or absent settings files (LP: #1041644) (LP: #1041340)
  * Ensured that strings passed to qtiface.showError via dbus are strings, 
    and not NoneType as could happen under certain circumstances.
    (LP: #1032337)
  * scripts/graphics_modes_info: updated shebang to python3 (LP: #1047515)
  * scripts/graphics_driver, scripts/color_depth_info: Added ignoring
    possible invalid characters in Xorg logfiles (LP: #1048096)
  * scripts/audio_test: made the default mode verbose, it now sends all
    output to stderr (but still exits a proper return value). Jobs using it 
    are updated to remove the now-unneeded -v parameter.

  [Alberto Milone]
  * [FEATURE] scripts/window_test, jobs/graphics.txt.in: Added script
    window_test to open and close 3D windows in various conditions for
    graphics testing. Added three new window_test based jobs to graphics.txt.in.
  * [FEATURE] scripts/graphics_stress_test, jobs/stress.txt.in: Added script to
    do some graphics stress by ensuring the graphics system continues to
    function after several iterations of: switching VTs, suspend/resume, screen
    rotation and running the rendercheck graphics suite.

  [Marc Tardif]
  * scripts/touchpad_scroll_resource: Added support for systems without
    a touchpad (LP #1045066)
  * patch/0.14.2: Fixed patch to rmtree instead of rmdir scripts directory.
  * [FEATURE] debian/checkbox.templates, debian/checkbox.config: Added support to
    preseed properties in environment_info plugin.

  [Sean Feole]
  * [FEATURE] scripts/battery_test: measures battery capacity before and after
    an activity and determines battery life at the rate of drain.
    jobs/power-management.txt.in: added two manual tests to ask the user to
    unplug and then re-plug the laptop so that three new automated battery
    drain tests can run:
   * power-management/battery_drain_idle
   * power-management/battery_drain_movie
   * power-management/battery_drain_sleep

  [Brendan Donegan]
  * [FEATURE] Add environment_info plugin which sets environment variables
    according to the values set in the plugin via Checkboxes INI files.
  * [FEATURE] Added semi-automated wireless tests which require only a single
    router to run, prompting the user to modify the routers config during 
    the test.
  * [FEATURE] Added semi-automated wireless after suspend tests to suspend.txt.in,
    since they were missed in the previous merge    
  * Attach the output of udev_resource, for debugging purposes (LP: #974271)
  * Make audio_settings before/after suspend tests more robust by not requiring
    every little audio setting to be the same before and after suspend, just
    the major ones such as the current source/sink and the mute/volume settings
    on them (LP: #1043144)
  * Remove default value from windows_number argument since the logic following
    it dictates that it's only valid for certain tests (LP: #1047621)
  * scripts/frequency_governors_test - Ensure that check for difference in
    expected and actual speedup only fails if the actual speedup is less than
    the expected speedup (LP: #999547)
  * jobs/cpu.txt.in, jobs/stress.txt.in - add environ field containing
    CHECKBOX_DATA to allow that environment variable to be used in the command
    (LP: #1049595)
  * jobs/wireless.txt.in - replace use of network_wireless_test in wireless_scanning
    with a simple Bash script using nmcli and delete network_wireless_test (LP: #900370)
  * jobs/audio.txt.in - fix description of audio/playback_hdmi (LP: #1052136)

  [Sylvain Pineau]
  * jobs/suspend.txt.in: Fixed suspend/suspend_advanced dependencies to avoid
    calling fwts with the live CD (LP: #1045687)
  * qt/frontend/qtfront.ui: Fixed the test purpose widget size to allow two
    lines of description (LP: #1032255)
  * qt/frontend/qtfront.ui: Fixed the progressLabel widget size to support job
    names > 50 chars (LP: #1046274)
  * scripts/camera_test, jobs/camera.txt.in: Added a 10s timeout to the camera
    still test (LP: #990133)
  * scripts/graphics_stress_test, scripts/rendercheck_test, jobs/stress.txt.in: 
    Exit with proper error message if rendercheck is not installed.
    (LP: #1048262)
  * [FEATURE] jobs/suspend.txt.in: Add usb wakeup tests (mouse and keyboard).
  * setup.py, qt/checkbox-qt.ui: Removed the old UI design file (LP: #1049912) 

  [Zygmunt Krynicki]
  * Fixed simple duplicate 'the' mistakes (LP: #1040022)
  * Fix incorrect debconf template description for 802.11n open access point
    SSID (LP: #1049563)
  * Add new utility, scripts/udisks2_monitor, for looking at various storage
    changes interactively
  * Make scripts/removable_storage_watcher {insert,remove} properly validate
    the 'device' argument (bus type) and require at least one value
  * [FEATURE] scripts/removable_storage_watcher: add support for debugging

<<<<<<< HEAD
 -- Jeff Lane <jeff@ubuntu.com>  Wed, 19 Sep 2012 12:16:31 -0400
=======
 -- Jeff Lane <jeff@ubuntu.com>  Wed, 19 Sep 2012 13:09:08 -0400
>>>>>>> 54a43c5f

checkbox (0.14.5) quantal; urgency=low

  [Sylvain Pineau]
  * New version 0.14.5 for Quantal Quetzal development.
  * jobs/virtualization.txt.in, scripts/kvm_test, jobs/miscellanea.txt.in,
    setup.cfg: Added a new KVM test to ensure that a VM boots and works
    properly with KVM.
  * jobs/suspend.txt.in, scripts/gpu_test: Update the job description and the
    script docstrings from Flash to HTML5 video playback.
  * [FEATURE] scripts/removable_storage_test, scripts/removable_storage_watcher,
    jobs/mediacard.txt.in: Added memory cards detection (on bus other than sdio)
    and a new automated (based on usb/storage-pre-inserted) for SD cards.

  [Jeff Marcom]
  * scripts/accelerometer_test, jobs/input.txt.in: Improved ability to detect 
    oem manufacturer info, and cleanup up job step formatting.
  * /jobs/touchpad.txt.in: Fixed instruction steps for manual touchpad horizontal 
     and vertical tests.
  * scripts/audio_settings, jobs/audio.txt.in: Added automated switch to 
    HDMI interface, modified corresponding jobs file..
  * jobs/audio.txt.in, added method to bypass return code of /scripts/audio_settings
    and instead only return the exit code for the appropriate audio test.
  * scripts/audio_settings: Added automated switch to restore previous 
    audio profile setting

  [ Daniel Manrique ]
  * jobs/peripheral.txt.in: Fixed a typo in the DSL job. (LP: #1039192)
  * jobs/resource.txt.in: Added usb resource that indicates which versions of
    the protocol are supported (currently only reports for USB 2.0 and 3.0).
  * scripts/removable_storage_watcher, scripts/removable_storage_test: Added
    a parameter to specify minimum speed to accept a device, and a parameter
    to fail removable_storage_test if the transfer speed is below a threshold.
  * jobs/usb.txt.in: Added usb3 jobs that will only pass if an actual USB 3.0
    device is inserted/removed/tested.
  * jobs/audio.txt.in: replaced gconfaudiosink by autoaudiosink (LP: #978895)
  * [FEATURE]: qt/frontend/qtfront.cpp, qt/frontend/qtfront.h,
    qt/frontend/qtfront.ui, checkbox_qt/qt_interface.py: Replaced test result
    buttons with radiobuttons,  made comment area always visible, and added
    keyboard shortcuts.
  * [FEATURE] Added oem-config directory to setup.py so it builds correctly.

  [ Jeff Lane ]
  * scripts/removable_storage_test (total overhaul):
    * Added --iterations option, now you can run -i iterations of -c files of
      -s size.
    * Added RandomData class to generate test files using a much faster method.
    * Replaced copy_file() with file_write() and file_read() to take advantage of
      buffer flushing and fsync() opeations not available to shutils/copy2.
    * Redid the runtime bits of main() so now for every device found, it runs I
      iterations of C files.
    * Redid output so now you get an avg write speed per iteration and a summary
      at the end of all iterations for each device.
  * scripts/wifi_reconnect_resume_test: fixed a bug where timestamps being
    grabbed from dmesg were strings instead of floats (LP: #1038270)
  * jobs/stress.txt.in: added two sample jobs to demonstrate the new features
    of removable_storage_test
  * jobs/piglit.txt.in: added jobs that run the piglit graphics test suite
  * scripts/lsmod_info: added script to provide better lsmod output for the
    lsmod_attachment job using the power of the modinfo parser
    jobs/info.txt.in: modified lsmod_attachment job to use lsmod_info script
    rather than just lsmod output (LP: #1043531)
  
  [Matt Fischer]
  * scripts/audio_driver_info: added script to find info on loaded drivers
    jobs/audio.txt.in: added automated job to determine audio drivers loaded
    jobs/networking.txt.in: added a requires on networking/info for
    module-init-tools package.
    scripts/volume_test: cleanup and fixing a small issue
  * scripts/network-device-info: fixed a problem with output causing a
    traceback and a problem where modules with improper modules field causes
    problems. (LP: #1042395)
    jobs/networking.txt.in: added requires for pciutils for the above bugfix

  [Alberto Milone]
  * [FEATURE] scripts/rendercheck_test: added test to take advantage of the
    rendercheck test suites.
    [FEATURE] jobs/rendercheck.txt.in: added jobs to run the rendercheck_test
    script.
    [FEATURE] jobs/local.txt.in: added job to parse rendercheck.txt.in job file
  * checkbox/contrib/gdk.py: removed legacy code and used python 3.
  * scripts/rotation_test:
    * Made sure to report all failures, not only the first.
    * Made it look more pythonic.
    * Fixed issues with python 3 and used python 3.
  * checkbox/contrib/xrandr.py:
    * Fixed issues with python 3 and used python 3 (LP: #1043155).

  [Sean Feole]
  * scripts/network-reconnect-resume-time: fixed the wifi-reconnect-resume-time
    script to also check wired connections for completeness (LP: #1042391)

  [Chris Wayne]
  * [FEATURE] Added oem_config_test, related jobs and data files

 -- Daniel Manrique <roadmr@ubuntu.com>  Thu, 30 Aug 2012 12:45:49 -0400

checkbox (0.14.4) quantal; urgency=low

  * New upstream release (LP #1039094):

  [ Daniel Manrique ]
  * New version 0.14.4 for Quantal Quetzal development.
  * Added new audio_test and test definitions.

  [Jeff Lane]
  * jobs/esata.txt.in: added tests for removable eSATA drives
    scripts/removable_storage_test: added support for ata_serial_esata devices
    scripts/removable_storage_watcher: added support for ata_serial_esata
    devices
  * scripts/optical_write_test: changed behaviour to timeout after 5 minutes
    rather than a few seconds to give testers a chance to complete the test
    without having to sit on top of the machine waiting. If tester doesn't hit
    itself and proceed.
    jobs/optical.txt.in: Cleared up text in the existing manual optical write
    tests and added two automated tests that can be used if desired (they still
    require the user to push the tray in after writing, but eliminate other
    steps)
  * scripts/graphics_driver: Added this script based to parse Xorg.0.log and
    discover the currently running graphics driver and driver version
    jobs/graphics.txt.in: Added a new job to take advantage of the
    graphics_driver script.
    data/whitelists/default.whitelist: Added the graphics_driver job to the
    default whitelist because this would be good data to gather for UF and
    doesn't cost much
  * scripts/graphics_driver: Merged Alberto Milone's work on a
    hybrid_graphics_test into graphics_driver as his stuff and my stuff were
    similar enough to be in the same script, plus this allows the advantage of
    using Bryce Harrington's xorglog library down the road.
  * scripts/removable_storage_test: removed a lot of unnecessary output to
    clean up the test run and also added in some basic performance monitoring.

  [Sylvain Pineau]
  * jobs/graphics.txt.in, jobs/benchmarks.txt.in: Move gtkperk to the benchmarks
    section.
  * jobs/benchmarks.txt.in, scripts/wifi_time2reconnect: Add a test to monitor
    the time needed to reconnect to a WIFI access point.
  * jobs/cpu.txt.in: Added a check for ARM Vector Floating Point Unit support.
  * jobs/touchscreen.txt.in: Add 3 new manual tests (tap-detect, drag-n-drop and
    multitouch-zoom)
  * jobs/audio.txt.in: Added a test that verifies that the various audio 
    channels are working properly.
  * scripts/camera_test, jobs/camera.txt.in: Replace the call to "xawtv -hwscan"
    in camera_test by the VIDIOC_QUERYCAP ioctl, xawtv requirement removed.
  * jobs/led.txt.in, jobs/local.txt.in, scripts/led_hdd_test.py: Add LED
    tests.
  * jobs/suspend.txt.in: Resurrect scripts/sleep_test as a fallback of fwts for
    the suspend/suspend_advanced test.

  [Brendan Donegan]
  * scripts/audio_settings: Converted script from Perl to Python(3), putting 
    it in line with approved technology guidelines
  * jobs/audio.txt.in: Fixed audio jobs to use --file option of audio_settings 
    instead of piping to STDOUT.
  * Prettify the Step icons that appear next to each test step in the test run
    screen (LP: #1036085)
  * Remove the 'Don't show this message on startup' checkbox from the
    introduction screen, since it isn't used (LP: #1036218)
  * Continue to run the progress bar when the test dependencies are being
    resolved so that it doesn't look like the UI hung (LP: #1036573)
  * Remove gcov_attachment from default whitelist since it depends on lcov
    which is not in the default install, and is not used anyway.

  [Nathan Williams]
  * scripts/network_check: Fixed exception handling in the absence of zenity
    (LP: #988260)

  [Samantha Jian]
  * Added disk spindown test script and definition.
  * Added support for BT devices on PCI bus. (LP: #1036124)

  [Jeff Marcom]
  * Added Accelerometer test.
  * scripts/gst_pipeline_test, jobs/audio.txt.in: Added device sink check

  [Matt Fischer]
  * Added test to check that volume is within acceptable range and audio
    elements are not muted.
  * scripts/camera_test: added the resolutions option to take sample pictures
    in all resolutions supported by the specified webcam
    jobs/camera.txt.in: added the camera/multiple-resolution-images test which
    utilitizes the changes to the camera_test script 

  [Alberto Milone]
  * checkbox/contrib/gdk.py: Added library for getting gtk.gdk.Screen object
    checkbox/contrib/xrandr.py: Added library for manipulating graphics
    settings similar to how xrandr does it.
    scripts/brightness_test: Added automated test to verify that backlight
    settings are properly honored
    scripts/color_depth_info: Added script to get info on color depth and pixel
    format
    scripts/graphics_modes_info: Added script to gather info on the supported
    graphics modes available
    scripts/rotation_test: Added script to automate screen rotation testing
    jobs/graphics.txt.in, jobs/monitor.txt.in: Added jobs to take advantage of
    the new scripts added to Checkbox

  [ Sean Feole ]
  * scripts/wifi_reconnect_resume_test, jobs/wifi_resume_time added.
  * Fixed an output issue in scripts/wifi_reconnect_test that was not handled
    in the original merge. Also tweaked error messages to be more useful.

  [Chris Wayne]
  * Added in bluetooth_test and related jobs for automated bluetooth
    testing

 -- Jeff Lane <jeff@ubuntu.com>  Fri, 17 Aug 2012 16:47:08 -0400

checkbox (0.14.3) quantal; urgency=low

  * New upstream release (LP: #1033652)

  [Benjamin Kerensa]
  * Changed description of PCMCIA/PCIX to PCMCIA/ExpressCard since PCIX
    generally applies to servers (LP: #992249) 

  [Brendan Donegan]
  * Removed call to unlink temporary file in Html5Thread part of gpu_test.
    Also addressed a few pyflakes complaints and removed a stray print.
  * Include block device name in fields of block_device resource
    output. This will prevent different block device fields from being
    confused with each other (LP: #1027849)
  * Fix apport_prompt.py so it properly checks the value in
    /etc/default/apport (LP: #1029897)
  * Initially disable the 'Run' tab in the Qt UI, re-enabling it when the
    'Start Testing' has been clicked (LP: #1029815)
  * Put Component and Status into one tree view on the selection screen,
    rather than two seperate ones (LP: #1030871)
  * Disable the Select All and Deselect All buttons in the selection
    view during testing (LP: #1032259)

  [Daniel Manrique]
  * New version 0.14.3 for Quantal Quetzal development.
  * alsa_info is invoked with --no-dialog, otherwise if dialog is installed
    it results in invalid data in the submission file and results.
    (LP: #1028065)
  * Instruct Chromium browser to accept file:// URLs so it can correctly
    open the checkbox submission.xml report (LP: #1026614)
  * scripts/gconf_resource: decode gconf output as utf-8 rather than ascii
    (LP: #1022593)
  * jobs/user_apps.txt.in: Quicktime test now depends on gstreamer0.10-ffmpeg
    to ensure it's able to play .mov files (LP: #633009)
  * scripts/network_check: InvalidURL exception is caught and handled more
    cleanly (LP: #751701)
  
  [Sylvain Pineau]
  * jobs/usb.txt.in, scripts/disk_read_performance_test: Add a USB3 read
    performance test.
    scripts/block_device_resource: Add the maximum usb specification supported
    by both a block device and the corresponding root hub port.
  * qt/frontend/qtfront.ui, qt/frontend/images/checkbox-qt-head.png: 
    Add transparency properties to the main window header to keep the main theme
    colors in the widget background (LP: #1030857)

  [Jeff Marcom]
  * Added timeout to job call for disk smart test.

  [Marc Tardif]
  * Escaping encoded strings in udevadm output (LP: #1025381)

  [Jeff Lane]
  * jobs/cpu.txt.in: added a depends to cpu/scaling_test-log-attach to ensure
    that job does not run until afte cpu/scaling_test (LP: #1031994)
  
  [Matt Fischer]
  * scripts/network_device_info: added a check to ensure what lspci reports and
    what NetworkManger reports (if it is installed) are the same. Reports more
    useful info now like driver and driver version, IP address, etc.
  * scripts/cycle_vts: added checks to fail test if chvt returns a non-zero
    exit code. Added a final check at the end to verify we did land back on the
    original VT after testing.
    jobs/miscellanea.txt.in: fixed a typo in the chvt job. It used to reqire
    'package.alias' instead of 'package.name'

 -- Jeff Lane <jeff@ubuntu.com>  Mon, 06 Aug 2012 09:26:41 -0400

checkbox (0.14.2) quantal; urgency=low

  * New upstream release (LP: #1025869)

  [Jeff Marcom]
  * scripts/gpu_test - Fixed potential thread exiting issue.

  [Javier Collado]
  * Fixed detection of circular references in resolver.

  [Jeff Lane]
  * New version 0.14.2 for Quantal Quetzal development.
  * jobs/cpu.txt.in: added cpu_scaling_test log attachment job
  * jobs/disk.txt.in: modified block_device requirements so they'll work right
    jobs/info.txt.in: added block_device resource requirements to hdparm job so
    it won't run on removable stuff where it's not necessary.
  * jobs/info.txt.in: removed extraneous fwts_log job
    jobs/miscellanea.txt.in: modified fwts_results.log job
  * scripts/optical_detect: minor tweak to send error output to stderr
    scripts/optical_read_test: added root user check because this needs to be
    run with root privileges. Added some additional output for stderr for
    failures so we will know WHY a test or the script failed. Replaced 
    sys.stdout.write() and flush() calls with simple print statements.
  * scripts/ipmi_test: output tweaks so error messages now go to stderr. No BMC
    message is a little more clear. Module failed to load now generates an
    error rather than a simple exit.
  * scripts/network_device_info: minor change so that the fail message now
    specifies that it was an error and outputs to stderr properly.
  * scripts/disk_smart: Improvements to the logging and output during testing.
  * scripts/cpu_scaling_test: lots of output changes using logging module.
    renamed script to frequency_governors_test to be more descriptive and less
    confusing. Added a --log option to write logs to an actual file
    jobs/cpu.txt.in: added an attachment job to attach the freq_governors log.
    Modified cpu/frequency_governors to write to log file
  * scripts/cpu_offlining: added an extra bit of output in case of failures. 
  * scripts/fwts_test: improved console output so that the info displayed in
    submission.xml is more useful.
    jobs/power-management.txt.in: added job to attach fwts_wakealarm.log to
    results.
  * scripts/network_ntp_test: Tweaked output to use log levels more
    appropriately. Added some decoding so that bytes output show up as strings
    properly in output. Converted from optparse to argparse. Added a root
    check because this needs to be root to properly run.
  * scripts/disk_read_performance_test: Added extra targeted output so that
    users can understand what's going on. Moved the exit bits so the test will
    actuall run on multiple drives as originally intended and not exit on the
    first failure.
  * scripts/removable_storage_test: vastly improved the output from that script
    and also introduced some new error handling to cover a couple conditions
    that generated unhelpful tracebacks.
  * scripts/memory_compare: changed the output a little so failures now dump
    data to stderr and success to stdout. Also added a try/except block to
    catch possible ZeroDivisionError cases if dmi or meminfo return 0 (found on
    my local system due to a library issue)
  * jobs/power-management.txt.in: improved rtc and tickless idle tests to
    provide more useful output, even though they are very simple tests.
  * jobs/networking.txt.in: added some output to networking/multi_nic so a 
    failure due to unconfigured ifaces generates something beyond a blank line
  * scripts/cpu_topology: Changed it so there is less output on success and
    more useful output on failure. Fixed a bug in the test for Failure that
    caused the False condition to never be met.
  * scripts/network_bandwidth_test: fleshed out the output to make it a little
    more useful in both debug and info levels. Was going to set the
    networking/bandwidth job to debug, but the info output should now be
    sufficient to begin diagnosing test failures.
  * jobs/usb.txt.in: Added output to usb/detect in case no USB controllers are
    found. Added dependencies on the udisks package which may not be installed
    by default.
    debian/control: Added udisks as a suggests for checkbox as it's required
    for the USB tests to function.
  * scripts/memory_test: converted from optparse to argparse. Added some extra
    stderr output that may be useful if this test fails. redirected some
    existing error messages to stderr also
  * scripts/disk_stats_test: some minor changes to output. Also, error output
    now goes to stderr on test failure.

  [Marc Tardif]
  * Fixed duplicate jobs appearing in the store when rerunning jobs.
  * Fixed packaging to install scripts under /usr/lib.

  [Daniel Manrique]
  * Added a message file format test that does some simplistic checks
    on jobs/* files to ensure they are sane.
  * Fixed two typos in jobs/suspend.txt.in.
  * Merging of translations into job files prior to running message 
    file format test, to further ensure that translated strings
    and field descriptions are parsed correctly.
  * Explicit encoding of error strings in Job.execute, so that data returned
    is consistent and invokers of this method don't choke on it. (LP:
    #1024541)

  [Brendan Donegan]
  * Make a call to rfkill unblock in the create_connection script, incase
    those nasty Broadcom drivers have left a soft-block on the wireless after
    loading. Also do a bit of refactoring to use check_output and check_call
    instead of Popen (LP: #1019162)
  * Move the call to unblock to before the connection is created
  * Reimplemented memory_compare in python3 and restructured it to put
    things into dictionaries for easy access. Also fixed bug with detecting
    non-RAM devices as RAM. (LP: #960087)
  * Wait longer to get the window handle in gpu_test, so that we don't fall foul
    of timing issues. (LP: #1018563)
  * Catch exception raised in memory_compare by DMI RAM entries with No Module
    Installed in the Size field (LP: #1023220)
  * Also unblock wireless before wireless_scanning test, as I neglected to do
    this before. (LP: #1023619)
  * Replace Flash video playback with HTML5 video playback. This has better
    support in Ubuntu and is more relevant (LP: #1024078)

  [Sylvain Pineau]
  * Add the firmware version (BIOS or UEFI) to the XML report.

 -- Daniel Manrique <roadmr@ubuntu.com>  Fri, 13 Jul 2012 16:26:06 -0400

checkbox (0.14.1) quantal; urgency=low

  * New upstream release (LP: #1018571)

  [Brendan Donegan]
  * Fixed up a few things with the gpu_lockup tests. Removed depends,
    renamed to gpu_lockup_suspend to reflect behaviour and removed the
    requirement on Firefox
  * Changed suspend_advanced and suspend_advanced_auto to use less
    strict definition of fwts s3 test.

  [Javier Collado]
  * Make sure that jobs are topologically ordered (LP: #990075)
  * Keep job ordering as close to whitelist as possible (LP: #1017951)

  [Marc Tardif]
  * New version 0.14.1 for Quantal Quetzal development.
  * jobs/suspend.txt.in: Fixed trailing newline on otherwise empty line.
  * scripts/run_templates: Fixed calls to Popen to use universal_newlines
    to return strings instead of bytes (LP: #1018354)

  [Daniel Manrique]
  * Fixed duplicate suspend/bluetooth_obex_after_suspend job name.
  * scripts/dpkg_resource: Changed encoding from ascii to utf-8 to handle
    non-ascii locales (LP: #1018353)

  [Jeff Lane]
  * Migrated audio/external-HDMI-playback into checkbox. Modified the
    command to match our other audio tests that save and reset mixer
    levels.

 -- Javier Collado <javier.collado@canonical.com>  Tue, 26 Jun 2012 16:07:04 +0200

checkbox (0.14) quantal; urgency=low

  New upstream release (LP: #1016746):

  [Brendan Donegan]
  * [FEATURE] Python 2 to 3 conversion:
    * scripts/create_connection - switched to using argparse and fixed
      representation of octal literal
    * scripts/internet_test - ran 2to3 tool and decoded result of
      check_output. Also replaced optparse with argparse
    * scripts/memory_info
    * scripts/removable_storage_test - ran 2to3 tool and fixed some
      encoding issues
    * scripts/removable_storage_watcher - ran 2to3 tool and swapped
      use of gobject with gi.repository.GObject
    * scripts/xrandr_cycle - ran 2to3 tool and fixed encoding issue
    * scripts/obex_send - ran 2to3 tool and swapped
      use of gobject with gi.repository.GObject
  * Update touchpad.py to use gsettings instead of deprecated gconf
    (LP: #1004212)
  * Instead of checking output of nmcli con up in create_connection,
    check the return code is success instead (LP: #1013537)
  * base64 encode the after suspend screenshot attachement so that it can
    be uploaded properly (LP: #1016126)
  * Fixed simple type in xorg_memory_test, introduced by Python3
    conversion (LP: #1016387)
  * [FEATURE] Add suspend/bluetooth_obex_after_suspend_auto test to be
    used during fully automated SRU testing

  [Marc Tardif]
  * [FEATURE] Reworked media_keys_test into key_test, making it more generic
    and able to test for any key that sends an scancode. Used it to implement
    a test for the Super key.
  * [FEATURE] Added new interactive and auto-verifying touchpad scrolling
    test.
  * [FEATURE] Python 2 to 3 conversion:
    * scripts/ansi_parser
    * scripts/cking_suite
    * scripts/floppy_test
    * scripts/network_bandwidth_test
    * scripts/cpu_scaling_test
  * Removed sleep_test script no longer used by any test definition.
  * [FEATURE] Deprecated scripts:
    * scripts/autotest_filter and scripts/autotest_suite
    * scripts/ltp_filter and scripts/ltp_suite
    * scripts/mago_filter and scripts/mago_suite
    * scripts/qa_regression_suite

  [Daniel Manrique]
  * New version 0.14 for Quantal Quetzal development.
  * Set the correct user (root) for fwts-wakealarm test (LP: #1004102)
  * Set correct user (root) for usb/storage-preinserted, so it works correctly
    on servers (LP: #1004131)
  * Log (at level INFO) name of each message we execute, so the currently
    running job can be determined by looking at the logfile, rather than
    hunting through process lists.
  * [FEATURE] Added script and jobs to collect and attach output from
    alsa-info.sh.
  * Assume utf-8 encoding always, when opening template files.
    (LP: #1015174)
  * [FEATURE] Replaced the context menu in the selection tree with explicit
    "select/deselect all" buttons.

  [Javier Collado]
  * Submission screen in Qt interface updated to support certification client:
    - customize contents depending on the upload target (launchpad or certification)
    - display links to the report properly in the show_entry method
  * Fixed qt interface show_entry method preopulates widget that gets
    user input (LP: #1000451)
  * Added customizable deselect_warning message in qt show_tree method (LP: #1000443)
  * show_error method shows long text properly in gtk/qt interfaces (LP:
    #1012052)

  [Jeff Lane]
  * [FEATURE] Changes to Power Management testing in Checkbox:
    * scripts/pm_test: added a slightly modified version of OEM team's pm.py
      script for reboot/poweroff testing
    * jobs/hibernate.txt.in: modified hibernate test to use fwts and added new
      jobs to attach log files from hibernate testing.
    * jobs/power-management.txt.in: added new poweroff and reboot jobs using pm_test
      script. Added jobs to attach logs from reboot and poweroff tests to
      results.
    * jobs/stress.txt.in: modified suspend_30_cycles and hibernate_30_cycles to
      use fwts. Added jobs to attach logs from 30 cycle tests to results.
    * jobs/suspend.txt.in: Modified suspend_advanced and suspend_advanced_auto to use
      fwts. Added job to attach log from suspend_advanced and suspend_advanced_auto
      to results.
  * [FEATURE] jobs/miscellanea.txt.in: added a job to gather tester info for
    certification purposes. Not to be used for UF.
  * [FEATURE] Python 2 to 3 conversion:
    * scripts/cpu_topology: ran 2to3, made modificates based on code review and
      tested script to verify functionality.
    * scripts/disk_smart: ported to Python 3. Inserted bits to decode byte
      data returned by Popen. Fixed list_handler to decode bytes types to clean
      up debug output.  Added bits to improve debug output. Migrated from
      optparse to argparse.
    * scripts/network_check: ran 2to3 and that was all that was needed. Also
      took the liberty of migrating from optparse to ArgParse sine we're
      Python3 only now.
    * scripts/network_device_info: ran 2to3 and changed shebang.
    * scripts/network_info: ran 2to3 and changed shebang. Fixed encoding issue
      with interface[:15] (needed to be a bytes object).
    * scripts/fwts_test: ran 2to3 and changed shebang, fixed an encoding bug
      with Popen output. Cleaned up the final output to be more useful for
      debugging test failures.
    * scripts/keyboard_test: nothing to do for conversion beyond changing shebang.
    * scripts/network_ntp_test: 2to3 changed nothing, so modified shebang.
      Fixed an encoding issue with Popen output in. Re-inserted a call to
      SilentCall() that was removed from TimeSkew() by someone in a previous
      revision, which made the TimeSkew() function do nothing. Fixed an
      unbuffered I/O error in SilentCall() discovered while testing Python3
      changes.
    * scripts/optical_detect, scripts/optical_read_test: ran 2to3 and changed
      shebang. Changes were minimal.
    * scripts/xorg_memory_test: 2to3 made minimal changes, modifed shebang.
      Converted optparse code to argparse code and replaced sys.argv[] stuff
      with more useful positional arguments. Removed a redundant import that
      2to3 injected.
    * scripts/resolution_test: ran 2to3 with minimal changes. Changed shebang.
      Converted optparse to argparse and removed unnecessary calls to
      sys.argv[]
    * scripts/pm_log_check: ran 2to3 and changed shebang.
    * scripts/pm_test: ran 2to3 and changed shebang. After a lot of trial and
      error, changed the way xinput is called to avoid confusing bytecode
      embedded in the command output that was causing problems with
      bytes.decode() on the "after reboot" hardware checks.

  [Jeff Marcom]
  * [FEATURE] Python 2 to 3 conversion:
    * scripts/memory_info
    * scripts/memory_test
    * scripts/touchpad_test
  * Deprecated: wake_on_lan_test
  * Update touchpad.py to use gsettings instead of deprecated gconf
    (LP: #1004212)

  [Marc Tardif]
  * [FEATURE] Reworked media_keys_test into key_test, making it more generic
    and able to test for any key that sends an scancode. Used it to implement
    a test for the Super key.
  * [FEATURE] Added new interactive and auto-verifying touchpad scrolling
    test.
  * Removed sleep_test script no longer used by any test definition.
  * Migrated project minus scripts to Python 3.

  [Sylvain Pineau]
  * [FEATURE] Python 2 to 3 conversion:
    * scripts/gst_pipeline_test. Migrated to PyGI.
    * scripts/removable_resource: Add a resource job to identify removable
      block devices. __disks__ jobs updated to run only on internal drives.
  * [FEATURE] jobs/benchmarks.txt.in, scripts/pts_run: Add a reworked launcher
    for phoronix-test-suite tests.
  * [FEATURE] Python 2 to 3 conversion:
  * jobs/stress.txt.in: add OEM team's stress tests (including reboot and poweroff)
    and log analysis jobs

 -- Marc Tardif <marc@ubuntu.com>  Fri, 22 Jun 2012 17:04:14 -0400

checkbox (0.13.8) precise; urgency=low

  [Brendan Donegan]
  * Run fwts_test as root so that the log can be written to on servers and
    also because it's supposed to be run as root (LP: #989701)
  * Fixed cpu_offlining to work properly on systems with ten or more CPU
    cores. (LP: #926136)
  * Give more verbose output from fwts_test script and upload results log as an
    attachment. (LP: #992607)
  * Fix identation on optical/read-automated (LP: #991737)
  * Fixed problem with fwts test log attachment (No bug filed)

  [Nathan Williams]
  * fix typo in jobs/optical.txt.in (lp: #987652)

  [Jeff Lane]
  * Bumped revision to 0.13.8
  * scripts/removable_storage_watcher: increased default timeout to 20 seconds
    to account for time for testers to plug devices in and for the system to
    register the insert/remove event (LP: #978925)
  * [FEATURE] plugins/jobs_prompt.py, plugins/recover_prompt.py, 
    plugins/suites_prompt.py: Added "Fail last test" functionality. Now if a
    test causes a crash (checkbox, system or otherwise), when we recover we
    have the option to just mark the last test failed and move on, or re-run
    the last test and try again.
  * [FEATURE] jobs/local.txt.in, jobs/sniff.txt.in added 8 simple manual sniff 
    tests to be used for test purposes when developing features.
  * [FEATURE] data/whitelists/sniff.whitelist added a whitelist to make use of 
    the basic sniff tests.

  [Daniel Manrique]
  * [FEATURE] checkbox/user_interface.py, checkbox/qt-interface.py,
    plugins/jobs_prompt.py, plugins/recover_prompt.py,
    plugins/suites_prompt.py: Made some modifications to the recover prompt
    changes that better handle accented and other characters in translation.
    This avoides a situation where the recovery could fail due to accented
    characters in translations.

  [Łukasz Zemczak]
  * [FEATURE] checkbox_gtk/gtk_interface.py: Capture ESC keypresses so that
    Checkbox doesn't close/die when user presses ESC.

  [Sylvain Pineau]
  * [FEATURE] jobs/info.txt.in: added new attachments, lspci -vvnnQ and
    lsusb -vv and ensure outputs of lscpi, lsusb and dmidecode return UTF8.

  [Tim Chen]
  * Use nmcli con delete instead of deleting the connection file, also avoid
    bringing eth0 down when running the wireless_monitoring tests.

 -- Jeff Lane <jeff@ubuntu.com>  Mon, 14 May 2012 10:20:59 -0400

checkbox (0.13.7) precise; urgency=low

  [Tiago Salem Herrmann]
  * checkbox_qt/qt_interface.py, qt/frontend/qtfront.cpp,
    qt/frontend/qtfront.h: Do async calls to some ui methods and avoid
    unexpected dbus timeouts (LP: #962333)

  [Sylvain Pineau]
  * qt/frontend/qtfront.cpp: Submit/View results buttons are disabled until
    every selected test has been run (LP: #937715)

  [Jeff Lane]
  * Converted submissionWarningLabel and text to submissionUbuntuFriendlyLabel
    wtih instructional text for submitting results. This is a workaround for
    the bug causing the warning to be displayed at all times rather than only
    when testing is incomplete. (LP: #967457)
  * [FEATURE] Modified stress jobs so that they are all automated per decision
     made during the cert sprint.
  * Removed dhclient call from networking/multi_nic tests because of a bug in
    dhclient that can cause it to hang when run on eth0. New test requirement
    will be that the tester must configure and bring up all ethernet devices
    prior to running checkbox. Also added a check to make sure we're not trying
    to run the test on a device that's not active. (LP: #926229)

  [Daniel Manrique]
  * jobs/optical.txt.in: Change test descriptions to avoid confusing
    instruction to press the "Next" button (which is incorrect). (LP: #971181)
  * jobs/local.txt.in: Fixed touchpad local job which was using suspend.txt 
    as the job source) (LP: #979344) 
  * jobs/mediacards.txt.in: Added usb and scsi devices to
    removable_storage_test commands (LP: #979356)

 -- Jeff Lane <jeff@ubuntu.com>  Wed, 11 Apr 2012 19:23:45 -0400

checkbox (0.13.6) precise; urgency=low

  [Jeff Lane]
  * Removed files in /data that are not used in any job descriptions
    (LP: #957396)

  [Javier Collado]
  * plugins/jobs_info.py: Checkbox doesn't warn that invalid whitelist patterns
    are being used (LP: #937651)
  * [FEATURE] Added smoke test jobs, whitelist and local job to use for
    checkbox development purposes.
  * Fixed "camera_test detect" problem with missing args attributes (LP:
    #967419)

  [Marc Tardif]
  * Fixed string_to_type conversion in network_bandwidth_test (LP: #954587)

  [Sylvain Pineau]
  * qt/frontend/qtfront.cpp, qt/frontend/qtfront.h, plugins/suites_prompt.py,
    checkbox_qt/qt_interface.py, plugins/jobs_prompt.py: The selection tree is
    now updated when recovering from a previous run (LP: #937696)

  [Brendan Donegan]
  * [FEATURE] Added touchpad tests from CE QA Checkbox to allow touchpad
    testing to be performed

  [Daniel Manrique]
  * Internationalization support in checkbox-qt; updated checkbox.pot file
    (LP: #951054) 

 -- Javier Collado <javier.collado@canonical.com>  Wed, 28 Mar 2012 17:02:53 -0400

checkbox (0.13.5) precise; urgency=low

  New upstream release (LP: #960633):

  [Tiago Salem Herrmann]
  * qt/frontend/qtfront.ui: If the test text is too long, then it is cut off
    (LP: #950111)
  * checkbox/user_interface.py, checkbox_qt/qt_interface.py,
    plugins/user_interface.py, qt/frontend/qtfront.cpp, qt/frontend/qtfront.h:
    Correctly update automated test execution status in the Selection tab
    (LP: #950105).
  * qt/frontend/qtfront.cpp: Avoid QDBusArgument warnings when running
    checkbox-qt from a terminal (LP: #957476)
  * checkbox_qt/qt_interface.py, qt/frontend/qtfront.cpp,
    qt/frontend/qtfront.h, qt/frontend/qtfront.ui: add a popup comment box
    for each test under the "Run" tab. (LP: #959452)
  * checkbox/user_interface.py, qt/frontend/qtfront.cpp,
    qt/frontend/qtfront.h, checkbox_qt/qt_interface.py: Set
    interface.direction to NEXT if all the tests were executed and the user
    either analyzed or submitted the results. (LP: #956329)
  * checkbox/user_interface.py, plugins/user_interface.py,
    qt/frontend/qtfront.cpp, qt/frontend/qtfront.h,
    checkbox_qt/qt_interface.py: Use the ui persistent storage to keep some ui
    configuration values. (LP: #937626)
  * checkbox/user_interface.py: Avoid using fork() + call() to run a web
    browser. Use Popen instead.(LP: #956307)
  * qt/frontend/qtfront.ui, qt/frontend/qtfront.cpp, qt/frontend/qtfront.h:
    Removed welcome tab (LP: #957090)

  [Jeff Lane]
  * Reset default checkbox log level to INFO from DEBUG to make logs less
    confusing and verbose. (LP: #949745) 
  * Removed dependency on bluetooth/detect-output on the
    suspend/suspend_advanced job. (LP: #955375)
  * jobs/mediacard.txt.in, scripts/removable_storage_test,
    scripts/removable_storage_watcher: Modified removable_storage_watcher and
    removable_storage_test to accept list of busses to watch to resolve
    problems on systems with MMC readers that present themselves as USB
    devices rather than SDIO (LP: #953160)
  * jobs/optical.txt.in: Fixed the job descriptions for optical/read and
    optical/cdrom-audio-playback to account for changes in Precise and make
    them less confusing (LP: #954606)
  * Created automated version of optical/read for server testing
    Fixed issues with optical_read_test script:
    - test could pass if /dev/cdrom did not exist
    - test could pass if /dev/cdrom was inaccessible
    - test could pass if no optical device was passed in (LP: #945178)
  * Removed hard coded paths from scripts (LP: #949435)

  [Marc Tardif]
  * Linted qt_interface which had a few syntax errors (LP: #949957)
  * plugins/apport_prompt.py: Fixed apport integration was producing a trace
    (LP: #959463)

  [Daniel Manrique]
  * Bumped revision number to 0.13.5 in trunk
  * jobs/keys.txt.in: Fix definition for keys/media-keys test which failed to
    run (LP: #954480)
  * Reverted feature to keep tests ordered, as the sortkey attribute causes
    undesirable secondary effects.

  [Sylvain Pineau]
  * Show the UF invalidation warning if all test cases are unchecked from the
    right click menu (LP: #956757)
  * checkbox_qt/qt_interface.py, qt/frontend/qtfront.cpp,
    qt/frontend/qtfront.h: Tests now select Yes on PASS status (LP: #954556)

  [Brendan Donegan]
  * jobs/suspend.txt.in: Fixed dependencies on wireless and suspend_advanced
    jobs.
  * Changed screenshot jobs to use /dev/external_webcam which will be set by
    a udev rule (LP: #956885)

 -- Jeff Lane <jeff@ubuntu.com>  Fri, 16 Mar 2012 19:14:09 -0400

checkbox (0.13.4) precise; urgency=low

  [Brendan Donegan]
  * Added 'scsi' as a valid bus ID for determining product in udevadm.py
    (LP: #940249)
  * Added 'cciss' as a valid bus ID for determining product in udevadm.py
    (LP: #942548)
  * Updated command fields in composite disk jobs to address the ! in 
    some disk paths (LP: #942769)
  * Updated create_connection to poll for registration of connection and 
    then attempt to bring it up (LP: #944662)
  * Fixed command run by wireless_connection tests so that they fail if the
    internet_test fails, but still clean up the connection file (LP: #944176)
  * Fixed wireless_connection_open_* jobs to not provide security options
    (LP: #947163)

  [Daniel Manrique]
  * Tweaks to internet_test: don't try to ping an IP that's unreachable from 
    the specified interface (or at all), try to find something pingable via
    other means.

  [Javier Collado]
  * Added python-cairo as a dependency for checkbox-gtk (LP: #940163)
  * Updated camera_test script to use better tool for capturing the image
    and allow specifying a device to use, plus other improvements. Create a
    job which takes a capture from the webcam of the desktop.
  * Added jobs to take screenshots after suspend and attach the resulting jpg

  [Marc Tardif]
  * Tidied up logic for determining DISK device product and vendor 
    (LP: #942548)
  * Fixed filename matching expression for local jobs (LP: #942273)
  * Fixed duplicate System Testing applications after upgrade (LP: #940627)

  [Aurelien Gateau]
  * lib/template.py, lib/template_i18n.py, plugins/jobs_info.py,
    plugins/suites_prompt.py: Add a "sortkey" attribute to jobs, the sortkey
    order matches the order in which they appear in jobfiles.
  * checkbox_gtk/gtk_interface.py: Shows jobs and suites in sortkey order
    (that is, as they appear in job definition files, rather than
    alphabetically).
  * checkbox_gtk/gtk_interface.py, gtk/checkbox-gtk.ui,
    plugins/jobs_prompt.py: Added a progress bar showing tests completed and
    total.

  [Sylvain Pineau]
  * Updated gst_pipeline_test to add a --fullscreen option for video playback.
  * Add python-gtk2 dependency, Gst from gi.repository don't work well with 
    messages (See https://bugzilla.gnome.org/show_bug.cgi?id=631901).
  * Add a new job to capture screen during fullscreen video playback.

  [Tiago Salem Herrmann]
  * checkbox_qt/qt_interface.py, qt/frontend/qtfront.cpp,
    qt/frontend/qtfront.h, qt/frontend/treemodel.cpp, qt/frontend/treemodel.h:
    Makes it possible for the job selection tree to have more than 2 levels of
    children nodes.
 
  [Tim Chen]
  * Modifications to removable_storage_test to handle cases where removable
    media is not mounted prior to test running. (LP: #944623)

 -- Jeff Lane <jeff@ubuntu.com>  Thu, 08 Mar 2012 09:29:10 -0500

checkbox (0.13.3) precise; urgency=low

  New upstream release (LP: #939549):
 
  [Brendan Donegan]
  * Typo in command for for miscellanea/virtualization-check (LP: #934243)
  * Resized test selection views in checkbox-qt (LP: #937113)

  [Daniel Manrique]
  * Use GObject from gi.repository instead of gobject (LP: #937099)
  * Disable flushing to disk after every file access during gathering phase for
    a significant speed boost. (LP: #939019)

  [Javier Collado]
  * Fixed running of disk/read_performance tests (LP: #933528)
  
  [Sylvain Pineau]
  * Fix depends fields in info and suspend test suites (LP: #934051) 
  * Display results report in non-graphical interfaces (LP: #937657)

  [ Tiago Salem Herrmann ]
  * Remove auto generated qt resource file (LP: #938863)
 
  [Ara Pulido]
  * Fix the Ubuntu Friendly warning message (LP: #939448)

 -- Marc Tardif <marc@ubuntu.com>  Thu, 16 Feb 2012 10:31:18 -0500

checkbox (0.13.2) precise; urgency=low

  New upstream release (LP: #933090):

  [Jeff Lane]
  * Added a Hard Disk Stats Test that was part of a much older merge request
    for server test suite.
  * Modified apport-directory to provide feedback
  * Added new optical_write_test script and created appropriate jobs to refine
    optical drive testing
  * Created new resource job that creates an optical.{CD-R,DVD-R} resource to
    determine if a machine's optical drive supports writing or is read-only.
  * Added virt-check test to determine if a server will work as an OpenStack
    Compute Node.
  * Moved apport-directory changes from an old branch to checkbox where the
    job now resides.

  [Marc Tardif]
  * Removed trailing directories from the devpath of disk devices (LP: #925582)
  * Fixed awk regular expression in max_diskspace_used script (LP: #926312)
  * Implemented anonymous submissions to Launchpad with a dummy e-mail
    address.
  * Qt: Moved widgets around in Results window.
  * Changed options and arguments passed to show_tree method, and related UI
    changes.
  * Simplified running checkbox-qt from source tree, by compiling if needed.
  * Added support for decimals and multiple partitions in max_diskspace_used.
  * Fixed reference to xrandr_detect_modes replaced by VESA_drivers_not_in_use.
  * Fixed depends in debian/control file for checkbox-qt.

  [Daniel Manrique]
  * Changed way of obtaining preferred browser to ensure we honor the user's
    preference rather than Chromium's clobbering of
    /etc/alternatives/gnome-www-browser (LP: #925603) 
  * Added submission_path_prompt config variable; if set, it will be shown to
    the user before the test selection screen, and the value entered will
    override the default filename for the xml report.
  * plugins/suites_prompt.py: Fixed jobs being run despite being deselected. 
  * Qt: Changed color of the step bubbles to Ubuntu Orange, and made it
    parametrizable.
  * Qt: View report functionality.
  * Qt: Set the runtime application icon.
  * Fixed typo in network/info.
  * Fixed typo in create_connection.

  [Brendan Donegan]
  * Changed checkbox-cli text to clearly explain what + does (LP: #926417)
  * Changed progress bar of Qt UI to standard rather than custom one,
    prettified tabs and updated Launchpad email text amongst other UI tweaks
    in qt/frontend/qtfront.ui
  * Fixed some oversights in the mediacard job files regarding test 
    descriptions and card types.
  * Tweaked the memory_compare script a bit to make it easier to maintain.
  * Used regexes in default whitelist.

  [Javier Collado]
  * Removed job that installed ipmitool by default (LP: #931954)

  [Tiago Salem Herrmann]
  * Implementation of Qt frontend for checkbox.
  * Qt-related features and bugfixes:
  * Qt: Added welcome screen image and background color.
  * Qt: Removed maximize/restore button.
  * Qt: added select/deselect all popup menu.
  * Qt: Status screen
  * Qt: Antialiasing hint for step numbers and question mark.
  
  [Sylvain Pineau]
  * Tests will run in in order specified by the whitelist.
  * JobStore caches most of a job's attributes in memory to speed up sorting.

 -- Jeff Lane <jeff@ubuntu.com>  Wed, 15 Feb 2012 00:11:21 -0500

checkbox (0.13.1) precise; urgency=low

  New upstream release (LP: #925090):

  [Brendan Donegan]
  * Fixed the cpu_topology script so that it doesn't mistake the word
    'processor' in the value of another field for the field 'processor'
    (LP: #882161)
  * Added create_connection script and jobs to automatically create/test a
    wireless network connection.
  * Updated wireless job dependencies.
  * Add wireless performance data collecting tests.
  * Changed is_laptop test to a shell test and implemented a check_is_laptop
    script to check automatically for a systems 'laptopness' (LP: #886668)
  * Fixed connect_wireless script which continued failing to correctly
    identify wireless connections.
  * Don't fail the sleep_test if the wake alarm is still set (LP: #911161)
  * Add requirement for mem sleep state to be supported to the
    suspend_advanced_auto job (LP: #804190)
  * Fixed the camera/display test and removed the camera/video one.
  * Added display resource and matching requirements to external video 
    output tests.
  * Added removable_storage_watcher script to replace watch_command to make
    testing USB, FireWire and MMC devices easier and more cohesive.
  * Added memory_compare script to automate the memory/info job
  * Switch audio settings to correct device before running audio tests
    (LP: #916859)
  * Nixed graphics/xorg-version-output job and updated other job dependencies,
    since it is redundant with graphics/xorg-version. (LP: #671144)

  [Gabor Kelemen]
  * Fixed last two remaining strings with backslashes (LP: #868571)
  * Fix misplaced parentheses, so translation can work (LP: #904876)

  [Marc Tardif]
  * Refactored install scripts to be agnostic of variant name: 
    install/postinst, install/config and debian/*.postinst.
  * Using title defined in user_interface plugin in GTK interface.
  * Updated default.whitelist to reflect renamed jobs.
  * Removed files with non-printable characters from submission.xml.
  * Fixed parser for submission files with empty question comments
    and context info (LP: #912546)
  * Added support for skipping tests when the depends don't pass
    (LP: #509598)
  * Removed extraneous code from the sleep_test.
  * Refactored logic to check for network after suspend.
  * Removed deprecated hwtest package.
  * cpu_offlining was incorrectly using return instead of exit.

  [Daniel Manrique]
  * Update control files under debian/ to eliminate (most) lintian warnings
    (LP: #352986)
  * Environment variables specified with environ: in a job description will be
    passed to the backend for it to add to its environment. (LP: #897889)
  * Handle malformed LANGUAGE environment variable values (LP: #912946)
  * Added interactive media_keys_test script.
  * Make creation of wireless connection files more robust (LP: #923836)
  * Recommend gstreamer-gconf to enable media tests on kubuntu (LP: #898641)
  * Add bluetooth device requirement to obex jobs (LP: #921128)
  * Add a plugin conf variable for the welcome string (shown on the first
    screen when checkbox runs), so it can be changed without much effort.
  * Remove superflous bluetooth/detect job
  * Fixed typo in jobs/local.txt.in (phoronix misspelled as peripherals).
  * Rearranged a misplaced changelog entry.
  * Updated debian/control to remove unneeded Uploader: field.

  [Robert Roth]
  * Fixed spelling mistakes in user_apps job file. (LP: #904209)

  [Jeff Lane]
  * Created automated network info test to get some config info during automated 
    runs. (LP: #912038)
  * Added requires to suspend wireless jobs so they won't run if wireless isn't
    present (LP: #907150)
  * Fixed issue in usb_test with unwritable filesystems (LP: #912522)
  * Fixed USB tests so that insert, storage, remove run in proper order
  * Removed usb_storage_after_suspend since it's superfluous, all other USB
    tests already run after suspend.
  * Modifed usb_test to handle firewire drives as well, renamed script to
    removable_storage_test

  [Aurélien Gâteau]
  * Improvements to Recover dialog and show_info method.

  [ Javier Collado ]
  * Error while creating binary package fixed (LP: #921576)

  [ Sylvain Pineau ]
  * Replaced xrandr_display_modes with automated check for VESA driver
  * Refactored Unity compatibility tests

 -- Daniel Manrique <daniel.manrique@canonical.com>  Fri, 10 Feb 2012 11:19:05 -0500

checkbox (0.13) precise; urgency=low

  New upstream release (LP: #892268):

  [Marc Tardif]
  * Generate a submission.xml file that contains all device and attachment
  * Write the report before reporting the validation error.
  * Changed device.product to dmi.product for the formfactor (LP: #875312)

  [Daniel Manrique]
  * Use gettext for string (LP: #869267)
  * Move progress indicator to main checkbox dialog instead of a 
    transient window (LP: #868995)
  * Ignore malformed dpkg entries in package_resource (LP: #794747)
  * Reset window title after finishing a manual test (LP: #874690)
  * Handle "@" in locale names (as in ca@valencia).

  [Jeff Lane]
  * Went through all the job files and:
    * Updated descriptions to match Unity UI structure
    * Added descriptions where necessary
    * Added further details to some descriptions
    * Moved some jobs to more appropriate files
    * Fixed job names in older job files to match new naming scheme 
      (suite/testname)
    * Added jobs to local.txt to ensure all job files are now parsed
      (this allows easier addition of existing tests to whitelists)
    * Changed remaining manual job descriptions to match the new format
  * Updated CD and DVD write tests to be more clear about when to skip
    them (LP: #772794)

  [Ara Pulido]
  * Rewrote all job descriptions to match OEM QA syntax

  [Brendan Donegan]  
  * Fix the code that assigns keys in checkbox-cli so that it never assigns
    keys which have other uses. (LP: #877467)
  * Show details of unmet job requirements (LP: #855852)
  * Ensure that connect_wireless chooses a wireless connection from the list
    of available connections (LP: #877752)
  * Have the bluetooth/detect tests require a device with the category
    BLUETOOTH to run, thus preventing the test from failing on systems with
    no Bluetooth device (LP: #862322)
  * Rename attachment jobs to not have a forward slash in their name
    (LP: #887964)
  * Guard against trying to write files to logical partitions on USB sticks
    (which will obviously fail) in usb_test (LP: #887049)
  * Make the OpenGL test ignore the return value of glxgears and improve
    the test description (LP: #890725)
  * Allow input/mouse test to run if a TOUCH device is present
    (LP: #886129)

  [ Javier Collado ]
  * Broken job dependencies fixed (LP: #888447)
  * Regex support when specifying blacklists and whitelists on the
    commandline (LP: #588647)

 -- Daniel Manrique <daniel.manrique@canonical.com>  Thu, 18 Nov 2011 12:46:21 -0500

checkbox (0.12.8) oneiric; urgency=low

  New upstream release (LP: #862579):

  [Brendan Donegan]
  * Remove test for FTP connection from network_check script (LP: #854222)
  * Update a parameter in usb_test to have it run faster.
  * Remove record_playback_after_suspend from Ubuntu Friendly whitelist (LP: #855540)
  * Fix minor typo in multi-monitor friendly resolution_test script which caused 
    minimum_resolution test to fail (LP: #855599)
  * Remove storage_devices_test from Ubuntu Friendly whitelist since bonnie++  (which it uses) is not installed by default (LP: #855841)
  * Changed description and name to reflect Ubuntu Friendly branding. Now when a user searches for Ubuntu Friendly in the lens, Checkbox will appear (LP: #852036)
  * Reset the selections at the test suite prompt if No is selected at the recover prompt (LP: #861208)
  * Save the connection name(s) instead of the interface name so that they can be reconnected to properly after the wireless before/after suspend tests have completed (LP: #861502)
  * Make connect_wireless use the UUID of the connection instead of the name for greater reliability (LP: #862190)

  [Daniel Manrique]
  * Restored _recover attribute, re-enabling welcome and test selection
    screens (LP: #852204)
  * Remove memory/test from the Ubuntu Friendly whitelist (LP: #853799)
  * Use diff instead of grep, better comparing of empty files (LP: #852014)
  * Apport integration: new mandatory "tag" value in ApportOptions (LP: #852201)
  * Add warning prior to starting the tests (LP: #855328)
  * Apport integration: Fix instantiation of Gtk.RadioButton, needed due 
    to PyGI related API changes (LP: #805679)
  * Remove ping -R parameter that apparently caused ICMP packets to be dropped
    by some routers (LP: #861404)

  [ Evan Broder ]
  * Replace resolution_test with an implementation which uses GdkScreen to
    be multimonitor-aware (LP: #632987)

  [Jeff Lane]
  * Fix names of optical drive tests and remove a non-existing test from the
    whitelist (LP: #854808) 
  * Fix wireless_*_suspend jobs so they recreate iface file instead of append
    each time (LP: #855845)
    (LP: #852201)
  * Clarify better the intend of the is_laptop question (LP: #861844)
  * Fixed dependencies for tests that depend on suspend/suspend_advanced 
    (LP: #860651)

  [Tim Chen]
  * Fix cpu_scaling_test (LP: #811177)
 
  [Ara Pulido]
  * Avoid connect_wireless messing with AP with similar names (LP: #861538)
  * Remove bluetooth/file-transfer from the list of tests to run, since due to
    bug 834348 it always fails.

  [Marc Tardif]
  * Added support for wildcards when verifying the transport certificate.
  * Applying depends across suites (LP: #861218)

 -- Daniel Manrique <daniel.manrique@canonical.com>  Thu, 29 Sep 2011 13:12:01 -0400

checkbox (0.12.7) oneiric; urgency=low

  New upstream release (LP: #850395):

  [Brendan Donegan]
  * Redirecting stderr to pipe to fix the gconf_resource script (LP: #832321)
  * Clear jobs directory when user selects No to recover question (LP: #836623)

  [Daniel Manrique]
  * checkbox/job.py: Guard against bogus timeout values (LP: #827859)
  * More explicit handling of string decoding/encoding, avoids problems with
    non-ascii characters (LP: #833747)
  * Changed architecture from all to any for checkbox base, to build
    architecture-specific binaries (LP: #833696)

  [Jeff Lane]
  * Several corrections necessary due to test name changes or typos found in
    job files

  [Marc Tardif]
  * Connecting hyper text widgets only once (LP: #827904)
  * Detecting MMC readers as OTHER instead of DISK (LP: #822948)
  * Validating the hostname in the SSL certificate (LP: #625076)
  * Validating the submission.xml (LP: #838123)

 -- Daniel Manrique <daniel.manrique@canonical.com>  Fri, 14 Sep 2011 17:15:26 -0400

checkbox (0.12.6) oneiric; urgency=low

  New upstream release (LP: #841983):

  [ Daniel Manrique ]
  * Work around PyGTK API changes that kept checkbox from starting up
    (LP: #839675).

 -- Daniel Manrique <daniel.manrique@canonical.com>  Mon, 05 Sep 2011 12:47:58 -0400

checkbox (0.12.5) oneiric; urgency=low

  New upstream release (LP: #838745):

  [Ara Pulido]
  * Created a "suspend" suite and renamed relevant tests.

  [Brendan Donegan]
  * Removed redundant tests in power-management suite.
  * Fixed dependencies in power-management suite.

  [Daniel Manrique]
  * Changed name of apt-get test to reflect the suite it's in.
  * Fixed typos in job definitions that caused them to not be run.
  * Added missing description to info/hdparm test (LP: #832351)
  * Quote command to obtain bluetooth address, to avoid hanging if 
    a device is not present (LP: #836756).
  * Added BLUETOOTH category to udev parser.
  * Removed some tests from default whitelist.
  * Fixed dependencies for keys/sleep.
  
  [Jeff Lane]
  * Added new USB storage transfer test
  * Re-worked and added automated audio test

  [Marc Tardif]
  * Added WIRELESS category to udev parser.

 -- Ara Pulido <ara@ubuntu.com>  Thu, 01 Sep 2011 12:23:07 +0100

checkbox (0.12.4) oneiric; urgency=low

  New upstream release (LP: #824180):

  [Brendan Donegan]
  * Refactored job definition files.
  * Fixed dependencies and test naming.
  * Added Online CPU before/after suspend test.
  * Automated wireless tests.
  * Removed redundant sru_suite.txt, updated dependencies accordingly.
  * Automated bluetooth_obex tests.

  [Daniel Manrique]
  * Further improvements to make frontend/backend communication more reliable.
    Prevents stuck backends, failure to close the GUI due to lack of reply
    from the backend, and test specifying "user" not being run.
  * scripts/keyboard_test modified to account for pygi-related GTK API
    changes. (LP: #804369)
  * scripts/sleep_test: improve handling of NetworkManager DBus API
    changes. (LP: #808423)
  * scripts/cdimage_resource: properly handle releases with "LTS" in their
    name (LP: #814085)
  * Updated minimum_resolution test as per latest system requirements, leaving
    just one unified test. (LP: #767166)

  [Javier Collado]
  * Checkbox exits with EX_NOINPUT if a whitelist or blacklist file is
    specified and cannot be found.
  * Deselect a test suite automatically when none of its children is selected,
    in the GTK interface. (LP: #651878)
  * Make the "Next" button the default action when Enter is pressed, to 
    streamline testing with the GTK interface.

  [Marc Tardif]
  * Fixed udevam not being found because /sbin not in PATH (LP: #597305)
  * Fixed hardware attachments for udev and dmi (LP: #822682)

  [Sylvain Pineau]
  * Expose the message store to other plugins, via firing an expose-msgstore
    event.

  [Andrew Faulkner]
  * Fix description for nautilus_file_create job (LP: #821141) 

  [Kenneth Wimer]
  * New header image that follows brand guidelines (LP: #554202)

 -- Daniel Manrique <daniel.manrique@canonical.com>  Wed, 10 Aug 2011 15:16:39 -0400

checkbox (0.12.3) oneiric; urgency=low

  [Marc Tardif]
  * Only reading CHECKBOX_* environment variables in config (LP: #802458)
  * Imported scripts and jobs from Platform Services.

  [Chad A. Davis]
  * Switch to dh_python2 and debhelper7 (LP: #788514)

  [Barry Warsaw]
  * Fix checkbox_clean.run() to ignore missing executables, as is the case
    in a fresh checkout.

 -- Daniel Manrique <daniel.manrique@canonical.com>  Fri, 01 Jul 2011 11:37:27 -0400

checkbox (0.12.2) oneiric; urgency=low

  New upstream release (LP: #800199):

  [Brendan Donegan]
  * Added interface parameter to internet_test script.

  [Daniel Manrique]
  * GTK GUI: Change assignment of TreeStore model to TreeView to account for
    pygi-related API changes. Also seems to fix lingering select/deselect all
    buttons. (LP: #796666) (LP: #796622)
  * GTK GUI: Fix call to Gtk buffer get_text to add now-mandatory fourth
    parameter, keeps the GUI from misbehaving in connection to fixed bug.
    (LP: #796827)
  * GTK GUI: Fix handling of mouse events in gtk_hypertext_view.py which
    prevented displaying the final report.
  * Put test name as part of the window title, as an aid to
    reporting/debugging (LP: #744190)
  * plugins/apport_prompt.py: Add test name to "Do you want to report a bug?"
    dialog to make it clearer.

  [Sylvain Pineau]
  * Fix evaluation of job requirements (LP: #798200)
  * Added "in" operator to job requirements.

 -- Marc Tardif <marc@ubuntu.com>  Tue, 21 Jun 2011 09:41:57 -0400

checkbox (0.12.1) oneiric; urgency=low

  New upstream release (LP: #796629):

  [Brendan Donegan]
  * Fix timeout in sleep_test script (LP: #665299)
  * Fix traces in hyper_text_view module (LP: #796508)
  * Added camera test (LP: #764222)

  [Daniel Manrique]
  * Fix GUI definition file so main window uses "natural request", growing
    when child widgets require so (LP: #776734)
  * Fix open/read blocking behavior and backend/frontend communications to
    avoid hangs and lingering backends. (LP: #588539)
  * Render header text dynamically over the image background, and updated pot
    file with the new string. (LP: #621880)

  [Robert Roth]
  * Improve command line key prompts (LP: #786924)

 -- Marc Tardif <marc@ubuntu.com>  Fri, 03 Jun 2011 17:00:11 -0400

checkbox (0.12) oneiric; urgency=low

  New upstream release (LP: #784076):
  * Removed dead pixel test.

  [Bilal Akhtar]
  * Port checkbox to Gtk3/PyGI (LP: #783822)

 -- Marc Tardif <marc@ubuntu.com>  Tue, 17 May 2011 09:48:07 -0400

checkbox (0.11.4) natty; urgency=low

  * Changed udev_resource to report CAPTURE for USB VIDEO devices
  * Fixed eval of resources with names like list item names
  
  [Carl Milette]
  * Fixed hard coded disk in disk_bench_test so that it matches convention
    utilizing udev_resource for finding devices. (LP: #507943)

 -- Jeff Lane <jeff@ubuntu.com>  Fri, 22 Apr 2011 11:05:19 -0400

checkbox (0.11.3) natty; urgency=low

  New upstream release (LP: #751928):
  * Fixed sleep_test crashing with ioerror (LP: #630785)
  * Fixed keyerror when running some manual tests (LP: #729431)

  [Ara Pulido]
  * Improved debconf messages and ordering (LP: #553777)
  * Video bugs should be reported as a display symptom (LP: #744964)
  * Added checkbox log to apport report

  [Gerhard Burger]
  * Fixed punctuation inconsistencies in verification procedures (LP: #744167):

 -- Marc Tardif <marc@ubuntu.com>  Tue, 05 Apr 2011 16:19:17 -0400

checkbox (0.11.2) natty; urgency=low

  New upstream release (LP: #736919):
  * Added version to dpkg dependency
  * Added multiarch support to install script (LP: #727411)
  * Fixed submitting data twice (LP: #531010)
  * Fixed job descriptions for checkbox-cli (LP: #221400)

  [Daniel Manrique]
  * Fixed strings in audio tests and updated pot file (LP: #691241)
  
  [Jochen Kemnade]
  * Fixed grammar in user-apps tests (LP: #642001)

  [Jeff Lane]
  * Added reboot instructions to suspend/hibernate tests (LP: #420493)
  * Made the firewire instructions make more sense (LP: #693068)
  
  [Michael Terry]
  * Fixed several strings appear in English although translated (LP: #514401)
    - jobs/fingerprint.txt.in
    - jobs/media.txt.in
    - jobs/monitor.txt.in
    - jobs/sleep.txt.in
    - jobs/firewire.txt.in
    - po/checkbox.pot
  * Fixed grammar (LP: #525454)
    + jobs/fingerprint.txt.in

 -- Jeff Lane <jeff@ubuntu.com>  Tue, 29 Mar 2011 09:17:36 -0400

checkbox (0.11.1) natty; urgency=low

  New upstream release (LP: #725110):
  * Checking for lock file before firing stop-all event (LP: #719552)
  * Changed description of nautilus_file_copy job (LP: #709688)

  [Javier Collado]
  * Fixed title in progress dialog

 -- Marc Tardif <marc@ubuntu.com>  Fri, 25 Feb 2011 11:56:43 -0500

checkbox (0.11) natty; urgency=low

  New upstream release (LP: #719073):
  * Changed support for persist plugin as optional (LP: #561816)

  [Ara Pulido]
  * Fixed lintian errors and warnings

  [Eitan Isaacson]
  * Migrate the UI from libglade to gtkbuilder  

 -- Marc Tardif <marc@ubuntu.com>  Mon, 14 Feb 2011 18:19:27 -0500

checkbox (0.10.4) maverick; urgency=low

  * Fixed parsing of config parameters (LP: #689140)

 -- Marc Tardif <marc@ubuntu.com>  Tue, 14 Sep 2010 12:43:51 -0400

checkbox (0.10.3) maverick; urgency=low

  New upstream release (LP: #638333):
  * Fixed verification of SSL validity (LP: #625076)
  * Improved audio test questions.

 -- Marc Tardif <marc@ubuntu.com>  Tue, 14 Sep 2010 12:43:51 -0400

checkbox (0.10.2) maverick; urgency=low

  New upstream release (LP: #617583):
  * Fixed sleep_test to check the connection if using network-manager.
  * Fixed reporting bugs against alsa-base and xorg (LP: #607214)
  * Fixed apport dialog no longer appearing (LP: #607217)
  * Reduced data file size for the desktop image.
  * Updated report to be more pretty.

 -- Marc Tardif <marc@ubuntu.com>  Fri, 13 Aug 2010 16:23:16 -0400

checkbox (0.10.1) maverick; urgency=low

  New upstream release (LP: #597295):
  * Added support for urwid interface.
  * Added sound check test.
  * Added document viewer test.
  * Added update-manager and nautilus tests.
  * Added resolution tests.
  * Added sleep tests.

 -- Marc Tardif <marc@ubuntu.com>  Tue, 22 Jun 2010 10:43:52 -0400

checkbox (0.10) maverick; urgency=low

  * Added media tests (LP: #397944)
  * Added support for comments in templates.

 -- Marc Tardif <marc@ubuntu.com>  Tue, 04 May 2010 11:51:22 -0400

checkbox (0.9.2) lucid; urgency=low

  New upstream release (LP: #567568):
  * Added referer when sending submissions to Launchpad (LP: #550973)
  * Added suggests to checkbox package in debian/control file (LP: #352740)
  * Fixed udev_resource script to be more resilient (LP: #556824)
  * Fixed cdimage_resource script to read casper.log (LP: #558728)
  * Fixed reporting all resources found for a job (LP: #560948)
  * Fixed stalling when using kdesudo to start backend (LP: #557443)
  * Fixed starting the appropriate default browser on UNR (LP: #563050)
  * Fixed ansi_parser script when outputting to stdout (LP: #560952)
  * Fixed opening the report with the gconf preferred browser (LP: #562580)
  * Fixed suspend_test to use relative time for wakealarm (LP: #349768)
  * Fixed backend not getting terminated upon closing (LP: #553328)

 -- Marc Tardif <marc@ubuntu.com>  Tue, 06 Apr 2010 14:17:46 -0400

checkbox (0.9.1) lucid; urgency=low

  New upstream release (LP: #548800):
  * Added cpu_scaling_test script.
  * Fixed hard drive detection (LP: #549714)
  * Fixed backend to handle empty messages (LP: #536645)
  * Fixed parsing of package resource (LP: #539691)
  * Fixed malformed xml report (LP: #485445)
  * Fixed running root manual tests as normal user (LP: #383559)
  * Fixed writing apport files only after submitting (LP: #530380)
  * Fixed audio test instructions (LP: #529205)
  * Fixed gathering chassis information (LP: #537435)
  * Fixed detection of disks in kvm (LP: #552998)
  * Fixed udev_resource script to be more resilient (LP: #552999)
  * Fixed filter_packages script to use new resources.

 -- Marc Tardif <marc@ubuntu.com>  Sun, 07 Mar 2010 15:05:44 -0400

checkbox (0.9) lucid; urgency=low

  * Introduced job_prompt plugin to treat all jobs (suites, tests, etc.) as composites.
  * Replaced the registry and resource scripts and centralized job iteration.
  * Replaced dependency on dbus by using sudo/gksu/kdesudo instead.
  * Replaced mktemp with mkdtemp for security purposes.
  * Fixed strings in fingerprint and modem tests (LP: #457759)
  * Fixed client side validation of Launchpad form (LP: #438671)
  * Added device information to tags when reporting bugs with apport.
  * Added shorthands for blacklist-file and whitelist-file.
  * Added support for apport default configuration (LP: #465447)
  * Added support for scrolled options list (LP: #411526)
  * Added support for tests generated by suites to run as root.
  * Added support for requirements in attachments.
  * Added support for armv7l processor
  * Added Autotest integration
  * Added LTP integration
  * Added Phoronix integration
  * Added qa-regression-testing integration

 -- Marc Tardif <marc@ubuntu.com>  Wed, 04 Nov 2009 19:36:09 -0400

checkbox (0.8.5) karmic; urgency=low

  * Fixed translation of suites and tests files (LP: #456115)
  * Fixed checking the status of command registries (LP: #457502)
  * Fixed selecting suites in the command line (LP: #457559)
  * Fixed reporting of bugs to contain test description (LP: #427932)
  * Fixed execute permissions on scripts (LP: #459606)
  * Renamed processors_info plugin to singular because processor
    information is reported as a single structure with a count attribute
  * Updated translation files.

 -- Marc Tardif <marc@ubuntu.com>  Mon, 26 Oct 2009 12:17:30 -0400

checkbox (0.8.4) karmic; urgency=low

  * Fixed failing dependencies when not available (LP: #430051)
  * Fixed supporting udevadm not providing DEVPATH variable (LP: #430084)
  * Fixed supporting audio devices without a /proc/asound entry (LP: #430086)
  * Fixed running when python-apport package is not installed (LP: #430103)
  * Fixed X error when exiting after reporting a bug (LP: #430776)
  * Fixed prompting to report a bug according to GNOME HIG (LP: #429701)
  * Fixed prompting for answer in checkbox-cli (LP: #429764)
  * Fixed resolution_test message for fglrx driver (LP: #346816)
  * Fixed adding of manpage symlinks for gtk and cli (LP: #426641)
  * Fixed recovering from connecting to the backend (LP: #446693)
  * Fixed backend to use dbus instead of policykit (LP: #435714)
  * Fixed interpolation of output variable in cli (LP: #450673)
  * Fixed selection of suites in cli (LP: #450713)
  * Fixed parsing of virtio-pci devices (LP: #450774)

 -- Marc Tardif <marc@ubuntu.com>  Tue, 13 Oct 2009 16:44:12 -0400

checkbox (0.8.3) karmic; urgency=low

  * Fixed trailing newline requirement in test definitions (LP: #427993)
  * Fixed reporting firmware version as product name (LP: #428563)
  * Fixed detecting pci and usb audio devices (LP: #429558)
  * Fixed prompting to report a bug when there's no package (LP: #429668)

 -- Marc Tardif <marc@ubuntu.com>  Sat, 12 Sep 2009 15:37:40 -0400

checkbox (0.8.2) karmic; urgency=low

  * Fixed adding test information when reporting with apport (LP: #423798)
  * Fixed tagging bugs when reporting with apport (LP: #423799)
  * Fixed expressing package aliases for the linux package (LP: #423805)
  * Fixed detecting the disk category in devices (LP: #423864)
  * Fixed supporting apport symptoms when reporting bugs (LP: #424063)
  * Fixed gathering of dmi information for Launchpad report (LP: #424454)
  * Fixed tests using gksudo returning empty output (LP: #425284)

  [Javier Collado]
  * Fixed reporting of output in shell plugin (LP: #393894)

 -- Marc Tardif <marc@ubuntu.com>  Mon, 31 Aug 2009 17:16:38 -0500

checkbox (0.8.1) karmic; urgency=low

  * New upstream version:
    * Added disk tests.
    * Added fingerprint reader tests.
    * Added firewire tets.
    * Added kms tests.
    * Added media tests.
  * Fixed dependency on hal and using udev instead (LP: #399319)
  * Fixed calling ubuntu-bug when a test fails (LP: #418978)

 -- Marc Tardif <marc@ubuntu.com>  Tue, 26 Aug 2009 17:36:05 -0500

checkbox (0.8~alpha4) karmic; urgency=low

  * New upstream version:
    * Changed icon.
    * Added timeout property to lock_prompt plugin.
    * Added concept of attachments to tests.
    * Added support for backslahes in templates to wrap lines.
    * Added support blacklisting and whitelisting both tests and suites.
    * Introduced the concept of jobs for suites, tests and attachments.
    * Removed upstart event which is no longer needed.
    * Replaced architecture and category with requires in test definitions.
  * Fixed pygst dependency (LP: #334442)
  * Fixed configuration file updates during install (LP: #330596)
  * Fixed DBus exceptions (LP: #344916, #359440)
  * Fixed and expanded translations (LP: #347038)
  * Fixed ignored system proxy settings (LP: #345548)
  * Fixed parsing blank lines in templates (LP: #393907)
  * Fixed escaping of lists (LP: #394001)
  * Fixed timeout in manual tests (LP: #377986)
  * Fixed CLI interface dialog.
  * Fixed support for FreeDesktop XDG base directory specification (LP: #363549)
  * Added general and package specific apport hooks

  [ Gabor Keleman ]
  * Fixed untranslated strings in tests (LP: #374666)
  * Fixed untranslated last screen (LP: #374646)

 -- Marc Tardif <marc@ubuntu.com>  Wed, 19 Aug 2009 15:36:05 -0500

checkbox (0.7) jaunty; urgency=low

  [ Dave Murphy ]
  * Fixed viewing of report files in Firefox 3 (LP: #331481)
  * Added additional contextual information
   * /etc/sysctl* (LP: #331055)
   * /etc/modprobe.d (LP: #331056)
   * /etc/modules (LP: #331057)
  * Fixed packaging for Jaunty
   * https://lists.ubuntu.com/archives/ubuntu-devel/2009-February/027439.html
   * Uses --install-layout=deb
   * Installs to dist-packages instead of site-packages

  [ Andy Whitcroft ]
  * suspend_test: update suspend_test to version V6 matching kernel version.
    The version here will become the master copy.
  * suspend_test: add a --dry-run mode to simplify developement
  * suspend_test: add a automation mode for checkbox integration
  * suspend_test: add a new pm-suspend test
  * suspend_test: record and restore timer_delay around the variable
    time test.
  * suspend_test: release v7.
  * suspend_test: initial version of suspend power consumption test
    from a patch by Pete Graner.
  * suspend_test: power -- made the sleep time configurable
  * suspend_test: detect batteries and disable ac/power tests
  * suspend_test: disable dbus tests when we have no primary user
  * suspend_test: handle AC transitions better
  * suspend_test: enable power test as part of --full
  * suspend_test: reduce the noise in the test instructions
  * suspend_test: use minutes in output when that is more appropriate
  * suspend_test: track actual AC transitions and report them
  * suspend_test: only mention AC at all if we have a battery
  * suspend_test: report useful data at the bottom for posting
  * suspend_test: document the new power test in the usage
  * suspend_test: power -- indicate when the result is unreliable
  * suspend_test: report -- fix up spacing issues
  * suspend_test: release v8

 -- Dave Murphy <schwuk@ubuntu.com>  Tue, 17 Mar 2009 09:46:16 +0000

checkbox (0.6) jaunty; urgency=low

  * New upstream version:
    * Added suspend_test script - for more details see:
      https://wiki.ubuntu.com/KernelTeam/SuspendResumeTesting
    * Added XSL Stylesheet and the ability to view generated reports
    * Added support for PolicyKit to run the application as a user
    * Added logging for backend and logrotation script.
  * Fixed calling ucf was run via debconf (LP: #330502)

 -- Marc Tardif <marc@ubuntu.com>  Tue, 17 Feb 2009 15:36:05 +0000

checkbox (0.5) jaunty; urgency=low

  * New upstream version:
    * Added concept of hyper text view to display clickable links.
    * Added concept of properties to components.
    * Added pci information to launchpad report.
    * Added dmi information to launchpad report.
    * Added text area to keyboard test.
    * Removed sourcing of base postrm script.
    * Updated translations from Launchpad.
  * Fixed handling of interrupt signal (LP: #327810)
  * Fixed display of text in graphical interface (LP: #240374)
  * Fixed support for regexes in blacklist and whitelist (LP: #327177)
  * Fixed opening of subunit log file (LP: #325737)
  * Fixed internet test.

 -- Marc Tardif <marc@ubuntu.com>  Tue, 20 Jan 2009 18:55:20 -0500

checkbox (0.4) jaunty; urgency=low

  * Setup bzr-builddeb in native mode.
  * Removed LGPL notice from the copyright file.

 -- Marc Tardif <marc@ubuntu.com>  Tue, 20 Jan 2009 16:46:15 -0500

checkbox (0.3) jaunty; urgency=low

  * New upstream version:
    * Renamed hwtest to checkbox.
    * Renamed auto tests to shell tests.
    * Added watch file.
    * Added README file pointing to the Ubuntu wiki.
    * Added subunit to the test suite.
    * Added the subunit_report plugin to produce a standard test report.
    * Added pvs registry.
    * Added support for int return values to recursive registry eval.
    * Added debug information when a command registry returns an error.
    * Added mounts registry.
    * Added patches to upgrade the configuration files.
    * Added support for CHECKBOX_OPTIONS environment variable.
    * Added usage information.
    * Added gconf registry.
    * Added logging to checkbox event.
    * Added locking plugin.
    * Added message store and schema types.
    * Added caching to automatic tests so that they are not run multiple
      times.
    * Added persistence to category and system_id.
    * Added lshw registry and plugin.
    * Added newlines to German introduction message.
  * Fixed e-mail address should be remembered (LP: #156725)
  * Fixed $output variable does not seem to be reinterpolated when
    testing again (LP: #189404)
  * Fixed command line interface does not provide a test nor test again
    option (LP: #189423)
  * Fixed translation template unavailable, even though hwtest is in main
    (LP: #202447)
  * Fixed internet_test should support providing a destination other
    than canonical.com (LP: #216111)
  * Fixed hwtest loads editor backup files from suite dir (LP: #237954)
  * Fixed application should only have one instance running (LP: #266899)
  * Fixed disk information should be gathered (LP: #267889)
  * Fixed typo: payback device (LP: #288331)
  * Fixed tests skipped by constraint should be reported (LP: #304176)
  * Fixed manual tests which have commands should not be run automatically
    (LP: #304231)
  * Fixed CHECKBOX_DATA mapping is not working (LP: #304736)

 -- Marc Tardif <marc@ubuntu.com>  Fri, 16 Jan 2009 12:05:32 -0500

hwtest (0.1-0ubuntu10) hardy; urgency=low

  * Fixed xalign and yalign in exchange summary.

 -- Marc Tardif <marc@interunion.ca>  Mon, 21 Apr 2008 15:07:39 -0400

hwtest (0.1-0ubuntu9) hardy; urgency=low

  * Fixed internet_test to ping default gateway rather than canonical.com.
  * Fixed python-support issues to support upgrades of hwtest.
  * Fixed tooltip to be HIG compliant.
  * Fixed category to use GTK;System;Settings;.
  * Fixed command line interface to support escape characters.
  * Using python-central instead of python-support.
  * Added support to i18n the .desktop file.
  * Added support for http_proxy and https_proxy.
  * Added summary of information being submitted.

 -- Marc Tardif <marc@interunion.ca>  Thu, 17 Apr 2008 12:01:50 -0400

hwtest (0.1-0ubuntu8) hardy; urgency=low

  * debian/patches/01_change_menu_category.patch:
    - change the category so the item is moved to system, administration and not
      the only entry in applications, system tools on a default installation

 -- Sebastien Bacher <seb128@canonical.com>  Mon, 14 Apr 2008 15:49:06 +0200

hwtest (0.1-0ubuntu7) hardy; urgency=low

  * Fixed packaging bugs.
  * Improved internationalization.
  * Renamed questions and answers to tests and results.

 -- Marc Tardif <marc@interunion.ca>  Thu,  6 Mar 2008 10:58:43 -0500

hwtest (0.1-0ubuntu6) hardy; urgency=low

  * Upload to hardy/universe (without the .bzr files).
  * Make package conformant with current Python policy.

 -- Matthias Klose <doko@ubuntu.com>  Tue, 11 Mar 2008 14:06:02 +0000

hwtest (0.1-0ubuntu5) hardy; urgency=low

  * Set default timeout to None instead of 60 seconds.
  * Updated copyright information.
  * Reverted to using gksu to limit dependencies.
  * Removed dependency on python-apt.

 -- Marc Tardif <marc@interunoin.ca>  Thu, 28 Feb 2008 17:07:07 -0500

hwtest (0.1-0ubuntu4) hardy; urgency=low

  * Improved text in questions text file.
  * Improved user experience by only showing auto questions
    progress bar when there are actual questions.
  * Also improved the user experience by showing a progress
    bar while building the report.

 -- Marc Tardif <marc@interunion.ca>  Wed, 27 Feb 2008 23:12:24 -0500

hwtest (0.1-0ubuntu3) hardy; urgency=low

  * Fixed hwtest_cli so that it doesn't strip the DISPLAY environment
    variable.
  * Fixed system_info plugin so that it does a better effort for
    gathering system information instead of relying on non standard
    information from HAL.

 -- Marc Tardif <marc@interunion.ca>  Wed, 27 Feb 2008 10:52:33 -0500

hwtest (0.1-0ubuntu2) hardy; urgency=low

  * Fixed packaging following lintian error.
  * Added packages registry and plugin.

 -- Marc Tardif <marc@interunion.ca>  Tue,  5 Feb 2008 15:02:26 -0500

hwtest (0.1-0ubuntu1) hardy; urgency=low

  * Initial Release.

 -- Marc Tardif <marc@interunion.ca>  Mon, 17 Sep 2007 17:25:54 -0300<|MERGE_RESOLUTION|>--- conflicted
+++ resolved
@@ -22,17 +22,14 @@
     connections. This is necessary for adequate QA testing (LP: #1042425)
   * scripts/graphics_driver: fixed a bug causing the hybrid check to throw an
     exception on hybrid systems (LP: #1048058)
-<<<<<<< HEAD
   * setup.py: added checkbox.dbus to packages (LP: #1052601)
   * jobs/optical.txt.in: removed the optical/dvd_movie_playback job definition
     as it was redundant (LP: #868643)
   * [FEATURE] jobs/keys.txt.in: modified the battery info key job to
     use the keys_test script as we do with other hotkey tests (LP: #990538)
-=======
-  * jobs/bluetooth.txt.in: removed the bluetooth/keyboard job and modified
-    bluetooth/mouse to be bluetooth/HID and allow the tester to choose a
-    device to use. (LP: #1053010)
->>>>>>> 54a43c5f
+  * [FEATURE] jobs/bluetooth.txt.in: removed the bluetooth/keyboard job
+    and modified bluetooth/mouse to be bluetooth/HID and allow the tester
+    to choose a device to use. (LP: #1053010)
 
   [Daniel Manrique]
   * Bumped to 0.14.6 to keep changelog size sane and fix a small mishap in the
@@ -125,11 +122,7 @@
     the 'device' argument (bus type) and require at least one value
   * [FEATURE] scripts/removable_storage_watcher: add support for debugging
 
-<<<<<<< HEAD
- -- Jeff Lane <jeff@ubuntu.com>  Wed, 19 Sep 2012 12:16:31 -0400
-=======
  -- Jeff Lane <jeff@ubuntu.com>  Wed, 19 Sep 2012 13:09:08 -0400
->>>>>>> 54a43c5f
 
 checkbox (0.14.5) quantal; urgency=low
 
