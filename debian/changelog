--- conflicted
+++ resolved
@@ -62,13 +62,9 @@
     the test description (LP: #890725)
   * Allow input/mouse test to run if a TOUCH device is present
     (LP: #886129)
-<<<<<<< HEAD
-  * Broken job dependencies fixed (LP: #888447)
-=======
   * Nixed graphics/xorg-version-output job and updated other job dependencies,
     since it is redundant with graphics/xorg-version. (LP: #671144)
-
->>>>>>> a18c9fa1
+  * Broken job dependencies fixed (LP: #888447)
   [ Javier Collado ]
   * Broken job dependencies fixed (LP: #888447)
   * Regex support when specifying blacklists and whitelists on the
