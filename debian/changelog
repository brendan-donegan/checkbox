checkbox (0.15) raring; urgency=low

  [ Daniel Manrique ]
  * New version 0.15 for Raring Ringtail development. 

<<<<<<< HEAD
  [ Brendan Donegan ] 
  * Change forward-slashes to asterisks in the filename of a connection, since
    this is what NetworkManager does internally (LP: #1073335)
=======
  [ Jeff Lane ]
  * jobs/suspend.txt.in - removed incorrect multiple router requirement for
    suspend/wireless_after_suspend (LP: #1070333)

  [Sylvain Pineau]
  * jobs/info.txt.in: Fixed the requirement of info/touchpad_driver.
>>>>>>> 95a717e7

 -- Daniel Manrique <roadmr@ubuntu.com>  Fri, 16 Nov 2012 12:14:21 -0500

checkbox (0.14.10) quantal; urgency=low

  [Jeff Marcom]
  * jobs/keys.txt.in - Fixed job command line to have appropriate volume "Up"
    and Volume "Down" UI instructions.

  [ Jeff Lane ]
  * Increased version number after final Ubuntu Quantal release.

  [Brendan Donegan]
  * jobs/suspend.txt.in - make sure FWTS logs end with .log so file names
    don't get tampered with (LP: #1065932)
  * plugins/launchpad_exchange.py - Remove call to string_to_type on
    self.timeout, which is an int (LP: #1066967)
  * checkbox/lib/templates.py, jobs/resources.txt.in, jobs/wireless.txt.in,
    jobs/suspend.txt.in - Don't try and coerce keys of resource jobs to
    lowercase, as it upset the core of Checkbox (LP: #1067280)
  * jobs/suspend.txt.in - created new batch of wireless tests depending only on
    suspend_advanced so that they will run in manual testing (LP: #1067678)
  * jobs/suspend.txt.in - Let suspend_advanced only depend on
    power-management/rtc (LP: #1067692)
  * scripts/resolution_test - Slightly clarify output of script so that it's
    a bit more obvious why it failed (LP: #1065976)
  * Allow verification and interaction to be used as aliases for manual tests
    so that we can distinguish between tests which are partly manual and
    those which are entirely manual.
  * plugins/launchpad_exchange.py - make sure exchange-error signal is sent
    with a string instead of an Exception (LP: #1066862)
  * scripts/network_check - Get the base page for cdimage.ubuntu.com instead
    of some subdirectory which may or may not change in future (LP: #1065855)
  * scripts/internet_test - Wait some time (ten seconds) for the ARP cache to
    be populated, as it can be slow on some systems
  * Change the plugin types verification and interaction to user-verify and
    user-interact, to clarify their meaning.
  * Added a unit test to ensure user-verify and user-interact jobs
    have a command
  * Change most of the job plugin fields to use the appropriate new plugin type,
    i.e. user-verify or user-interact.
  * scripts/audio_settings - Use pactl instead of pacmd where possible as it
    is better maintained than pacmd (LP: #1067026)
  
  [Daniel Manrique]
  * [FEATURE] checkbox/job.py: Fixed intltool warning about unnamed
    parameters in string, applied pep8 fixes.
  * checkbox-cli progress indicator is now static, spinning around instead of
    filling the screen with dots. (LP: #926104)
  * Increased version number after final Ubuntu Quantal release.
  * Added environment resource to whitelists (LP: #1067038)
  * Added retrying pactl commands in case audio layer is not up yet
    (LP: #1065908)
  * Removed references to inexistent opts.verbose setting (LP: #1070829)
  * Added unit test to catch jobs with mismatching environ and actual
    variables used in shell command (LP: #955053)
  * Forced utf-8 decoding on modinfo output and updated to use check_output
    instead of communicate (LP: #1055730)

  [Marc Tardif]
  * plugins/environment_info.py: Enabling environment to take precedence
    over configuration files.
  * setup.py: added support for installing in virtualenv
  * setup.py: made build dependency on qt4-make optional
  * debian/control: Added python3-gi to run checkbox-qt.
  * jobs/input.txt.in, jobs/touchpad.txt.in: Added input/pointing tests
    and simplified horizontal/vertical scrolling tests.
  * scripts/touchpad_scroll_resource, scripts/xinput_resource: Replaced
    the touchpad_scroll_resource by reusing the xinput_resource script.
  * plugins/error_prompt.py: Fixed call to show_error (LP: #1075605)

  [Sean Feole]
  * [FEATURE] jobs/optical.txt.in: modified existing automation test
    jobs. Added a _description field to each so that the test cases properly
    appear in the checkbox UI (LP: #1064189)

  [Sylvain Pineau]
  * [FEATURE] scripts/network_restart, jobs/stress.txt.in: Added a new stress
    test: network restart.
  * debian/control: Fixed a missing dependency (python3-pkg-resources) to build
    the package (LP: #1066502)
  * jobs/stress.txt.in: stress/sdhc now launches removable_storage_test with
    --memorycard. stress/sdhc and stress/usb run with root privileges to mount
    all partitions (LP: #1065862)
  * [FEATURE] jobs/stress.txt.in: Added a wireless hotkey stress test.
  * jobs/power-management.txt.in: Fixed path to the /proc acpi lid button
    (LP: #1068799)
  * scripts/fwts_test: Properly handle UnicodeDecodeError when parsing syslog
    (LP: #1075080)
  * scripts/camera_test: Fix the camera resolution test to give the pixelformat
    to use with fswebcam (LP: #1073176)
  * checkbox/parsers/udevadm.py: Enhanced bluetooth detection by looking at the
    RFKILL_TYPE property (LP: #1075052) 

  [Zygmunt Krynicki]
  * scripts/removable_storage_watcher - properly detect removal of 'firewire',
    'usb' and 'sdio devices' when either or both 'ata_serial_esata' or 'scsi'
    were provided on command line, in addition to the device actually being
    manipulated. (LP: #1066948)
  * checkbox/dbus/udisks2.py: Fix typo in fireware name LP: #1070859
  * scripts/udev_resource: Use simpler interfaces
  * checkbox/parsers/udevadm.py: Allow using UdevadmParser with a string
  
  [Jeff Lane]
  * scripts/sleep_test - Added timeing code to create start/end markers in
    for each sleep/resume iteration.  Pull kernel timestamps to determine the
    time to sleep and time to resume for each iteration.  Output the times for
    each iteration and an average time for all iterations.  Tweaks to output to
    make it all look better. Verified perf code doesn't run on S4 tests.
    scripts/fwts_test - Added similar performance code to fwts_test.  Added
    sleep test functions to fwts_test to provide the ability to run sleep tests
    via fwts using the wrapper.  Tweaked the output to make it pretty. Added
    some code to prevent the perf stuff from running on S4 tests.
    jobs/suspend.txt, jobs/stress.txt, jobs/hibernate.txt - modifed jobs to use
    the shell code to call fwts_test if fwts is installed and fall back to
    sleep_test otherwise.  Modifed the commands so that they all call fwts_test
    rather than fwts directly.  Ensured all are calling with the proper
    options. Fixed log name problems that caused log attachment jobs to not
    work.
  * checkbox/parsers/modinfo.py - added exception handling to address possible
    bad output from modinfo causing a ValueError to occur. (LP: #1066118)
  * [FEATURE] jobs/expresscard.txt.in - renamed pcmcia-pcix.txt to
    expresscard.txt.
    renamed pcmcia-pcix/detect to expresscard/verification. Modified
    instructions slightly.
    data/whitelists/default.whitelist - modified list to reflect new
    expresscard test name.
    jobs/local.txt.in - changed __pcmcia-pcix__ job to reflect changes to the
    job name
    qt/frontend/qtfront.cpp - modified the list of testnames to reflect changes
    to the expresscard test
    setup.cfg - modified the list of job files since I renamed pcmcia-pcix.txt
  * scripts/sleep_test, scripts/fwts_test - removed the code that triggered a 
    fail if the system took too long to sleep or resume. Also removed the 
    options to set sleep or resume time from sleep_test as they were no longer 
    necessary.
    jobs/hibernate.txt.in, jobs/suspend.txt.in, jobs/stress.txt.in - added
    environ: to the sleep jobs so the logs would be written properly. Modified
    suspend jobs to also write output to log files so we can capture timing
    data. Added jobs to parse the new sleep times logs and faile if outside the
    threshold.
    scripts/sleep_time_check - added script to check the logs generated by
    the sleept tests and fail if the average times exceed a given threshold
    po/POTFILES.in - changed the pcmcia-pcix.txt.in pointer to expresscard.txt.in
  * removed xorg_memory_test and graphics/xorg-memory as the test produces no
    real benefit and fails about 100% of the time. (LP: #764376)
  * scrips/volume_test - script now only fails if volume is greater than maxvol or
    less than minvol, not when equal to either. (LP: #1077008)
  * Added root user requirement to all jobs using removable storage test 
    (LP: #1014813)
  * scripts/alsa_info - updated script to latest version available 
    (LP: #1078837) 
  * jobs/mediacard.txt.in - fixed the depends for all *remove* mediacard tests
    to more properly depend on the insert tests rather than storage.
    (LP: #1070328)

 -- Jeff Lane <jeff@ubuntu.com>  Thu, 15 Nov 2012 10:50:03 -0500

checkbox (0.14.6) quantal; urgency=low

  [Chris Wayne]
  * [FEATURE] scripts/touchpad_scroll_resource, jobs/touchpad.txt.in:
    adding in touchpad scroll detection resource job, and modified jobs
    to require the capability to be present.

  [Jeff Lane]
  * Cleaning up duplicated modinfo code: (LP: #1043521)
    * checkbox/parsers/modinfo.py: added a parser to handle output from modinfo
    * scripts/audio_driver_info: modified to use modinfo parser
    * scripts/network_device_info: modified to use modinfo parser
    * scripts/accelerometer_test: modified to use modinfo parser
  * Cleaning up missing touchpad driver info bits: (LP: #1052942)
    * scripts/touchpad_driver_info: added script from automation sprint to get
      driver info for installed/detected touchpad devices
    * jobs/info.txt.in: added job to get driver info during info job phase.
      Moved audio_driver_info and network_driver_info into info.txt.in because
      they are better suited there. Moved network_device_info job into
      info.txt.in.
  * jobs/wireless.txt.in: Added jobs to individually test 802.11a/b/g/n
    connections. This is necessary for adequate QA testing (LP: #1042425)
  * scripts/graphics_driver: fixed a bug causing the hybrid check to throw an
    exception on hybrid systems (LP: #1048058)
  * setup.py: added checkbox.dbus to packages (LP: #1052601)
  * jobs/optical.txt.in: removed the optical/dvd_movie_playback job definition
    as it was redundant (LP: #868643)
  * [FEATURE] jobs/fingerprint.txt.in: Cleaned up the definitions to
    match current Unity (LP: #946184)
  * [FEATURE] jobs/usb.txt.in: replaced the usb/mouse and usb/keyboard tests
    with usb/HID to combine them so the tester can choose one device rather
    than requiring multiple devices. (LP: #1053032)
  * [FEATURE] jobs/keys.txt.in: modified the battery info key job to
    use the keys_test script as we do with other hotkey tests (LP: #990538)
  * [FEATURE] jobs/bluetooth.txt.in: removed the bluetooth/keyboard job
    and modified bluetooth/mouse to be bluetooth/HID and allow the tester
    to choose a device to use. (LP: #1053010)
  * jobs/piglit.txt.in: fixed the texturing job that was incorrectly using the
    word texturize, causing the tests to not run (LP: #1060432)

  [Jeff Marcom]
  * jobs/optical.txt.in: Changed optical read/write job commands to use
    a more reliable dev path (LP: #990560)
  * Fixed bug where previous test description and instructions were displayed
    while an automated test was running (LP: #1012377)

  [Daniel Manrique]
  * Bumped to 0.14.6 to keep changelog size sane and fix a small mishap in the
    daily build recipe.
  * scripts/audio_settings: Added exception handlers to catch problems with
    unwritable or absent settings files (LP: #1041644) (LP: #1041340)
  * Ensured that strings passed to qtiface.showError via dbus are strings,
    and not NoneType as could happen under certain circumstances.
    (LP: #1032337)
  * scripts/graphics_modes_info: updated shebang to python3 (LP: #1047515)
  * scripts/graphics_driver, scripts/color_depth_info: Added ignoring
    possible invalid characters in Xorg logfiles (LP: #1048096)
  * scripts/audio_test: made the default mode verbose, it now sends all
    output to stderr (but still exits a proper return value). Jobs using it
    are updated to remove the now-unneeded -v parameter.
  * Added tests to ensure all job files are declared in setup.cfg,
    po/POTFILES.in and included in jobs/local.txt.in. (LP: #1052986)
  * setup.cfg, po/POTFILES.in, jobs/local.txt.in: Fixed so the tests pass.
    (LP: #1052986)
  * [FEATURE] checkbox/tests/message_files.py: Added a test to validate
    that all shell jobs have descriptions (LP: #1052992).
  * [FEATURE] jobs/stress.txt.in: Updated some shell jobs that had no
    description (LP: #1052992).
  * Added consecutive numbering to messages sent to the backend, so the
    frontend knows to discard out-of-sequence messages. (LP: #886118)
  * [FEATURE] Added a test to verify that jobs contain only keys
    declared in the schema (avoid stray keys).

  [Alberto Milone]
  * [FEATURE] scripts/window_test, jobs/graphics.txt.in: Added script
    window_test to open and close 3D windows in various conditions for
    graphics testing. Added three new window_test based jobs to graphics.txt.in.
  * [FEATURE] scripts/graphics_stress_test, jobs/stress.txt.in: Added script to
    do some graphics stress by ensuring the graphics system continues to
    function after several iterations of: switching VTs, suspend/resume, screen
    rotation and running the rendercheck graphics suite.

  [Marc Tardif]
  * scripts/touchpad_scroll_resource: Added support for systems without
    a touchpad (LP #1045066)
  * [FEATURE] scripts/xinput_resource, checkbox/parsers/xinput.py: Xinput
    resource script to test multitouch devices.
  * patch/0.14.2: Fixed patch to rmtree instead of rmdir scripts directory.
  * [FEATURE] debian/checkbox.templates, debian/checkbox.config: Added support to
    preseed properties in environment_info plugin.
  * [FEATURE] qt/frontend/qtfront.ui: Fixed warnings when building with
    qtcreator (LP #1053126)
  * setup.py: Fixed required dependency on distutils-extra by providing
    fake implementations of build_i18n and build_icons (LP #1049218)
  * checkbox/parsers/description.py: Fixed the PURPOSE and STEPS parts
    of the description parser to automatically fix bad descriptions.
  * plugins/suites_prompt.py: Fixed tree view in selection window (LP #1056432)
  * [FEATURE] tools/lint: Added script to consistently check syntax.
  * plugins/apport_prompt.py: Removed apport plugin that caused crashes
    when trying to send bug report (LP #1047857)
  * jobs/optical.txt.in: Fixed missing category assignment in optical
    dvd write tests (LP: #1057762)
  * [FEATURE] jobs/touchpad.txt.in, jobs/touchscreen.txt.in: Added singletouch
    and multitouch for touchpads and touchscreens.
  * Cleaning up test modules.
  * Removed package.name == 'linux' only needed by the apport_prompt plugin.

  [Sean Feole]
  * [FEATURE] scripts/battery_test: measures battery capacity before and after
    an activity and determines battery life at the rate of drain.
    jobs/power-management.txt.in: added two manual tests to ask the user to
    unplug and then re-plug the laptop so that three new automated battery
    drain tests can run:
   * power-management/battery_drain_idle
   * power-management/battery_drain_movie
   * power-management/battery_drain_sleep

  [Brendan Donegan]
  * [FEATURE] Add environment_info plugin which sets environment variables
    according to the values set in the plugin via Checkboxes INI files.
  * [FEATURE] Added semi-automated wireless tests which require only a single
    router to run, prompting the user to modify the routers config during 
    the test.
  * [FEATURE] Added semi-automated wireless after suspend tests to suspend.txt.in,
    since they were missed in the previous merge    
  * Attach the output of udev_resource, for debugging purposes (LP: #974271)
  * Make audio_settings before/after suspend tests more robust by not requiring
    every little audio setting to be the same before and after suspend, just
    the major ones such as the current source/sink and the mute/volume settings
    on them (LP: #1043144)
  * Remove default value from windows_number argument since the logic following
    it dictates that it's only valid for certain tests (LP: #1047621)
  * scripts/frequency_governors_test - Ensure that check for difference in
    expected and actual speedup only fails if the actual speedup is less than
    the expected speedup (LP: #999547)
  * jobs/cpu.txt.in, jobs/stress.txt.in - add environ field containing
    CHECKBOX_DATA to allow that environment variable to be used in the command
    (LP: #1049595)
  * jobs/wireless.txt.in - replace use of network_wireless_test in wireless_scanning
    with a simple Bash script using nmcli and delete network_wireless_test (LP: #900370)
  * jobs/audio.txt.in - fix description of audio/playback_hdmi (LP: #1052136)
  * [FEATURE] plugin/environment_info.py - allow BT device address to be set
    in the checkbox.ini file to facilitate self-testing
  * [UIFe] qt/frontend/qtfront.ui, qt/frontend/qtfront.cpp - set focus to Continue
    button and make it the default so that it can be 'clicked' using Enter,
    as well as renaming it to 'continueButton' (LP: #1052506)
  * jobs/keys.txt.in, scripts/key_test - Fix keys/battery test to have correct
    fields and tidy up pep8 violations in key_test script (LP: #1054410)
  * [FEATURE] jobs/power-management.txt.in, jobs/touchpad.txt.in,
    jobs/sniff.txt.in - Fix incorrect formatting of job descriptions to
    allow steps to be displayed by the UI (LP: #1054208)
  * jobs/usb.txt.in - Fix dependencies of USB tests so that things work properly if
    the usb/storage-automated test fails (LP: #987876)
  * Remove networking/bandwidth job since it is not useful (LP: #1009658)
  * scripts/network_info - add exception handling to file reading so that
    sensible values are given if the required file cannot be read (LP: #823606)
  * [FEATURE] jobs/suspend.txt.in - pipe output of bluetooth_obex jobs through ansi_parser
    to avoid invalid characters ending up in the submission.xml (LP: #1060332)
  * scripts/network_reconnect_resume_test - map reconnect time strings to float
    that they can be used in calculations later on (LP: #1064385)
  * scripts/network_reconnect_resume_test - convert map of reconnect times into
    a list in order to check if the list is empty (LP: #1064425)
 
  [Sylvain Pineau]
  * jobs/suspend.txt.in: Fixed suspend/suspend_advanced dependencies to avoid
    calling fwts with the live CD (LP: #1045687)
  * qt/frontend/qtfront.ui: Fixed the test purpose widget size to allow two
    lines of description (LP: #1032255)
  * qt/frontend/qtfront.ui: Fixed the progressLabel widget size to support job
    names > 50 chars (LP: #1046274)
  * scripts/camera_test, jobs/camera.txt.in: Added a 10s timeout to the camera
    still test (LP: #990133)
  * scripts/graphics_stress_test, scripts/rendercheck_test, jobs/stress.txt.in: 
    Exit with proper error message if rendercheck is not installed.
    (LP: #1048262)
  * [FEATURE] jobs/suspend.txt.in: Add usb wakeup tests (mouse and keyboard).
  * setup.py, qt/checkbox-qt.ui: Removed the old UI design file (LP: #1049912)
  * [FEATURE] jobs/rendercheck.txt.in, po/POTFILES.in, setup.cfg: Fixed
    the rendercheck tests, added the suite file to setup.cfg/POTFILES.in
    and moved the rendercheck/tarball job into an attachment (LP #1053033)
  * scripts/optical_write_test: Filter ANSI escape char outputed by wodim 
    (LP: #1052803)
  * checkbox/parsers/udevadm.py: Improved wireless devices detection.
    The wireless category is now set if the subsystem is equal to ieee80211 
    (LP: #855382)
  * scripts/memorycard_resource, scripts/removable_storage_test,
    scripts/removable_storage_watcher: Fixed the memorycard regexp flags and 
    add the DriveVendor Udisks property to the re.search() string (LP: #1050920)
  * scripts/display_resource, jobs/resource.txt.in: Added a new display 
    resource script to properly handle connector names returned by proprietary
    drivers (LP: #956139 and #992727)
  * debian/control, jobs/esata.txt.in, jobs/firewire.txt.in, jobs/usb.txt.in,
    jobs/mediacard.txt.in: Remove udisks package references in all of the jobs
    that use removable_storage scripts (LP: #1059620)
  * scripts/graphics_driver: Added NVIDIA driver detection (LP: #1060211)
  * [FEATURE] jobs/mediacard.txt.in: Added SDXC, MS, MSP and XD memory card
    tests.
  * setup.py: Add the missing checkbox.heuristics module (LP: #1064220)
  * scripts/pts_run: Force pts_run to exit on errors as phoronix-test-suite
    always exits with success (LP: #1061297)
  * [FEATURE] jobs/keys.txt.in: Added video-out and touchpad keys tests.
  * [FEATURE] jobs/keys.txt.in, jobs/led.txt.in, jobs/suspend.txt.in: Provide
    leds and special keys tests after suspend. Volume and Mute key tests now
    use the key_test script. Fix steps numbering for led/wireless.

  [Zygmunt Krynicki]
  * Fixed simple duplicate 'the' mistakes (LP: #1040022)
  * Fix incorrect debconf template description for 802.11n open access point
    SSID (LP: #1049563)
  * Add new utility, scripts/udisks2_monitor, for looking at various storage
    changes interactively
  * Make scripts/removable_storage_watcher {insert,remove} properly validate
    the 'device' argument (bus type) and require at least one value
  * [FEATURE] scripts/removable_storage_watcher: add support for debugging

 -- Jeff Lane <jeff@ubuntu.com>  Tue, 02 Oct 2012 16:21:12 -0400

checkbox (0.14.5) quantal; urgency=low

  [Sylvain Pineau]
  * New version 0.14.5 for Quantal Quetzal development.
  * jobs/virtualization.txt.in, scripts/kvm_test, jobs/miscellanea.txt.in,
    setup.cfg: Added a new KVM test to ensure that a VM boots and works
    properly with KVM.
  * jobs/suspend.txt.in, scripts/gpu_test: Update the job description and the
    script docstrings from Flash to HTML5 video playback.
  * [FEATURE] scripts/removable_storage_test, scripts/removable_storage_watcher,
    jobs/mediacard.txt.in: Added memory cards detection (on bus other than sdio)
    and a new automated (based on usb/storage-pre-inserted) for SD cards.

  [Jeff Marcom]
  * scripts/accelerometer_test, jobs/input.txt.in: Improved ability to detect 
    oem manufacturer info, and cleanup up job step formatting.
  * /jobs/touchpad.txt.in: Fixed instruction steps for manual touchpad horizontal 
     and vertical tests.
  * scripts/audio_settings, jobs/audio.txt.in: Added automated switch to 
    HDMI interface, modified corresponding jobs file..
  * jobs/audio.txt.in, added method to bypass return code of /scripts/audio_settings
    and instead only return the exit code for the appropriate audio test.
  * scripts/audio_settings: Added automated switch to restore previous 
    audio profile setting

  [ Daniel Manrique ]
  * jobs/peripheral.txt.in: Fixed a typo in the DSL job. (LP: #1039192)
  * jobs/resource.txt.in: Added usb resource that indicates which versions of
    the protocol are supported (currently only reports for USB 2.0 and 3.0).
  * scripts/removable_storage_watcher, scripts/removable_storage_test: Added
    a parameter to specify minimum speed to accept a device, and a parameter
    to fail removable_storage_test if the transfer speed is below a threshold.
  * jobs/usb.txt.in: Added usb3 jobs that will only pass if an actual USB 3.0
    device is inserted/removed/tested.
  * jobs/audio.txt.in: replaced gconfaudiosink by autoaudiosink (LP: #978895)
  * [FEATURE]: qt/frontend/qtfront.cpp, qt/frontend/qtfront.h,
    qt/frontend/qtfront.ui, checkbox_qt/qt_interface.py: Replaced test result
    buttons with radiobuttons,  made comment area always visible, and added
    keyboard shortcuts.
  * [FEATURE] Added oem-config directory to setup.py so it builds correctly.

  [ Jeff Lane ]
  * scripts/removable_storage_test (total overhaul):
    * Added --iterations option, now you can run -i iterations of -c files of
      -s size.
    * Added RandomData class to generate test files using a much faster method.
    * Replaced copy_file() with file_write() and file_read() to take advantage of
      buffer flushing and fsync() opeations not available to shutils/copy2.
    * Redid the runtime bits of main() so now for every device found, it runs I
      iterations of C files.
    * Redid output so now you get an avg write speed per iteration and a summary
      at the end of all iterations for each device.
  * scripts/wifi_reconnect_resume_test: fixed a bug where timestamps being
    grabbed from dmesg were strings instead of floats (LP: #1038270)
  * jobs/stress.txt.in: added two sample jobs to demonstrate the new features
    of removable_storage_test
  * jobs/piglit.txt.in: added jobs that run the piglit graphics test suite
  * scripts/lsmod_info: added script to provide better lsmod output for the
    lsmod_attachment job using the power of the modinfo parser
    jobs/info.txt.in: modified lsmod_attachment job to use lsmod_info script
    rather than just lsmod output (LP: #1043531)
  
  [Matt Fischer]
  * scripts/audio_driver_info: added script to find info on loaded drivers
    jobs/audio.txt.in: added automated job to determine audio drivers loaded
    jobs/networking.txt.in: added a requires on networking/info for
    module-init-tools package.
    scripts/volume_test: cleanup and fixing a small issue
  * scripts/network-device-info: fixed a problem with output causing a
    traceback and a problem where modules with improper modules field causes
    problems. (LP: #1042395)
    jobs/networking.txt.in: added requires for pciutils for the above bugfix

  [Alberto Milone]
  * [FEATURE] scripts/rendercheck_test: added test to take advantage of the
    rendercheck test suites.
    [FEATURE] jobs/rendercheck.txt.in: added jobs to run the rendercheck_test
    script.
    [FEATURE] jobs/local.txt.in: added job to parse rendercheck.txt.in job file
  * checkbox/contrib/gdk.py: removed legacy code and used python 3.
  * scripts/rotation_test:
    * Made sure to report all failures, not only the first.
    * Made it look more pythonic.
    * Fixed issues with python 3 and used python 3.
  * checkbox/contrib/xrandr.py:
    * Fixed issues with python 3 and used python 3 (LP: #1043155).

  [Sean Feole]
  * scripts/network-reconnect-resume-time: fixed the wifi-reconnect-resume-time
    script to also check wired connections for completeness (LP: #1042391)

  [Chris Wayne]
  * [FEATURE] Added oem_config_test, related jobs and data files

 -- Daniel Manrique <roadmr@ubuntu.com>  Thu, 30 Aug 2012 12:45:49 -0400

checkbox (0.14.4) quantal; urgency=low

  * New upstream release (LP #1039094):

  [ Daniel Manrique ]
  * New version 0.14.4 for Quantal Quetzal development.
  * Added new audio_test and test definitions.

  [Jeff Lane]
  * jobs/esata.txt.in: added tests for removable eSATA drives
    scripts/removable_storage_test: added support for ata_serial_esata devices
    scripts/removable_storage_watcher: added support for ata_serial_esata
    devices
  * scripts/optical_write_test: changed behaviour to timeout after 5 minutes
    rather than a few seconds to give testers a chance to complete the test
    without having to sit on top of the machine waiting. If tester doesn't hit
    itself and proceed.
    jobs/optical.txt.in: Cleared up text in the existing manual optical write
    tests and added two automated tests that can be used if desired (they still
    require the user to push the tray in after writing, but eliminate other
    steps)
  * scripts/graphics_driver: Added this script based to parse Xorg.0.log and
    discover the currently running graphics driver and driver version
    jobs/graphics.txt.in: Added a new job to take advantage of the
    graphics_driver script.
    data/whitelists/default.whitelist: Added the graphics_driver job to the
    default whitelist because this would be good data to gather for UF and
    doesn't cost much
  * scripts/graphics_driver: Merged Alberto Milone's work on a
    hybrid_graphics_test into graphics_driver as his stuff and my stuff were
    similar enough to be in the same script, plus this allows the advantage of
    using Bryce Harrington's xorglog library down the road.
  * scripts/removable_storage_test: removed a lot of unnecessary output to
    clean up the test run and also added in some basic performance monitoring.

  [Sylvain Pineau]
  * jobs/graphics.txt.in, jobs/benchmarks.txt.in: Move gtkperk to the benchmarks
    section.
  * jobs/benchmarks.txt.in, scripts/wifi_time2reconnect: Add a test to monitor
    the time needed to reconnect to a WIFI access point.
  * jobs/cpu.txt.in: Added a check for ARM Vector Floating Point Unit support.
  * jobs/touchscreen.txt.in: Add 3 new manual tests (tap-detect, drag-n-drop and
    multitouch-zoom)
  * jobs/audio.txt.in: Added a test that verifies that the various audio 
    channels are working properly.
  * scripts/camera_test, jobs/camera.txt.in: Replace the call to "xawtv -hwscan"
    in camera_test by the VIDIOC_QUERYCAP ioctl, xawtv requirement removed.
  * jobs/led.txt.in, jobs/local.txt.in, scripts/led_hdd_test.py: Add LED
    tests.
  * jobs/suspend.txt.in: Resurrect scripts/sleep_test as a fallback of fwts for
    the suspend/suspend_advanced test.

  [Brendan Donegan]
  * scripts/audio_settings: Converted script from Perl to Python(3), putting 
    it in line with approved technology guidelines
  * jobs/audio.txt.in: Fixed audio jobs to use --file option of audio_settings 
    instead of piping to STDOUT.
  * Prettify the Step icons that appear next to each test step in the test run
    screen (LP: #1036085)
  * Remove the 'Don't show this message on startup' checkbox from the
    introduction screen, since it isn't used (LP: #1036218)
  * Continue to run the progress bar when the test dependencies are being
    resolved so that it doesn't look like the UI hung (LP: #1036573)
  * Remove gcov_attachment from default whitelist since it depends on lcov
    which is not in the default install, and is not used anyway.
  * Better feedback from resolution_test script. Display the expected and
    detected resolution values.

  [Nathan Williams]
  * scripts/network_check: Fixed exception handling in the absence of zenity
    (LP: #988260)

  [Samantha Jian]
  * Added disk spindown test script and definition.
  * Added support for BT devices on PCI bus. (LP: #1036124)

  [Jeff Marcom]
  * Added Accelerometer test.
  * scripts/gst_pipeline_test, jobs/audio.txt.in: Added device sink check

  [Matt Fischer]
  * Added test to check that volume is within acceptable range and audio
    elements are not muted.
  * scripts/camera_test: added the resolutions option to take sample pictures
    in all resolutions supported by the specified webcam
    jobs/camera.txt.in: added the camera/multiple-resolution-images test which
    utilitizes the changes to the camera_test script 

  [Alberto Milone]
  * checkbox/contrib/gdk.py: Added library for getting gtk.gdk.Screen object
    checkbox/contrib/xrandr.py: Added library for manipulating graphics
    settings similar to how xrandr does it.
    scripts/brightness_test: Added automated test to verify that backlight
    settings are properly honored
    scripts/color_depth_info: Added script to get info on color depth and pixel
    format
    scripts/graphics_modes_info: Added script to gather info on the supported
    graphics modes available
    scripts/rotation_test: Added script to automate screen rotation testing
    jobs/graphics.txt.in, jobs/monitor.txt.in: Added jobs to take advantage of
    the new scripts added to Checkbox

  [ Sean Feole ]
  * scripts/wifi_reconnect_resume_test, jobs/wifi_resume_time added.
  * Fixed an output issue in scripts/wifi_reconnect_test that was not handled
    in the original merge. Also tweaked error messages to be more useful.

  [Chris Wayne]
  * Added in bluetooth_test and related jobs for automated bluetooth
    testing

 -- Jeff Lane <jeff@ubuntu.com>  Fri, 17 Aug 2012 16:47:08 -0400

checkbox (0.14.3) quantal; urgency=low

  * New upstream release (LP: #1033652)

  [Benjamin Kerensa]
  * Changed description of PCMCIA/PCIX to PCMCIA/ExpressCard since PCIX
    generally applies to servers (LP: #992249) 

  [Brendan Donegan]
  * Removed call to unlink temporary file in Html5Thread part of gpu_test.
    Also addressed a few pyflakes complaints and removed a stray print.
  * Include block device name in fields of block_device resource
    output. This will prevent different block device fields from being
    confused with each other (LP: #1027849)
  * Fix apport_prompt.py so it properly checks the value in
    /etc/default/apport (LP: #1029897)
  * Initially disable the 'Run' tab in the Qt UI, re-enabling it when the
    'Start Testing' has been clicked (LP: #1029815)
  * Put Component and Status into one tree view on the selection screen,
    rather than two seperate ones (LP: #1030871)
  * Disable the Select All and Deselect All buttons in the selection
    view during testing (LP: #1032259)

  [Daniel Manrique]
  * New version 0.14.3 for Quantal Quetzal development.
  * alsa_info is invoked with --no-dialog, otherwise if dialog is installed
    it results in invalid data in the submission file and results.
    (LP: #1028065)
  * Instruct Chromium browser to accept file:// URLs so it can correctly
    open the checkbox submission.xml report (LP: #1026614)
  * scripts/gconf_resource: decode gconf output as utf-8 rather than ascii
    (LP: #1022593)
  * jobs/user_apps.txt.in: Quicktime test now depends on gstreamer0.10-ffmpeg
    to ensure it's able to play .mov files (LP: #633009)
  * scripts/network_check: InvalidURL exception is caught and handled more
    cleanly (LP: #751701)
  
  [Sylvain Pineau]
  * jobs/usb.txt.in, scripts/disk_read_performance_test: Add a USB3 read
    performance test.
    scripts/block_device_resource: Add the maximum usb specification supported
    by both a block device and the corresponding root hub port.
  * qt/frontend/qtfront.ui, qt/frontend/images/checkbox-qt-head.png: 
    Add transparency properties to the main window header to keep the main theme
    colors in the widget background (LP: #1030857)

  [Jeff Marcom]
  * Added timeout to job call for disk smart test.

  [Marc Tardif]
  * Escaping encoded strings in udevadm output (LP: #1025381)

  [Jeff Lane]
  * jobs/cpu.txt.in: added a depends to cpu/scaling_test-log-attach to ensure
    that job does not run until afte cpu/scaling_test (LP: #1031994)
  
  [Matt Fischer]
  * scripts/network_device_info: added a check to ensure what lspci reports and
    what NetworkManger reports (if it is installed) are the same. Reports more
    useful info now like driver and driver version, IP address, etc.
  * scripts/cycle_vts: added checks to fail test if chvt returns a non-zero
    exit code. Added a final check at the end to verify we did land back on the
    original VT after testing.
    jobs/miscellanea.txt.in: fixed a typo in the chvt job. It used to reqire
    'package.alias' instead of 'package.name'

 -- Jeff Lane <jeff@ubuntu.com>  Mon, 06 Aug 2012 09:26:41 -0400

checkbox (0.14.2) quantal; urgency=low

  * New upstream release (LP: #1025869)

  [Jeff Marcom]
  * scripts/gpu_test - Fixed potential thread exiting issue.

  [Javier Collado]
  * Fixed detection of circular references in resolver.

  [Jeff Lane]
  * New version 0.14.2 for Quantal Quetzal development.
  * jobs/cpu.txt.in: added cpu_scaling_test log attachment job
  * jobs/disk.txt.in: modified block_device requirements so they'll work right
    jobs/info.txt.in: added block_device resource requirements to hdparm job so
    it won't run on removable stuff where it's not necessary.
  * jobs/info.txt.in: removed extraneous fwts_log job
    jobs/miscellanea.txt.in: modified fwts_results.log job
  * scripts/optical_detect: minor tweak to send error output to stderr
    scripts/optical_read_test: added root user check because this needs to be
    run with root privileges. Added some additional output for stderr for
    failures so we will know WHY a test or the script failed. Replaced 
    sys.stdout.write() and flush() calls with simple print statements.
  * scripts/ipmi_test: output tweaks so error messages now go to stderr. No BMC
    message is a little more clear. Module failed to load now generates an
    error rather than a simple exit.
  * scripts/network_device_info: minor change so that the fail message now
    specifies that it was an error and outputs to stderr properly.
  * scripts/disk_smart: Improvements to the logging and output during testing.
  * scripts/cpu_scaling_test: lots of output changes using logging module.
    renamed script to frequency_governors_test to be more descriptive and less
    confusing. Added a --log option to write logs to an actual file
    jobs/cpu.txt.in: added an attachment job to attach the freq_governors log.
    Modified cpu/frequency_governors to write to log file
  * scripts/cpu_offlining: added an extra bit of output in case of failures. 
  * scripts/fwts_test: improved console output so that the info displayed in
    submission.xml is more useful.
    jobs/power-management.txt.in: added job to attach fwts_wakealarm.log to
    results.
  * scripts/network_ntp_test: Tweaked output to use log levels more
    appropriately. Added some decoding so that bytes output show up as strings
    properly in output. Converted from optparse to argparse. Added a root
    check because this needs to be root to properly run.
  * scripts/disk_read_performance_test: Added extra targeted output so that
    users can understand what's going on. Moved the exit bits so the test will
    actuall run on multiple drives as originally intended and not exit on the
    first failure.
  * scripts/removable_storage_test: vastly improved the output from that script
    and also introduced some new error handling to cover a couple conditions
    that generated unhelpful tracebacks.
  * scripts/memory_compare: changed the output a little so failures now dump
    data to stderr and success to stdout. Also added a try/except block to
    catch possible ZeroDivisionError cases if dmi or meminfo return 0 (found on
    my local system due to a library issue)
  * jobs/power-management.txt.in: improved rtc and tickless idle tests to
    provide more useful output, even though they are very simple tests.
  * jobs/networking.txt.in: added some output to networking/multi_nic so a 
    failure due to unconfigured ifaces generates something beyond a blank line
  * scripts/cpu_topology: Changed it so there is less output on success and
    more useful output on failure. Fixed a bug in the test for Failure that
    caused the False condition to never be met.
  * scripts/network_bandwidth_test: fleshed out the output to make it a little
    more useful in both debug and info levels. Was going to set the
    networking/bandwidth job to debug, but the info output should now be
    sufficient to begin diagnosing test failures.
  * jobs/usb.txt.in: Added output to usb/detect in case no USB controllers are
    found. Added dependencies on the udisks package which may not be installed
    by default.
    debian/control: Added udisks as a suggests for checkbox as it's required
    for the USB tests to function.
  * scripts/memory_test: converted from optparse to argparse. Added some extra
    stderr output that may be useful if this test fails. redirected some
    existing error messages to stderr also
  * scripts/disk_stats_test: some minor changes to output. Also, error output
    now goes to stderr on test failure.

  [Marc Tardif]
  * Fixed duplicate jobs appearing in the store when rerunning jobs.
  * Fixed packaging to install scripts under /usr/lib.

  [Daniel Manrique]
  * Added a message file format test that does some simplistic checks
    on jobs/* files to ensure they are sane.
  * Fixed two typos in jobs/suspend.txt.in.
  * Merging of translations into job files prior to running message 
    file format test, to further ensure that translated strings
    and field descriptions are parsed correctly.
  * Explicit encoding of error strings in Job.execute, so that data returned
    is consistent and invokers of this method don't choke on it. (LP:
    #1024541)

  [Brendan Donegan]
  * Make a call to rfkill unblock in the create_connection script, incase
    those nasty Broadcom drivers have left a soft-block on the wireless after
    loading. Also do a bit of refactoring to use check_output and check_call
    instead of Popen (LP: #1019162)
  * Move the call to unblock to before the connection is created
  * Reimplemented memory_compare in python3 and restructured it to put
    things into dictionaries for easy access. Also fixed bug with detecting
    non-RAM devices as RAM. (LP: #960087)
  * Wait longer to get the window handle in gpu_test, so that we don't fall foul
    of timing issues. (LP: #1018563)
  * Catch exception raised in memory_compare by DMI RAM entries with No Module
    Installed in the Size field (LP: #1023220)
  * Also unblock wireless before wireless_scanning test, as I neglected to do
    this before. (LP: #1023619)
  * Replace Flash video playback with HTML5 video playback. This has better
    support in Ubuntu and is more relevant (LP: #1024078)

  [Sylvain Pineau]
  * Add the firmware version (BIOS or UEFI) to the XML report.

 -- Daniel Manrique <roadmr@ubuntu.com>  Fri, 13 Jul 2012 16:26:06 -0400

checkbox (0.14.1) quantal; urgency=low

  * New upstream release (LP: #1018571)

  [Brendan Donegan]
  * Fixed up a few things with the gpu_lockup tests. Removed depends,
    renamed to gpu_lockup_suspend to reflect behaviour and removed the
    requirement on Firefox
  * Changed suspend_advanced and suspend_advanced_auto to use less
    strict definition of fwts s3 test.

  [Javier Collado]
  * Make sure that jobs are topologically ordered (LP: #990075)
  * Keep job ordering as close to whitelist as possible (LP: #1017951)

  [Marc Tardif]
  * New version 0.14.1 for Quantal Quetzal development.
  * jobs/suspend.txt.in: Fixed trailing newline on otherwise empty line.
  * scripts/run_templates: Fixed calls to Popen to use universal_newlines
    to return strings instead of bytes (LP: #1018354)

  [Daniel Manrique]
  * Fixed duplicate suspend/bluetooth_obex_after_suspend job name.
  * scripts/dpkg_resource: Changed encoding from ascii to utf-8 to handle
    non-ascii locales (LP: #1018353)

  [Jeff Lane]
  * Migrated audio/external-HDMI-playback into checkbox. Modified the
    command to match our other audio tests that save and reset mixer
    levels.

 -- Javier Collado <javier.collado@canonical.com>  Tue, 26 Jun 2012 16:07:04 +0200

checkbox (0.14) quantal; urgency=low

  New upstream release (LP: #1016746):

  [Brendan Donegan]
  * [FEATURE] Python 2 to 3 conversion:
    * scripts/create_connection - switched to using argparse and fixed
      representation of octal literal
    * scripts/internet_test - ran 2to3 tool and decoded result of
      check_output. Also replaced optparse with argparse
    * scripts/memory_info
    * scripts/removable_storage_test - ran 2to3 tool and fixed some
      encoding issues
    * scripts/removable_storage_watcher - ran 2to3 tool and swapped
      use of gobject with gi.repository.GObject
    * scripts/xrandr_cycle - ran 2to3 tool and fixed encoding issue
    * scripts/obex_send - ran 2to3 tool and swapped
      use of gobject with gi.repository.GObject
  * Update touchpad.py to use gsettings instead of deprecated gconf
    (LP: #1004212)
  * Instead of checking output of nmcli con up in create_connection,
    check the return code is success instead (LP: #1013537)
  * base64 encode the after suspend screenshot attachement so that it can
    be uploaded properly (LP: #1016126)
  * Fixed simple type in xorg_memory_test, introduced by Python3
    conversion (LP: #1016387)
  * [FEATURE] Add suspend/bluetooth_obex_after_suspend_auto test to be
    used during fully automated SRU testing

  [Marc Tardif]
  * [FEATURE] Reworked media_keys_test into key_test, making it more generic
    and able to test for any key that sends an scancode. Used it to implement
    a test for the Super key.
  * [FEATURE] Added new interactive and auto-verifying touchpad scrolling
    test.
  * [FEATURE] Python 2 to 3 conversion:
    * scripts/ansi_parser
    * scripts/cking_suite
    * scripts/floppy_test
    * scripts/network_bandwidth_test
    * scripts/cpu_scaling_test
  * Removed sleep_test script no longer used by any test definition.
  * [FEATURE] Deprecated scripts:
    * scripts/autotest_filter and scripts/autotest_suite
    * scripts/ltp_filter and scripts/ltp_suite
    * scripts/mago_filter and scripts/mago_suite
    * scripts/qa_regression_suite

  [Daniel Manrique]
  * New version 0.14 for Quantal Quetzal development.
  * Set the correct user (root) for fwts-wakealarm test (LP: #1004102)
  * Set correct user (root) for usb/storage-preinserted, so it works correctly
    on servers (LP: #1004131)
  * Log (at level INFO) name of each message we execute, so the currently
    running job can be determined by looking at the logfile, rather than
    hunting through process lists.
  * [FEATURE] Added script and jobs to collect and attach output from
    alsa-info.sh.
  * Assume utf-8 encoding always, when opening template files.
    (LP: #1015174)
  * [FEATURE] Replaced the context menu in the selection tree with explicit
    "select/deselect all" buttons.

  [Javier Collado]
  * Submission screen in Qt interface updated to support certification client:
    - customize contents depending on the upload target (launchpad or certification)
    - display links to the report properly in the show_entry method
  * Fixed qt interface show_entry method preopulates widget that gets
    user input (LP: #1000451)
  * Added customizable deselect_warning message in qt show_tree method (LP: #1000443)
  * show_error method shows long text properly in gtk/qt interfaces (LP:
    #1012052)

  [Jeff Lane]
  * [FEATURE] Changes to Power Management testing in Checkbox:
    * scripts/pm_test: added a slightly modified version of OEM team's pm.py
      script for reboot/poweroff testing
    * jobs/hibernate.txt.in: modified hibernate test to use fwts and added new
      jobs to attach log files from hibernate testing.
    * jobs/power-management.txt.in: added new poweroff and reboot jobs using pm_test
      script. Added jobs to attach logs from reboot and poweroff tests to
      results.
    * jobs/stress.txt.in: modified suspend_30_cycles and hibernate_30_cycles to
      use fwts. Added jobs to attach logs from 30 cycle tests to results.
    * jobs/suspend.txt.in: Modified suspend_advanced and suspend_advanced_auto to use
      fwts. Added job to attach log from suspend_advanced and suspend_advanced_auto
      to results.
  * [FEATURE] jobs/miscellanea.txt.in: added a job to gather tester info for
    certification purposes. Not to be used for UF.
  * [FEATURE] Python 2 to 3 conversion:
    * scripts/cpu_topology: ran 2to3, made modificates based on code review and
      tested script to verify functionality.
    * scripts/disk_smart: ported to Python 3. Inserted bits to decode byte
      data returned by Popen. Fixed list_handler to decode bytes types to clean
      up debug output.  Added bits to improve debug output. Migrated from
      optparse to argparse.
    * scripts/network_check: ran 2to3 and that was all that was needed. Also
      took the liberty of migrating from optparse to ArgParse sine we're
      Python3 only now.
    * scripts/network_device_info: ran 2to3 and changed shebang.
    * scripts/network_info: ran 2to3 and changed shebang. Fixed encoding issue
      with interface[:15] (needed to be a bytes object).
    * scripts/fwts_test: ran 2to3 and changed shebang, fixed an encoding bug
      with Popen output. Cleaned up the final output to be more useful for
      debugging test failures.
    * scripts/keyboard_test: nothing to do for conversion beyond changing shebang.
    * scripts/network_ntp_test: 2to3 changed nothing, so modified shebang.
      Fixed an encoding issue with Popen output in. Re-inserted a call to
      SilentCall() that was removed from TimeSkew() by someone in a previous
      revision, which made the TimeSkew() function do nothing. Fixed an
      unbuffered I/O error in SilentCall() discovered while testing Python3
      changes.
    * scripts/optical_detect, scripts/optical_read_test: ran 2to3 and changed
      shebang. Changes were minimal.
    * scripts/xorg_memory_test: 2to3 made minimal changes, modifed shebang.
      Converted optparse code to argparse code and replaced sys.argv[] stuff
      with more useful positional arguments. Removed a redundant import that
      2to3 injected.
    * scripts/resolution_test: ran 2to3 with minimal changes. Changed shebang.
      Converted optparse to argparse and removed unnecessary calls to
      sys.argv[]
    * scripts/pm_log_check: ran 2to3 and changed shebang.
    * scripts/pm_test: ran 2to3 and changed shebang. After a lot of trial and
      error, changed the way xinput is called to avoid confusing bytecode
      embedded in the command output that was causing problems with
      bytes.decode() on the "after reboot" hardware checks.

  [Jeff Marcom]
  * [FEATURE] Python 2 to 3 conversion:
    * scripts/memory_info
    * scripts/memory_test
    * scripts/touchpad_test
  * Deprecated: wake_on_lan_test
  * Update touchpad.py to use gsettings instead of deprecated gconf
    (LP: #1004212)

  [Marc Tardif]
  * [FEATURE] Reworked media_keys_test into key_test, making it more generic
    and able to test for any key that sends an scancode. Used it to implement
    a test for the Super key.
  * [FEATURE] Added new interactive and auto-verifying touchpad scrolling
    test.
  * Removed sleep_test script no longer used by any test definition.
  * Migrated project minus scripts to Python 3.

  [Sylvain Pineau]
  * [FEATURE] Python 2 to 3 conversion:
    * scripts/gst_pipeline_test. Migrated to PyGI.
    * scripts/removable_resource: Add a resource job to identify removable
      block devices. __disks__ jobs updated to run only on internal drives.
  * [FEATURE] jobs/benchmarks.txt.in, scripts/pts_run: Add a reworked launcher
    for phoronix-test-suite tests.
  * [FEATURE] Python 2 to 3 conversion:
  * jobs/stress.txt.in: add OEM team's stress tests (including reboot and poweroff)
    and log analysis jobs

 -- Marc Tardif <marc@ubuntu.com>  Fri, 22 Jun 2012 17:04:14 -0400

checkbox (0.13.8) precise; urgency=low

  [Brendan Donegan]
  * Run fwts_test as root so that the log can be written to on servers and
    also because it's supposed to be run as root (LP: #989701)
  * Fixed cpu_offlining to work properly on systems with ten or more CPU
    cores. (LP: #926136)
  * Give more verbose output from fwts_test script and upload results log as an
    attachment. (LP: #992607)
  * Fix identation on optical/read-automated (LP: #991737)
  * Fixed problem with fwts test log attachment (No bug filed)

  [Nathan Williams]
  * fix typo in jobs/optical.txt.in (lp: #987652)

  [Jeff Lane]
  * Bumped revision to 0.13.8
  * scripts/removable_storage_watcher: increased default timeout to 20 seconds
    to account for time for testers to plug devices in and for the system to
    register the insert/remove event (LP: #978925)
  * [FEATURE] plugins/jobs_prompt.py, plugins/recover_prompt.py, 
    plugins/suites_prompt.py: Added "Fail last test" functionality. Now if a
    test causes a crash (checkbox, system or otherwise), when we recover we
    have the option to just mark the last test failed and move on, or re-run
    the last test and try again.
  * [FEATURE] jobs/local.txt.in, jobs/sniff.txt.in added 8 simple manual sniff 
    tests to be used for test purposes when developing features.
  * [FEATURE] data/whitelists/sniff.whitelist added a whitelist to make use of 
    the basic sniff tests.

  [Daniel Manrique]
  * [FEATURE] checkbox/user_interface.py, checkbox/qt-interface.py,
    plugins/jobs_prompt.py, plugins/recover_prompt.py,
    plugins/suites_prompt.py: Made some modifications to the recover prompt
    changes that better handle accented and other characters in translation.
    This avoides a situation where the recovery could fail due to accented
    characters in translations.

  [Łukasz Zemczak]
  * [FEATURE] checkbox_gtk/gtk_interface.py: Capture ESC keypresses so that
    Checkbox doesn't close/die when user presses ESC.

  [Sylvain Pineau]
  * [FEATURE] jobs/info.txt.in: added new attachments, lspci -vvnnQ and
    lsusb -vv and ensure outputs of lscpi, lsusb and dmidecode return UTF8.

  [Tim Chen]
  * Use nmcli con delete instead of deleting the connection file, also avoid
    bringing eth0 down when running the wireless_monitoring tests.

 -- Jeff Lane <jeff@ubuntu.com>  Mon, 14 May 2012 10:20:59 -0400

checkbox (0.13.7) precise; urgency=low

  [Tiago Salem Herrmann]
  * checkbox_qt/qt_interface.py, qt/frontend/qtfront.cpp,
    qt/frontend/qtfront.h: Do async calls to some ui methods and avoid
    unexpected dbus timeouts (LP: #962333)

  [Sylvain Pineau]
  * qt/frontend/qtfront.cpp: Submit/View results buttons are disabled until
    every selected test has been run (LP: #937715)

  [Jeff Lane]
  * Converted submissionWarningLabel and text to submissionUbuntuFriendlyLabel
    wtih instructional text for submitting results. This is a workaround for
    the bug causing the warning to be displayed at all times rather than only
    when testing is incomplete. (LP: #967457)
  * [FEATURE] Modified stress jobs so that they are all automated per decision
     made during the cert sprint.
  * Removed dhclient call from networking/multi_nic tests because of a bug in
    dhclient that can cause it to hang when run on eth0. New test requirement
    will be that the tester must configure and bring up all ethernet devices
    prior to running checkbox. Also added a check to make sure we're not trying
    to run the test on a device that's not active. (LP: #926229)

  [Daniel Manrique]
  * jobs/optical.txt.in: Change test descriptions to avoid confusing
    instruction to press the "Next" button (which is incorrect). (LP: #971181)
  * jobs/local.txt.in: Fixed touchpad local job which was using suspend.txt 
    as the job source) (LP: #979344) 
  * jobs/mediacards.txt.in: Added usb and scsi devices to
    removable_storage_test commands (LP: #979356)

 -- Jeff Lane <jeff@ubuntu.com>  Wed, 11 Apr 2012 19:23:45 -0400

checkbox (0.13.6) precise; urgency=low

  [Jeff Lane]
  * Removed files in /data that are not used in any job descriptions
    (LP: #957396)

  [Javier Collado]
  * plugins/jobs_info.py: Checkbox doesn't warn that invalid whitelist patterns
    are being used (LP: #937651)
  * [FEATURE] Added smoke test jobs, whitelist and local job to use for
    checkbox development purposes.
  * Fixed "camera_test detect" problem with missing args attributes (LP:
    #967419)

  [Marc Tardif]
  * Fixed string_to_type conversion in network_bandwidth_test (LP: #954587)

  [Sylvain Pineau]
  * qt/frontend/qtfront.cpp, qt/frontend/qtfront.h, plugins/suites_prompt.py,
    checkbox_qt/qt_interface.py, plugins/jobs_prompt.py: The selection tree is
    now updated when recovering from a previous run (LP: #937696)

  [Brendan Donegan]
  * [FEATURE] Added touchpad tests from CE QA Checkbox to allow touchpad
    testing to be performed

  [Daniel Manrique]
  * Internationalization support in checkbox-qt; updated checkbox.pot file
    (LP: #951054) 

 -- Javier Collado <javier.collado@canonical.com>  Wed, 28 Mar 2012 17:02:53 -0400

checkbox (0.13.5) precise; urgency=low

  New upstream release (LP: #960633):

  [Tiago Salem Herrmann]
  * qt/frontend/qtfront.ui: If the test text is too long, then it is cut off
    (LP: #950111)
  * checkbox/user_interface.py, checkbox_qt/qt_interface.py,
    plugins/user_interface.py, qt/frontend/qtfront.cpp, qt/frontend/qtfront.h:
    Correctly update automated test execution status in the Selection tab
    (LP: #950105).
  * qt/frontend/qtfront.cpp: Avoid QDBusArgument warnings when running
    checkbox-qt from a terminal (LP: #957476)
  * checkbox_qt/qt_interface.py, qt/frontend/qtfront.cpp,
    qt/frontend/qtfront.h, qt/frontend/qtfront.ui: add a popup comment box
    for each test under the "Run" tab. (LP: #959452)
  * checkbox/user_interface.py, qt/frontend/qtfront.cpp,
    qt/frontend/qtfront.h, checkbox_qt/qt_interface.py: Set
    interface.direction to NEXT if all the tests were executed and the user
    either analyzed or submitted the results. (LP: #956329)
  * checkbox/user_interface.py, plugins/user_interface.py,
    qt/frontend/qtfront.cpp, qt/frontend/qtfront.h,
    checkbox_qt/qt_interface.py: Use the ui persistent storage to keep some ui
    configuration values. (LP: #937626)
  * checkbox/user_interface.py: Avoid using fork() + call() to run a web
    browser. Use Popen instead.(LP: #956307)
  * qt/frontend/qtfront.ui, qt/frontend/qtfront.cpp, qt/frontend/qtfront.h:
    Removed welcome tab (LP: #957090)

  [Jeff Lane]
  * Reset default checkbox log level to INFO from DEBUG to make logs less
    confusing and verbose. (LP: #949745) 
  * Removed dependency on bluetooth/detect-output on the
    suspend/suspend_advanced job. (LP: #955375)
  * jobs/mediacard.txt.in, scripts/removable_storage_test,
    scripts/removable_storage_watcher: Modified removable_storage_watcher and
    removable_storage_test to accept list of busses to watch to resolve
    problems on systems with MMC readers that present themselves as USB
    devices rather than SDIO (LP: #953160)
  * jobs/optical.txt.in: Fixed the job descriptions for optical/read and
    optical/cdrom-audio-playback to account for changes in Precise and make
    them less confusing (LP: #954606)
  * Created automated version of optical/read for server testing
    Fixed issues with optical_read_test script:
    - test could pass if /dev/cdrom did not exist
    - test could pass if /dev/cdrom was inaccessible
    - test could pass if no optical device was passed in (LP: #945178)
  * Removed hard coded paths from scripts (LP: #949435)

  [Marc Tardif]
  * Linted qt_interface which had a few syntax errors (LP: #949957)
  * plugins/apport_prompt.py: Fixed apport integration was producing a trace
    (LP: #959463)

  [Daniel Manrique]
  * Bumped revision number to 0.13.5 in trunk
  * jobs/keys.txt.in: Fix definition for keys/media-keys test which failed to
    run (LP: #954480)
  * Reverted feature to keep tests ordered, as the sortkey attribute causes
    undesirable secondary effects.

  [Sylvain Pineau]
  * Show the UF invalidation warning if all test cases are unchecked from the
    right click menu (LP: #956757)
  * checkbox_qt/qt_interface.py, qt/frontend/qtfront.cpp,
    qt/frontend/qtfront.h: Tests now select Yes on PASS status (LP: #954556)

  [Brendan Donegan]
  * jobs/suspend.txt.in: Fixed dependencies on wireless and suspend_advanced
    jobs.
  * Changed screenshot jobs to use /dev/external_webcam which will be set by
    a udev rule (LP: #956885)

 -- Jeff Lane <jeff@ubuntu.com>  Fri, 16 Mar 2012 19:14:09 -0400

checkbox (0.13.4) precise; urgency=low

  [Brendan Donegan]
  * Added 'scsi' as a valid bus ID for determining product in udevadm.py
    (LP: #940249)
  * Added 'cciss' as a valid bus ID for determining product in udevadm.py
    (LP: #942548)
  * Updated command fields in composite disk jobs to address the ! in 
    some disk paths (LP: #942769)
  * Updated create_connection to poll for registration of connection and 
    then attempt to bring it up (LP: #944662)
  * Fixed command run by wireless_connection tests so that they fail if the
    internet_test fails, but still clean up the connection file (LP: #944176)
  * Fixed wireless_connection_open_* jobs to not provide security options
    (LP: #947163)

  [Daniel Manrique]
  * Tweaks to internet_test: don't try to ping an IP that's unreachable from 
    the specified interface (or at all), try to find something pingable via
    other means.

  [Javier Collado]
  * Added python-cairo as a dependency for checkbox-gtk (LP: #940163)
  * Updated camera_test script to use better tool for capturing the image
    and allow specifying a device to use, plus other improvements. Create a
    job which takes a capture from the webcam of the desktop.
  * Added jobs to take screenshots after suspend and attach the resulting jpg

  [Marc Tardif]
  * Tidied up logic for determining DISK device product and vendor 
    (LP: #942548)
  * Fixed filename matching expression for local jobs (LP: #942273)
  * Fixed duplicate System Testing applications after upgrade (LP: #940627)

  [Aurelien Gateau]
  * lib/template.py, lib/template_i18n.py, plugins/jobs_info.py,
    plugins/suites_prompt.py: Add a "sortkey" attribute to jobs, the sortkey
    order matches the order in which they appear in jobfiles.
  * checkbox_gtk/gtk_interface.py: Shows jobs and suites in sortkey order
    (that is, as they appear in job definition files, rather than
    alphabetically).
  * checkbox_gtk/gtk_interface.py, gtk/checkbox-gtk.ui,
    plugins/jobs_prompt.py: Added a progress bar showing tests completed and
    total.

  [Sylvain Pineau]
  * Updated gst_pipeline_test to add a --fullscreen option for video playback.
  * Add python-gtk2 dependency, Gst from gi.repository don't work well with 
    messages (See https://bugzilla.gnome.org/show_bug.cgi?id=631901).
  * Add a new job to capture screen during fullscreen video playback.

  [Tiago Salem Herrmann]
  * checkbox_qt/qt_interface.py, qt/frontend/qtfront.cpp,
    qt/frontend/qtfront.h, qt/frontend/treemodel.cpp, qt/frontend/treemodel.h:
    Makes it possible for the job selection tree to have more than 2 levels of
    children nodes.
 
  [Tim Chen]
  * Modifications to removable_storage_test to handle cases where removable
    media is not mounted prior to test running. (LP: #944623)

 -- Jeff Lane <jeff@ubuntu.com>  Thu, 08 Mar 2012 09:29:10 -0500

checkbox (0.13.3) precise; urgency=low

  New upstream release (LP: #939549):
 
  [Brendan Donegan]
  * Typo in command for for miscellanea/virtualization-check (LP: #934243)
  * Resized test selection views in checkbox-qt (LP: #937113)

  [Daniel Manrique]
  * Use GObject from gi.repository instead of gobject (LP: #937099)
  * Disable flushing to disk after every file access during gathering phase for
    a significant speed boost. (LP: #939019)

  [Javier Collado]
  * Fixed running of disk/read_performance tests (LP: #933528)
  
  [Sylvain Pineau]
  * Fix depends fields in info and suspend test suites (LP: #934051) 
  * Display results report in non-graphical interfaces (LP: #937657)

  [ Tiago Salem Herrmann ]
  * Remove auto generated qt resource file (LP: #938863)
 
  [Ara Pulido]
  * Fix the Ubuntu Friendly warning message (LP: #939448)

 -- Marc Tardif <marc@ubuntu.com>  Thu, 16 Feb 2012 10:31:18 -0500

checkbox (0.13.2) precise; urgency=low

  New upstream release (LP: #933090):

  [Jeff Lane]
  * Added a Hard Disk Stats Test that was part of a much older merge request
    for server test suite.
  * Modified apport-directory to provide feedback
  * Added new optical_write_test script and created appropriate jobs to refine
    optical drive testing
  * Created new resource job that creates an optical.{CD-R,DVD-R} resource to
    determine if a machine's optical drive supports writing or is read-only.
  * Added virt-check test to determine if a server will work as an OpenStack
    Compute Node.
  * Moved apport-directory changes from an old branch to checkbox where the
    job now resides.

  [Marc Tardif]
  * Removed trailing directories from the devpath of disk devices (LP: #925582)
  * Fixed awk regular expression in max_diskspace_used script (LP: #926312)
  * Implemented anonymous submissions to Launchpad with a dummy e-mail
    address.
  * Qt: Moved widgets around in Results window.
  * Changed options and arguments passed to show_tree method, and related UI
    changes.
  * Simplified running checkbox-qt from source tree, by compiling if needed.
  * Added support for decimals and multiple partitions in max_diskspace_used.
  * Fixed reference to xrandr_detect_modes replaced by VESA_drivers_not_in_use.
  * Fixed depends in debian/control file for checkbox-qt.

  [Daniel Manrique]
  * Changed way of obtaining preferred browser to ensure we honor the user's
    preference rather than Chromium's clobbering of
    /etc/alternatives/gnome-www-browser (LP: #925603) 
  * Added submission_path_prompt config variable; if set, it will be shown to
    the user before the test selection screen, and the value entered will
    override the default filename for the xml report.
  * plugins/suites_prompt.py: Fixed jobs being run despite being deselected. 
  * Qt: Changed color of the step bubbles to Ubuntu Orange, and made it
    parametrizable.
  * Qt: View report functionality.
  * Qt: Set the runtime application icon.
  * Fixed typo in network/info.
  * Fixed typo in create_connection.

  [Brendan Donegan]
  * Changed checkbox-cli text to clearly explain what + does (LP: #926417)
  * Changed progress bar of Qt UI to standard rather than custom one,
    prettified tabs and updated Launchpad email text amongst other UI tweaks
    in qt/frontend/qtfront.ui
  * Fixed some oversights in the mediacard job files regarding test 
    descriptions and card types.
  * Tweaked the memory_compare script a bit to make it easier to maintain.
  * Used regexes in default whitelist.

  [Javier Collado]
  * Removed job that installed ipmitool by default (LP: #931954)

  [Tiago Salem Herrmann]
  * Implementation of Qt frontend for checkbox.
  * Qt-related features and bugfixes:
  * Qt: Added welcome screen image and background color.
  * Qt: Removed maximize/restore button.
  * Qt: added select/deselect all popup menu.
  * Qt: Status screen
  * Qt: Antialiasing hint for step numbers and question mark.
  
  [Sylvain Pineau]
  * Tests will run in in order specified by the whitelist.
  * JobStore caches most of a job's attributes in memory to speed up sorting.

 -- Jeff Lane <jeff@ubuntu.com>  Wed, 15 Feb 2012 00:11:21 -0500

checkbox (0.13.1) precise; urgency=low

  New upstream release (LP: #925090):

  [Brendan Donegan]
  * Fixed the cpu_topology script so that it doesn't mistake the word
    'processor' in the value of another field for the field 'processor'
    (LP: #882161)
  * Added create_connection script and jobs to automatically create/test a
    wireless network connection.
  * Updated wireless job dependencies.
  * Add wireless performance data collecting tests.
  * Changed is_laptop test to a shell test and implemented a check_is_laptop
    script to check automatically for a systems 'laptopness' (LP: #886668)
  * Fixed connect_wireless script which continued failing to correctly
    identify wireless connections.
  * Don't fail the sleep_test if the wake alarm is still set (LP: #911161)
  * Add requirement for mem sleep state to be supported to the
    suspend_advanced_auto job (LP: #804190)
  * Fixed the camera/display test and removed the camera/video one.
  * Added display resource and matching requirements to external video 
    output tests.
  * Added removable_storage_watcher script to replace watch_command to make
    testing USB, FireWire and MMC devices easier and more cohesive.
  * Added memory_compare script to automate the memory/info job
  * Switch audio settings to correct device before running audio tests
    (LP: #916859)
  * Nixed graphics/xorg-version-output job and updated other job dependencies,
    since it is redundant with graphics/xorg-version. (LP: #671144)

  [Gabor Kelemen]
  * Fixed last two remaining strings with backslashes (LP: #868571)
  * Fix misplaced parentheses, so translation can work (LP: #904876)

  [Marc Tardif]
  * Refactored install scripts to be agnostic of variant name: 
    install/postinst, install/config and debian/*.postinst.
  * Using title defined in user_interface plugin in GTK interface.
  * Updated default.whitelist to reflect renamed jobs.
  * Removed files with non-printable characters from submission.xml.
  * Fixed parser for submission files with empty question comments
    and context info (LP: #912546)
  * Added support for skipping tests when the depends don't pass
    (LP: #509598)
  * Removed extraneous code from the sleep_test.
  * Refactored logic to check for network after suspend.
  * Removed deprecated hwtest package.
  * cpu_offlining was incorrectly using return instead of exit.

  [Daniel Manrique]
  * Update control files under debian/ to eliminate (most) lintian warnings
    (LP: #352986)
  * Environment variables specified with environ: in a job description will be
    passed to the backend for it to add to its environment. (LP: #897889)
  * Handle malformed LANGUAGE environment variable values (LP: #912946)
  * Added interactive media_keys_test script.
  * Make creation of wireless connection files more robust (LP: #923836)
  * Recommend gstreamer-gconf to enable media tests on kubuntu (LP: #898641)
  * Add bluetooth device requirement to obex jobs (LP: #921128)
  * Add a plugin conf variable for the welcome string (shown on the first
    screen when checkbox runs), so it can be changed without much effort.
  * Remove superflous bluetooth/detect job
  * Fixed typo in jobs/local.txt.in (phoronix misspelled as peripherals).
  * Rearranged a misplaced changelog entry.
  * Updated debian/control to remove unneeded Uploader: field.

  [Robert Roth]
  * Fixed spelling mistakes in user_apps job file. (LP: #904209)

  [Jeff Lane]
  * Created automated network info test to get some config info during automated 
    runs. (LP: #912038)
  * Added requires to suspend wireless jobs so they won't run if wireless isn't
    present (LP: #907150)
  * Fixed issue in usb_test with unwritable filesystems (LP: #912522)
  * Fixed USB tests so that insert, storage, remove run in proper order
  * Removed usb_storage_after_suspend since it's superfluous, all other USB
    tests already run after suspend.
  * Modifed usb_test to handle firewire drives as well, renamed script to
    removable_storage_test

  [Aurélien Gâteau]
  * Improvements to Recover dialog and show_info method.

  [ Javier Collado ]
  * Error while creating binary package fixed (LP: #921576)

  [ Sylvain Pineau ]
  * Replaced xrandr_display_modes with automated check for VESA driver
  * Refactored Unity compatibility tests

 -- Daniel Manrique <daniel.manrique@canonical.com>  Fri, 10 Feb 2012 11:19:05 -0500

checkbox (0.13) precise; urgency=low

  New upstream release (LP: #892268):

  [Marc Tardif]
  * Generate a submission.xml file that contains all device and attachment
  * Write the report before reporting the validation error.
  * Changed device.product to dmi.product for the formfactor (LP: #875312)

  [Daniel Manrique]
  * Use gettext for string (LP: #869267)
  * Move progress indicator to main checkbox dialog instead of a 
    transient window (LP: #868995)
  * Ignore malformed dpkg entries in package_resource (LP: #794747)
  * Reset window title after finishing a manual test (LP: #874690)
  * Handle "@" in locale names (as in ca@valencia).

  [Jeff Lane]
  * Went through all the job files and:
    * Updated descriptions to match Unity UI structure
    * Added descriptions where necessary
    * Added further details to some descriptions
    * Moved some jobs to more appropriate files
    * Fixed job names in older job files to match new naming scheme 
      (suite/testname)
    * Added jobs to local.txt to ensure all job files are now parsed
      (this allows easier addition of existing tests to whitelists)
    * Changed remaining manual job descriptions to match the new format
  * Updated CD and DVD write tests to be more clear about when to skip
    them (LP: #772794)

  [Ara Pulido]
  * Rewrote all job descriptions to match OEM QA syntax

  [Brendan Donegan]  
  * Fix the code that assigns keys in checkbox-cli so that it never assigns
    keys which have other uses. (LP: #877467)
  * Show details of unmet job requirements (LP: #855852)
  * Ensure that connect_wireless chooses a wireless connection from the list
    of available connections (LP: #877752)
  * Have the bluetooth/detect tests require a device with the category
    BLUETOOTH to run, thus preventing the test from failing on systems with
    no Bluetooth device (LP: #862322)
  * Rename attachment jobs to not have a forward slash in their name
    (LP: #887964)
  * Guard against trying to write files to logical partitions on USB sticks
    (which will obviously fail) in usb_test (LP: #887049)
  * Make the OpenGL test ignore the return value of glxgears and improve
    the test description (LP: #890725)
  * Allow input/mouse test to run if a TOUCH device is present
    (LP: #886129)

  [ Javier Collado ]
  * Broken job dependencies fixed (LP: #888447)
  * Regex support when specifying blacklists and whitelists on the
    commandline (LP: #588647)

 -- Daniel Manrique <daniel.manrique@canonical.com>  Thu, 18 Nov 2011 12:46:21 -0500

checkbox (0.12.8) oneiric; urgency=low

  New upstream release (LP: #862579):

  [Brendan Donegan]
  * Remove test for FTP connection from network_check script (LP: #854222)
  * Update a parameter in usb_test to have it run faster.
  * Remove record_playback_after_suspend from Ubuntu Friendly whitelist (LP: #855540)
  * Fix minor typo in multi-monitor friendly resolution_test script which caused 
    minimum_resolution test to fail (LP: #855599)
  * Remove storage_devices_test from Ubuntu Friendly whitelist since bonnie++  (which it uses) is not installed by default (LP: #855841)
  * Changed description and name to reflect Ubuntu Friendly branding. Now when a user searches for Ubuntu Friendly in the lens, Checkbox will appear (LP: #852036)
  * Reset the selections at the test suite prompt if No is selected at the recover prompt (LP: #861208)
  * Save the connection name(s) instead of the interface name so that they can be reconnected to properly after the wireless before/after suspend tests have completed (LP: #861502)
  * Make connect_wireless use the UUID of the connection instead of the name for greater reliability (LP: #862190)

  [Daniel Manrique]
  * Restored _recover attribute, re-enabling welcome and test selection
    screens (LP: #852204)
  * Remove memory/test from the Ubuntu Friendly whitelist (LP: #853799)
  * Use diff instead of grep, better comparing of empty files (LP: #852014)
  * Apport integration: new mandatory "tag" value in ApportOptions (LP: #852201)
  * Add warning prior to starting the tests (LP: #855328)
  * Apport integration: Fix instantiation of Gtk.RadioButton, needed due 
    to PyGI related API changes (LP: #805679)
  * Remove ping -R parameter that apparently caused ICMP packets to be dropped
    by some routers (LP: #861404)

  [ Evan Broder ]
  * Replace resolution_test with an implementation which uses GdkScreen to
    be multimonitor-aware (LP: #632987)

  [Jeff Lane]
  * Fix names of optical drive tests and remove a non-existing test from the
    whitelist (LP: #854808) 
  * Fix wireless_*_suspend jobs so they recreate iface file instead of append
    each time (LP: #855845)
    (LP: #852201)
  * Clarify better the intend of the is_laptop question (LP: #861844)
  * Fixed dependencies for tests that depend on suspend/suspend_advanced 
    (LP: #860651)

  [Tim Chen]
  * Fix cpu_scaling_test (LP: #811177)
 
  [Ara Pulido]
  * Avoid connect_wireless messing with AP with similar names (LP: #861538)
  * Remove bluetooth/file-transfer from the list of tests to run, since due to
    bug 834348 it always fails.

  [Marc Tardif]
  * Added support for wildcards when verifying the transport certificate.
  * Applying depends across suites (LP: #861218)

 -- Daniel Manrique <daniel.manrique@canonical.com>  Thu, 29 Sep 2011 13:12:01 -0400

checkbox (0.12.7) oneiric; urgency=low

  New upstream release (LP: #850395):

  [Brendan Donegan]
  * Redirecting stderr to pipe to fix the gconf_resource script (LP: #832321)
  * Clear jobs directory when user selects No to recover question (LP: #836623)

  [Daniel Manrique]
  * checkbox/job.py: Guard against bogus timeout values (LP: #827859)
  * More explicit handling of string decoding/encoding, avoids problems with
    non-ascii characters (LP: #833747)
  * Changed architecture from all to any for checkbox base, to build
    architecture-specific binaries (LP: #833696)

  [Jeff Lane]
  * Several corrections necessary due to test name changes or typos found in
    job files

  [Marc Tardif]
  * Connecting hyper text widgets only once (LP: #827904)
  * Detecting MMC readers as OTHER instead of DISK (LP: #822948)
  * Validating the hostname in the SSL certificate (LP: #625076)
  * Validating the submission.xml (LP: #838123)

 -- Daniel Manrique <daniel.manrique@canonical.com>  Fri, 14 Sep 2011 17:15:26 -0400

checkbox (0.12.6) oneiric; urgency=low

  New upstream release (LP: #841983):

  [ Daniel Manrique ]
  * Work around PyGTK API changes that kept checkbox from starting up
    (LP: #839675).

 -- Daniel Manrique <daniel.manrique@canonical.com>  Mon, 05 Sep 2011 12:47:58 -0400

checkbox (0.12.5) oneiric; urgency=low

  New upstream release (LP: #838745):

  [Ara Pulido]
  * Created a "suspend" suite and renamed relevant tests.

  [Brendan Donegan]
  * Removed redundant tests in power-management suite.
  * Fixed dependencies in power-management suite.

  [Daniel Manrique]
  * Changed name of apt-get test to reflect the suite it's in.
  * Fixed typos in job definitions that caused them to not be run.
  * Added missing description to info/hdparm test (LP: #832351)
  * Quote command to obtain bluetooth address, to avoid hanging if 
    a device is not present (LP: #836756).
  * Added BLUETOOTH category to udev parser.
  * Removed some tests from default whitelist.
  * Fixed dependencies for keys/sleep.
  
  [Jeff Lane]
  * Added new USB storage transfer test
  * Re-worked and added automated audio test

  [Marc Tardif]
  * Added WIRELESS category to udev parser.

 -- Ara Pulido <ara@ubuntu.com>  Thu, 01 Sep 2011 12:23:07 +0100

checkbox (0.12.4) oneiric; urgency=low

  New upstream release (LP: #824180):

  [Brendan Donegan]
  * Refactored job definition files.
  * Fixed dependencies and test naming.
  * Added Online CPU before/after suspend test.
  * Automated wireless tests.
  * Removed redundant sru_suite.txt, updated dependencies accordingly.
  * Automated bluetooth_obex tests.

  [Daniel Manrique]
  * Further improvements to make frontend/backend communication more reliable.
    Prevents stuck backends, failure to close the GUI due to lack of reply
    from the backend, and test specifying "user" not being run.
  * scripts/keyboard_test modified to account for pygi-related GTK API
    changes. (LP: #804369)
  * scripts/sleep_test: improve handling of NetworkManager DBus API
    changes. (LP: #808423)
  * scripts/cdimage_resource: properly handle releases with "LTS" in their
    name (LP: #814085)
  * Updated minimum_resolution test as per latest system requirements, leaving
    just one unified test. (LP: #767166)

  [Javier Collado]
  * Checkbox exits with EX_NOINPUT if a whitelist or blacklist file is
    specified and cannot be found.
  * Deselect a test suite automatically when none of its children is selected,
    in the GTK interface. (LP: #651878)
  * Make the "Next" button the default action when Enter is pressed, to 
    streamline testing with the GTK interface.

  [Marc Tardif]
  * Fixed udevam not being found because /sbin not in PATH (LP: #597305)
  * Fixed hardware attachments for udev and dmi (LP: #822682)

  [Sylvain Pineau]
  * Expose the message store to other plugins, via firing an expose-msgstore
    event.

  [Andrew Faulkner]
  * Fix description for nautilus_file_create job (LP: #821141) 

  [Kenneth Wimer]
  * New header image that follows brand guidelines (LP: #554202)

 -- Daniel Manrique <daniel.manrique@canonical.com>  Wed, 10 Aug 2011 15:16:39 -0400

checkbox (0.12.3) oneiric; urgency=low

  [Marc Tardif]
  * Only reading CHECKBOX_* environment variables in config (LP: #802458)
  * Imported scripts and jobs from Platform Services.

  [Chad A. Davis]
  * Switch to dh_python2 and debhelper7 (LP: #788514)

  [Barry Warsaw]
  * Fix checkbox_clean.run() to ignore missing executables, as is the case
    in a fresh checkout.

 -- Daniel Manrique <daniel.manrique@canonical.com>  Fri, 01 Jul 2011 11:37:27 -0400

checkbox (0.12.2) oneiric; urgency=low

  New upstream release (LP: #800199):

  [Brendan Donegan]
  * Added interface parameter to internet_test script.

  [Daniel Manrique]
  * GTK GUI: Change assignment of TreeStore model to TreeView to account for
    pygi-related API changes. Also seems to fix lingering select/deselect all
    buttons. (LP: #796666) (LP: #796622)
  * GTK GUI: Fix call to Gtk buffer get_text to add now-mandatory fourth
    parameter, keeps the GUI from misbehaving in connection to fixed bug.
    (LP: #796827)
  * GTK GUI: Fix handling of mouse events in gtk_hypertext_view.py which
    prevented displaying the final report.
  * Put test name as part of the window title, as an aid to
    reporting/debugging (LP: #744190)
  * plugins/apport_prompt.py: Add test name to "Do you want to report a bug?"
    dialog to make it clearer.

  [Sylvain Pineau]
  * Fix evaluation of job requirements (LP: #798200)
  * Added "in" operator to job requirements.

 -- Marc Tardif <marc@ubuntu.com>  Tue, 21 Jun 2011 09:41:57 -0400

checkbox (0.12.1) oneiric; urgency=low

  New upstream release (LP: #796629):

  [Brendan Donegan]
  * Fix timeout in sleep_test script (LP: #665299)
  * Fix traces in hyper_text_view module (LP: #796508)
  * Added camera test (LP: #764222)

  [Daniel Manrique]
  * Fix GUI definition file so main window uses "natural request", growing
    when child widgets require so (LP: #776734)
  * Fix open/read blocking behavior and backend/frontend communications to
    avoid hangs and lingering backends. (LP: #588539)
  * Render header text dynamically over the image background, and updated pot
    file with the new string. (LP: #621880)

  [Robert Roth]
  * Improve command line key prompts (LP: #786924)

 -- Marc Tardif <marc@ubuntu.com>  Fri, 03 Jun 2011 17:00:11 -0400

checkbox (0.12) oneiric; urgency=low

  New upstream release (LP: #784076):
  * Removed dead pixel test.

  [Bilal Akhtar]
  * Port checkbox to Gtk3/PyGI (LP: #783822)

 -- Marc Tardif <marc@ubuntu.com>  Tue, 17 May 2011 09:48:07 -0400

checkbox (0.11.4) natty; urgency=low

  * Changed udev_resource to report CAPTURE for USB VIDEO devices
  * Fixed eval of resources with names like list item names
  
  [Carl Milette]
  * Fixed hard coded disk in disk_bench_test so that it matches convention
    utilizing udev_resource for finding devices. (LP: #507943)

 -- Jeff Lane <jeff@ubuntu.com>  Fri, 22 Apr 2011 11:05:19 -0400

checkbox (0.11.3) natty; urgency=low

  New upstream release (LP: #751928):
  * Fixed sleep_test crashing with ioerror (LP: #630785)
  * Fixed keyerror when running some manual tests (LP: #729431)

  [Ara Pulido]
  * Improved debconf messages and ordering (LP: #553777)
  * Video bugs should be reported as a display symptom (LP: #744964)
  * Added checkbox log to apport report

  [Gerhard Burger]
  * Fixed punctuation inconsistencies in verification procedures (LP: #744167):

 -- Marc Tardif <marc@ubuntu.com>  Tue, 05 Apr 2011 16:19:17 -0400

checkbox (0.11.2) natty; urgency=low

  New upstream release (LP: #736919):
  * Added version to dpkg dependency
  * Added multiarch support to install script (LP: #727411)
  * Fixed submitting data twice (LP: #531010)
  * Fixed job descriptions for checkbox-cli (LP: #221400)

  [Daniel Manrique]
  * Fixed strings in audio tests and updated pot file (LP: #691241)
  
  [Jochen Kemnade]
  * Fixed grammar in user-apps tests (LP: #642001)

  [Jeff Lane]
  * Added reboot instructions to suspend/hibernate tests (LP: #420493)
  * Made the firewire instructions make more sense (LP: #693068)
  
  [Michael Terry]
  * Fixed several strings appear in English although translated (LP: #514401)
    - jobs/fingerprint.txt.in
    - jobs/media.txt.in
    - jobs/monitor.txt.in
    - jobs/sleep.txt.in
    - jobs/firewire.txt.in
    - po/checkbox.pot
  * Fixed grammar (LP: #525454)
    + jobs/fingerprint.txt.in

 -- Jeff Lane <jeff@ubuntu.com>  Tue, 29 Mar 2011 09:17:36 -0400

checkbox (0.11.1) natty; urgency=low

  New upstream release (LP: #725110):
  * Checking for lock file before firing stop-all event (LP: #719552)
  * Changed description of nautilus_file_copy job (LP: #709688)

  [Javier Collado]
  * Fixed title in progress dialog

 -- Marc Tardif <marc@ubuntu.com>  Fri, 25 Feb 2011 11:56:43 -0500

checkbox (0.11) natty; urgency=low

  New upstream release (LP: #719073):
  * Changed support for persist plugin as optional (LP: #561816)

  [Ara Pulido]
  * Fixed lintian errors and warnings

  [Eitan Isaacson]
  * Migrate the UI from libglade to gtkbuilder  

 -- Marc Tardif <marc@ubuntu.com>  Mon, 14 Feb 2011 18:19:27 -0500

checkbox (0.10.4) maverick; urgency=low

  * Fixed parsing of config parameters (LP: #689140)

 -- Marc Tardif <marc@ubuntu.com>  Tue, 14 Sep 2010 12:43:51 -0400

checkbox (0.10.3) maverick; urgency=low

  New upstream release (LP: #638333):
  * Fixed verification of SSL validity (LP: #625076)
  * Improved audio test questions.

 -- Marc Tardif <marc@ubuntu.com>  Tue, 14 Sep 2010 12:43:51 -0400

checkbox (0.10.2) maverick; urgency=low

  New upstream release (LP: #617583):
  * Fixed sleep_test to check the connection if using network-manager.
  * Fixed reporting bugs against alsa-base and xorg (LP: #607214)
  * Fixed apport dialog no longer appearing (LP: #607217)
  * Reduced data file size for the desktop image.
  * Updated report to be more pretty.

 -- Marc Tardif <marc@ubuntu.com>  Fri, 13 Aug 2010 16:23:16 -0400

checkbox (0.10.1) maverick; urgency=low

  New upstream release (LP: #597295):
  * Added support for urwid interface.
  * Added sound check test.
  * Added document viewer test.
  * Added update-manager and nautilus tests.
  * Added resolution tests.
  * Added sleep tests.

 -- Marc Tardif <marc@ubuntu.com>  Tue, 22 Jun 2010 10:43:52 -0400

checkbox (0.10) maverick; urgency=low

  * Added media tests (LP: #397944)
  * Added support for comments in templates.

 -- Marc Tardif <marc@ubuntu.com>  Tue, 04 May 2010 11:51:22 -0400

checkbox (0.9.2) lucid; urgency=low

  New upstream release (LP: #567568):
  * Added referer when sending submissions to Launchpad (LP: #550973)
  * Added suggests to checkbox package in debian/control file (LP: #352740)
  * Fixed udev_resource script to be more resilient (LP: #556824)
  * Fixed cdimage_resource script to read casper.log (LP: #558728)
  * Fixed reporting all resources found for a job (LP: #560948)
  * Fixed stalling when using kdesudo to start backend (LP: #557443)
  * Fixed starting the appropriate default browser on UNR (LP: #563050)
  * Fixed ansi_parser script when outputting to stdout (LP: #560952)
  * Fixed opening the report with the gconf preferred browser (LP: #562580)
  * Fixed suspend_test to use relative time for wakealarm (LP: #349768)
  * Fixed backend not getting terminated upon closing (LP: #553328)

 -- Marc Tardif <marc@ubuntu.com>  Tue, 06 Apr 2010 14:17:46 -0400

checkbox (0.9.1) lucid; urgency=low

  New upstream release (LP: #548800):
  * Added cpu_scaling_test script.
  * Fixed hard drive detection (LP: #549714)
  * Fixed backend to handle empty messages (LP: #536645)
  * Fixed parsing of package resource (LP: #539691)
  * Fixed malformed xml report (LP: #485445)
  * Fixed running root manual tests as normal user (LP: #383559)
  * Fixed writing apport files only after submitting (LP: #530380)
  * Fixed audio test instructions (LP: #529205)
  * Fixed gathering chassis information (LP: #537435)
  * Fixed detection of disks in kvm (LP: #552998)
  * Fixed udev_resource script to be more resilient (LP: #552999)
  * Fixed filter_packages script to use new resources.

 -- Marc Tardif <marc@ubuntu.com>  Sun, 07 Mar 2010 15:05:44 -0400

checkbox (0.9) lucid; urgency=low

  * Introduced job_prompt plugin to treat all jobs (suites, tests, etc.) as composites.
  * Replaced the registry and resource scripts and centralized job iteration.
  * Replaced dependency on dbus by using sudo/gksu/kdesudo instead.
  * Replaced mktemp with mkdtemp for security purposes.
  * Fixed strings in fingerprint and modem tests (LP: #457759)
  * Fixed client side validation of Launchpad form (LP: #438671)
  * Added device information to tags when reporting bugs with apport.
  * Added shorthands for blacklist-file and whitelist-file.
  * Added support for apport default configuration (LP: #465447)
  * Added support for scrolled options list (LP: #411526)
  * Added support for tests generated by suites to run as root.
  * Added support for requirements in attachments.
  * Added support for armv7l processor
  * Added Autotest integration
  * Added LTP integration
  * Added Phoronix integration
  * Added qa-regression-testing integration

 -- Marc Tardif <marc@ubuntu.com>  Wed, 04 Nov 2009 19:36:09 -0400

checkbox (0.8.5) karmic; urgency=low

  * Fixed translation of suites and tests files (LP: #456115)
  * Fixed checking the status of command registries (LP: #457502)
  * Fixed selecting suites in the command line (LP: #457559)
  * Fixed reporting of bugs to contain test description (LP: #427932)
  * Fixed execute permissions on scripts (LP: #459606)
  * Renamed processors_info plugin to singular because processor
    information is reported as a single structure with a count attribute
  * Updated translation files.

 -- Marc Tardif <marc@ubuntu.com>  Mon, 26 Oct 2009 12:17:30 -0400

checkbox (0.8.4) karmic; urgency=low

  * Fixed failing dependencies when not available (LP: #430051)
  * Fixed supporting udevadm not providing DEVPATH variable (LP: #430084)
  * Fixed supporting audio devices without a /proc/asound entry (LP: #430086)
  * Fixed running when python-apport package is not installed (LP: #430103)
  * Fixed X error when exiting after reporting a bug (LP: #430776)
  * Fixed prompting to report a bug according to GNOME HIG (LP: #429701)
  * Fixed prompting for answer in checkbox-cli (LP: #429764)
  * Fixed resolution_test message for fglrx driver (LP: #346816)
  * Fixed adding of manpage symlinks for gtk and cli (LP: #426641)
  * Fixed recovering from connecting to the backend (LP: #446693)
  * Fixed backend to use dbus instead of policykit (LP: #435714)
  * Fixed interpolation of output variable in cli (LP: #450673)
  * Fixed selection of suites in cli (LP: #450713)
  * Fixed parsing of virtio-pci devices (LP: #450774)

 -- Marc Tardif <marc@ubuntu.com>  Tue, 13 Oct 2009 16:44:12 -0400

checkbox (0.8.3) karmic; urgency=low

  * Fixed trailing newline requirement in test definitions (LP: #427993)
  * Fixed reporting firmware version as product name (LP: #428563)
  * Fixed detecting pci and usb audio devices (LP: #429558)
  * Fixed prompting to report a bug when there's no package (LP: #429668)

 -- Marc Tardif <marc@ubuntu.com>  Sat, 12 Sep 2009 15:37:40 -0400

checkbox (0.8.2) karmic; urgency=low

  * Fixed adding test information when reporting with apport (LP: #423798)
  * Fixed tagging bugs when reporting with apport (LP: #423799)
  * Fixed expressing package aliases for the linux package (LP: #423805)
  * Fixed detecting the disk category in devices (LP: #423864)
  * Fixed supporting apport symptoms when reporting bugs (LP: #424063)
  * Fixed gathering of dmi information for Launchpad report (LP: #424454)
  * Fixed tests using gksudo returning empty output (LP: #425284)

  [Javier Collado]
  * Fixed reporting of output in shell plugin (LP: #393894)

 -- Marc Tardif <marc@ubuntu.com>  Mon, 31 Aug 2009 17:16:38 -0500

checkbox (0.8.1) karmic; urgency=low

  * New upstream version:
    * Added disk tests.
    * Added fingerprint reader tests.
    * Added firewire tets.
    * Added kms tests.
    * Added media tests.
  * Fixed dependency on hal and using udev instead (LP: #399319)
  * Fixed calling ubuntu-bug when a test fails (LP: #418978)

 -- Marc Tardif <marc@ubuntu.com>  Tue, 26 Aug 2009 17:36:05 -0500

checkbox (0.8~alpha4) karmic; urgency=low

  * New upstream version:
    * Changed icon.
    * Added timeout property to lock_prompt plugin.
    * Added concept of attachments to tests.
    * Added support for backslahes in templates to wrap lines.
    * Added support blacklisting and whitelisting both tests and suites.
    * Introduced the concept of jobs for suites, tests and attachments.
    * Removed upstart event which is no longer needed.
    * Replaced architecture and category with requires in test definitions.
  * Fixed pygst dependency (LP: #334442)
  * Fixed configuration file updates during install (LP: #330596)
  * Fixed DBus exceptions (LP: #344916, #359440)
  * Fixed and expanded translations (LP: #347038)
  * Fixed ignored system proxy settings (LP: #345548)
  * Fixed parsing blank lines in templates (LP: #393907)
  * Fixed escaping of lists (LP: #394001)
  * Fixed timeout in manual tests (LP: #377986)
  * Fixed CLI interface dialog.
  * Fixed support for FreeDesktop XDG base directory specification (LP: #363549)
  * Added general and package specific apport hooks

  [ Gabor Keleman ]
  * Fixed untranslated strings in tests (LP: #374666)
  * Fixed untranslated last screen (LP: #374646)

 -- Marc Tardif <marc@ubuntu.com>  Wed, 19 Aug 2009 15:36:05 -0500

checkbox (0.7) jaunty; urgency=low

  [ Dave Murphy ]
  * Fixed viewing of report files in Firefox 3 (LP: #331481)
  * Added additional contextual information
   * /etc/sysctl* (LP: #331055)
   * /etc/modprobe.d (LP: #331056)
   * /etc/modules (LP: #331057)
  * Fixed packaging for Jaunty
   * https://lists.ubuntu.com/archives/ubuntu-devel/2009-February/027439.html
   * Uses --install-layout=deb
   * Installs to dist-packages instead of site-packages

  [ Andy Whitcroft ]
  * suspend_test: update suspend_test to version V6 matching kernel version.
    The version here will become the master copy.
  * suspend_test: add a --dry-run mode to simplify developement
  * suspend_test: add a automation mode for checkbox integration
  * suspend_test: add a new pm-suspend test
  * suspend_test: record and restore timer_delay around the variable
    time test.
  * suspend_test: release v7.
  * suspend_test: initial version of suspend power consumption test
    from a patch by Pete Graner.
  * suspend_test: power -- made the sleep time configurable
  * suspend_test: detect batteries and disable ac/power tests
  * suspend_test: disable dbus tests when we have no primary user
  * suspend_test: handle AC transitions better
  * suspend_test: enable power test as part of --full
  * suspend_test: reduce the noise in the test instructions
  * suspend_test: use minutes in output when that is more appropriate
  * suspend_test: track actual AC transitions and report them
  * suspend_test: only mention AC at all if we have a battery
  * suspend_test: report useful data at the bottom for posting
  * suspend_test: document the new power test in the usage
  * suspend_test: power -- indicate when the result is unreliable
  * suspend_test: report -- fix up spacing issues
  * suspend_test: release v8

 -- Dave Murphy <schwuk@ubuntu.com>  Tue, 17 Mar 2009 09:46:16 +0000

checkbox (0.6) jaunty; urgency=low

  * New upstream version:
    * Added suspend_test script - for more details see:
      https://wiki.ubuntu.com/KernelTeam/SuspendResumeTesting
    * Added XSL Stylesheet and the ability to view generated reports
    * Added support for PolicyKit to run the application as a user
    * Added logging for backend and logrotation script.
  * Fixed calling ucf was run via debconf (LP: #330502)

 -- Marc Tardif <marc@ubuntu.com>  Tue, 17 Feb 2009 15:36:05 +0000

checkbox (0.5) jaunty; urgency=low

  * New upstream version:
    * Added concept of hyper text view to display clickable links.
    * Added concept of properties to components.
    * Added pci information to launchpad report.
    * Added dmi information to launchpad report.
    * Added text area to keyboard test.
    * Removed sourcing of base postrm script.
    * Updated translations from Launchpad.
  * Fixed handling of interrupt signal (LP: #327810)
  * Fixed display of text in graphical interface (LP: #240374)
  * Fixed support for regexes in blacklist and whitelist (LP: #327177)
  * Fixed opening of subunit log file (LP: #325737)
  * Fixed internet test.

 -- Marc Tardif <marc@ubuntu.com>  Tue, 20 Jan 2009 18:55:20 -0500

checkbox (0.4) jaunty; urgency=low

  * Setup bzr-builddeb in native mode.
  * Removed LGPL notice from the copyright file.

 -- Marc Tardif <marc@ubuntu.com>  Tue, 20 Jan 2009 16:46:15 -0500

checkbox (0.3) jaunty; urgency=low

  * New upstream version:
    * Renamed hwtest to checkbox.
    * Renamed auto tests to shell tests.
    * Added watch file.
    * Added README file pointing to the Ubuntu wiki.
    * Added subunit to the test suite.
    * Added the subunit_report plugin to produce a standard test report.
    * Added pvs registry.
    * Added support for int return values to recursive registry eval.
    * Added debug information when a command registry returns an error.
    * Added mounts registry.
    * Added patches to upgrade the configuration files.
    * Added support for CHECKBOX_OPTIONS environment variable.
    * Added usage information.
    * Added gconf registry.
    * Added logging to checkbox event.
    * Added locking plugin.
    * Added message store and schema types.
    * Added caching to automatic tests so that they are not run multiple
      times.
    * Added persistence to category and system_id.
    * Added lshw registry and plugin.
    * Added newlines to German introduction message.
  * Fixed e-mail address should be remembered (LP: #156725)
  * Fixed $output variable does not seem to be reinterpolated when
    testing again (LP: #189404)
  * Fixed command line interface does not provide a test nor test again
    option (LP: #189423)
  * Fixed translation template unavailable, even though hwtest is in main
    (LP: #202447)
  * Fixed internet_test should support providing a destination other
    than canonical.com (LP: #216111)
  * Fixed hwtest loads editor backup files from suite dir (LP: #237954)
  * Fixed application should only have one instance running (LP: #266899)
  * Fixed disk information should be gathered (LP: #267889)
  * Fixed typo: payback device (LP: #288331)
  * Fixed tests skipped by constraint should be reported (LP: #304176)
  * Fixed manual tests which have commands should not be run automatically
    (LP: #304231)
  * Fixed CHECKBOX_DATA mapping is not working (LP: #304736)

 -- Marc Tardif <marc@ubuntu.com>  Fri, 16 Jan 2009 12:05:32 -0500

hwtest (0.1-0ubuntu10) hardy; urgency=low

  * Fixed xalign and yalign in exchange summary.

 -- Marc Tardif <marc@interunion.ca>  Mon, 21 Apr 2008 15:07:39 -0400

hwtest (0.1-0ubuntu9) hardy; urgency=low

  * Fixed internet_test to ping default gateway rather than canonical.com.
  * Fixed python-support issues to support upgrades of hwtest.
  * Fixed tooltip to be HIG compliant.
  * Fixed category to use GTK;System;Settings;.
  * Fixed command line interface to support escape characters.
  * Using python-central instead of python-support.
  * Added support to i18n the .desktop file.
  * Added support for http_proxy and https_proxy.
  * Added summary of information being submitted.

 -- Marc Tardif <marc@interunion.ca>  Thu, 17 Apr 2008 12:01:50 -0400

hwtest (0.1-0ubuntu8) hardy; urgency=low

  * debian/patches/01_change_menu_category.patch:
    - change the category so the item is moved to system, administration and not
      the only entry in applications, system tools on a default installation

 -- Sebastien Bacher <seb128@canonical.com>  Mon, 14 Apr 2008 15:49:06 +0200

hwtest (0.1-0ubuntu7) hardy; urgency=low

  * Fixed packaging bugs.
  * Improved internationalization.
  * Renamed questions and answers to tests and results.

 -- Marc Tardif <marc@interunion.ca>  Thu,  6 Mar 2008 10:58:43 -0500

hwtest (0.1-0ubuntu6) hardy; urgency=low

  * Upload to hardy/universe (without the .bzr files).
  * Make package conformant with current Python policy.

 -- Matthias Klose <doko@ubuntu.com>  Tue, 11 Mar 2008 14:06:02 +0000

hwtest (0.1-0ubuntu5) hardy; urgency=low

  * Set default timeout to None instead of 60 seconds.
  * Updated copyright information.
  * Reverted to using gksu to limit dependencies.
  * Removed dependency on python-apt.

 -- Marc Tardif <marc@interunoin.ca>  Thu, 28 Feb 2008 17:07:07 -0500

hwtest (0.1-0ubuntu4) hardy; urgency=low

  * Improved text in questions text file.
  * Improved user experience by only showing auto questions
    progress bar when there are actual questions.
  * Also improved the user experience by showing a progress
    bar while building the report.

 -- Marc Tardif <marc@interunion.ca>  Wed, 27 Feb 2008 23:12:24 -0500

hwtest (0.1-0ubuntu3) hardy; urgency=low

  * Fixed hwtest_cli so that it doesn't strip the DISPLAY environment
    variable.
  * Fixed system_info plugin so that it does a better effort for
    gathering system information instead of relying on non standard
    information from HAL.

 -- Marc Tardif <marc@interunion.ca>  Wed, 27 Feb 2008 10:52:33 -0500

hwtest (0.1-0ubuntu2) hardy; urgency=low

  * Fixed packaging following lintian error.
  * Added packages registry and plugin.

 -- Marc Tardif <marc@interunion.ca>  Tue,  5 Feb 2008 15:02:26 -0500

hwtest (0.1-0ubuntu1) hardy; urgency=low

  * Initial Release.

 -- Marc Tardif <marc@interunion.ca>  Mon, 17 Sep 2007 17:25:54 -0300<|MERGE_RESOLUTION|>--- conflicted
+++ resolved
@@ -3,18 +3,16 @@
   [ Daniel Manrique ]
   * New version 0.15 for Raring Ringtail development. 
 
-<<<<<<< HEAD
   [ Brendan Donegan ] 
   * Change forward-slashes to asterisks in the filename of a connection, since
     this is what NetworkManager does internally (LP: #1073335)
-=======
+
   [ Jeff Lane ]
   * jobs/suspend.txt.in - removed incorrect multiple router requirement for
     suspend/wireless_after_suspend (LP: #1070333)
 
   [Sylvain Pineau]
   * jobs/info.txt.in: Fixed the requirement of info/touchpad_driver.
->>>>>>> 95a717e7
 
  -- Daniel Manrique <roadmr@ubuntu.com>  Fri, 16 Nov 2012 12:14:21 -0500
 
