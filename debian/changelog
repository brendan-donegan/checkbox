checkbox (0.14.4) quantal; urgency=low

  [ Daniel Manrique ]
  * New version 0.14.4 for Quantal Quetzal development.

  [Jeff Lane]
  * jobs/esata.txt.in: added tests for removable eSATA drives
    scripts/removable_storage_test: added support for ata_serial_esata devices
    scripts/removable_storage_watcher: added support for ata_serial_esata
    devices
  * scripts/optical_write_test: changed behaviour to timeout after 5 minutes
    rather than a few seconds to give testers a chance to complete the test
    without having to sit on top of the machine waiting. If tester doesn't hit
    itself and proceed.
    jobs/optical.txt.in: Cleared up text in the existing manual optical write
    tests and added two automated tests that can be used if desired (they still
    require the user to push the tray in after writing, but eliminate other
    steps)

  [Sylvain Pineau]
  * jobs/graphics.txt.in, jobs/benchmarks.txt.in: Move gtkperk to the benchmarks
    section.
<<<<<<< HEAD
  * jobs/benchmarks.txt.in, scripts/wifi_time2reconnect: Add a test to monitor
    the time needed to reconnect to a WIFI access point.
  * jobs/audio.txt.in: Added a test that verifies that the various audio 
    channels are working properly.
=======
  * jobs/touchscreen.txt.in: Add 3 new manual tests (tap-detect, drag-n-drop and 
    multitouch-zoom)
>>>>>>> e178635d

  [Brendan Donegan]
  * scripts/audio_settings: Converted script from Perl to Python(3), putting 
    it in line with approved technology guidelines
  * jobs/audio.txt.in: Fixed audio jobs to use --file option of audio_settings 
    instead of piping to STDOUT.

  [Nathan Williams]
  * scripts/network_check: Fixed exception handling in the absence of zenity
    (LP: #988260)

  [Samantha Jian]
  * Added disk spindown test script and definition.

 -- Daniel Manrique <roadmr@ubuntu.com>  Wed, 08 Aug 2012 12:43:25 -0400

checkbox (0.14.3) quantal; urgency=low

  * New upstream release (LP: #1033652)

  [Benjamin Kerensa]
  * Changed description of PCMCIA/PCIX to PCMCIA/ExpressCard since PCIX
    generally applies to servers (LP: #992249) 

  [Brendan Donegan]
  * Removed call to unlink temporary file in Html5Thread part of gpu_test.
    Also addressed a few pyflakes complaints and removed a stray print.
  * Include block device name in fields of block_device resource
    output. This will prevent different block device fields from being
    confused with each other (LP: #1027849)
  * Fix apport_prompt.py so it properly checks the value in
    /etc/default/apport (LP: #1029897)
  * Initially disable the 'Run' tab in the Qt UI, re-enabling it when the
    'Start Testing' has been clicked (LP: #1029815)
  * Put Component and Status into one tree view on the selection screen,
    rather than two seperate ones (LP: #1030871)
  * Disable the Select All and Deselect All buttons in the selection
    view during testing (LP: #1032259)

  [Daniel Manrique]
  * New version 0.14.3 for Quantal Quetzal development.
  * alsa_info is invoked with --no-dialog, otherwise if dialog is installed
    it results in invalid data in the submission file and results.
    (LP: #1028065)
  * Instruct Chromium browser to accept file:// URLs so it can correctly
    open the checkbox submission.xml report (LP: #1026614)
  * scripts/gconf_resource: decode gconf output as utf-8 rather than ascii
    (LP: #1022593)
  * jobs/user_apps.txt.in: Quicktime test now depends on gstreamer0.10-ffmpeg
    to ensure it's able to play .mov files (LP: #633009)
  * scripts/network_check: InvalidURL exception is caught and handled more
    cleanly (LP: #751701)
  
  [Sylvain Pineau]
  * jobs/usb.txt.in, scripts/disk_read_performance_test: Add a USB3 read
    performance test.
    scripts/block_device_resource: Add the maximum usb specification supported
    by both a block device and the corresponding root hub port.
  * qt/frontend/qtfront.ui, qt/frontend/images/checkbox-qt-head.png: 
    Add transparency properties to the main window header to keep the main theme
    colors in the widget background (LP: #1030857)

  [Jeff Marcom]
  * Added timeout to job call for disk smart test.

  [Marc Tardif]
  * Escaping encoded strings in udevadm output (LP: #1025381)

  [Jeff Lane]
  * jobs/cpu.txt.in: added a depends to cpu/scaling_test-log-attach to ensure
    that job does not run until afte cpu/scaling_test (LP: #1031994)
  
  [Matt Fischer]
  * scripts/network_device_info: added a check to ensure what lspci reports and
    what NetworkManger reports (if it is installed) are the same. Reports more
    useful info now like driver and driver version, IP address, etc.
  * scripts/cycle_vts: added checks to fail test if chvt returns a non-zero
    exit code. Added a final check at the end to verify we did land back on the
    original VT after testing.
    jobs/miscellanea.txt.in: fixed a typo in the chvt job. It used to reqire
    'package.alias' instead of 'package.name'

 -- Jeff Lane <jeff@ubuntu.com>  Mon, 06 Aug 2012 09:26:41 -0400

checkbox (0.14.2) quantal; urgency=low

  * New upstream release (LP: #1025869)

  [Jeff Marcom]
  * scripts/gpu_test - Fixed potential thread exiting issue.

  [Javier Collado]
  * Fixed detection of circular references in resolver.

  [Jeff Lane]
  * New version 0.14.2 for Quantal Quetzal development.
  * jobs/cpu.txt.in: added cpu_scaling_test log attachment job
  * jobs/disk.txt.in: modified block_device requirements so they'll work right
    jobs/info.txt.in: added block_device resource requirements to hdparm job so
    it won't run on removable stuff where it's not necessary.
  * jobs/info.txt.in: removed extraneous fwts_log job
    jobs/miscellanea.txt.in: modified fwts_results.log job
  * scripts/optical_detect: minor tweak to send error output to stderr
    scripts/optical_read_test: added root user check because this needs to be
    run with root privileges. Added some additional output for stderr for
    failures so we will know WHY a test or the script failed. Replaced 
    sys.stdout.write() and flush() calls with simple print statements.
  * scripts/ipmi_test: output tweaks so error messages now go to stderr. No BMC
    message is a little more clear. Module failed to load now generates an
    error rather than a simple exit.
  * scripts/network_device_info: minor change so that the fail message now
    specifies that it was an error and outputs to stderr properly.
  * scripts/disk_smart: Improvements to the logging and output during testing.
  * scripts/cpu_scaling_test: lots of output changes using logging module.
    renamed script to frequency_governors_test to be more descriptive and less
    confusing. Added a --log option to write logs to an actual file
    jobs/cpu.txt.in: added an attachment job to attach the freq_governors log.
    Modified cpu/frequency_governors to write to log file
  * scripts/cpu_offlining: added an extra bit of output in case of failures. 
  * scripts/fwts_test: improved console output so that the info displayed in
    submission.xml is more useful.
    jobs/power-management.txt.in: added job to attach fwts_wakealarm.log to
    results.
  * scripts/network_ntp_test: Tweaked output to use log levels more
    appropriately. Added some decoding so that bytes output show up as strings
    properly in output. Converted from optparse to argparse. Added a root
    check because this needs to be root to properly run.
  * scripts/disk_read_performance_test: Added extra targeted output so that
    users can understand what's going on. Moved the exit bits so the test will
    actuall run on multiple drives as originally intended and not exit on the
    first failure.
  * scripts/removable_storage_test: vastly improved the output from that script
    and also introduced some new error handling to cover a couple conditions
    that generated unhelpful tracebacks.
  * scripts/memory_compare: changed the output a little so failures now dump
    data to stderr and success to stdout. Also added a try/except block to
    catch possible ZeroDivisionError cases if dmi or meminfo return 0 (found on
    my local system due to a library issue)
  * jobs/power-management.txt.in: improved rtc and tickless idle tests to
    provide more useful output, even though they are very simple tests.
  * jobs/networking.txt.in: added some output to networking/multi_nic so a 
    failure due to unconfigured ifaces generates something beyond a blank line
  * scripts/cpu_topology: Changed it so there is less output on success and
    more useful output on failure. Fixed a bug in the test for Failure that
    caused the False condition to never be met.
  * scripts/network_bandwidth_test: fleshed out the output to make it a little
    more useful in both debug and info levels. Was going to set the
    networking/bandwidth job to debug, but the info output should now be
    sufficient to begin diagnosing test failures.
  * jobs/usb.txt.in: Added output to usb/detect in case no USB controllers are
    found. Added dependencies on the udisks package which may not be installed
    by default.
    debian/control: Added udisks as a suggests for checkbox as it's required
    for the USB tests to function.
  * scripts/memory_test: converted from optparse to argparse. Added some extra
    stderr output that may be useful if this test fails. redirected some
    existing error messages to stderr also
  * scripts/disk_stats_test: some minor changes to output. Also, error output
    now goes to stderr on test failure.

  [Marc Tardif]
  * Fixed duplicate jobs appearing in the store when rerunning jobs.
  * Fixed packaging to install scripts under /usr/lib.

  [Daniel Manrique]
  * Added a message file format test that does some simplistic checks
    on jobs/* files to ensure they are sane.
  * Fixed two typos in jobs/suspend.txt.in.
  * Merging of translations into job files prior to running message 
    file format test, to further ensure that translated strings
    and field descriptions are parsed correctly.
  * Explicit encoding of error strings in Job.execute, so that data returned
    is consistent and invokers of this method don't choke on it. (LP:
    #1024541)

  [Brendan Donegan]
  * Make a call to rfkill unblock in the create_connection script, incase
    those nasty Broadcom drivers have left a soft-block on the wireless after
    loading. Also do a bit of refactoring to use check_output and check_call
    instead of Popen (LP: #1019162)
  * Move the call to unblock to before the connection is created
  * Reimplemented memory_compare in python3 and restructured it to put
    things into dictionaries for easy access. Also fixed bug with detecting
    non-RAM devices as RAM. (LP: #960087)
  * Wait longer to get the window handle in gpu_test, so that we don't fall foul
    of timing issues. (LP: #1018563)
  * Catch exception raised in memory_compare by DMI RAM entries with No Module
    Installed in the Size field (LP: #1023220)
  * Also unblock wireless before wireless_scanning test, as I neglected to do
    this before. (LP: #1023619)
  * Replace Flash video playback with HTML5 video playback. This has better
    support in Ubuntu and is more relevant (LP: #1024078)

  [Sylvain Pineau]
  * Add the firmware version (BIOS or UEFI) to the XML report.

 -- Daniel Manrique <roadmr@ubuntu.com>  Fri, 13 Jul 2012 16:26:06 -0400

checkbox (0.14.1) quantal; urgency=low

  * New upstream release (LP: #1018571)

  [Brendan Donegan]
  * Fixed up a few things with the gpu_lockup tests. Removed depends,
    renamed to gpu_lockup_suspend to reflect behaviour and removed the
    requirement on Firefox
  * Changed suspend_advanced and suspend_advanced_auto to use less
    strict definition of fwts s3 test.

  [Javier Collado]
  * Make sure that jobs are topologically ordered (LP: #990075)
  * Keep job ordering as close to whitelist as possible (LP: #1017951)

  [Marc Tardif]
  * New version 0.14.1 for Quantal Quetzal development.
  * jobs/suspend.txt.in: Fixed trailing newline on otherwise empty line.
  * scripts/run_templates: Fixed calls to Popen to use universal_newlines
    to return strings instead of bytes (LP: #1018354)

  [Daniel Manrique]
  * Fixed duplicate suspend/bluetooth_obex_after_suspend job name.
  * scripts/dpkg_resource: Changed encoding from ascii to utf-8 to handle
    non-ascii locales (LP: #1018353)

  [Jeff Lane]
  * Migrated audio/external-HDMI-playback into checkbox. Modified the
    command to match our other audio tests that save and reset mixer
    levels.

 -- Javier Collado <javier.collado@canonical.com>  Tue, 26 Jun 2012 16:07:04 +0200

checkbox (0.14) quantal; urgency=low

  New upstream release (LP: #1016746):

  [Brendan Donegan]
  * [FEATURE] Python 2 to 3 conversion:
    * scripts/create_connection - switched to using argparse and fixed
      representation of octal literal
    * scripts/internet_test - ran 2to3 tool and decoded result of
      check_output. Also replaced optparse with argparse
    * scripts/memory_info
    * scripts/removable_storage_test - ran 2to3 tool and fixed some
      encoding issues
    * scripts/removable_storage_watcher - ran 2to3 tool and swapped
      use of gobject with gi.repository.GObject
    * scripts/xrandr_cycle - ran 2to3 tool and fixed encoding issue
    * scripts/obex_send - ran 2to3 tool and swapped
      use of gobject with gi.repository.GObject
  * Update touchpad.py to use gsettings instead of deprecated gconf
    (LP: #1004212)
  * Instead of checking output of nmcli con up in create_connection,
    check the return code is success instead (LP: #1013537)
  * base64 encode the after suspend screenshot attachement so that it can
    be uploaded properly (LP: #1016126)
  * Fixed simple type in xorg_memory_test, introduced by Python3
    conversion (LP: #1016387)
  * [FEATURE] Add suspend/bluetooth_obex_after_suspend_auto test to be
    used during fully automated SRU testing

  [Marc Tardif]
  * [FEATURE] Reworked media_keys_test into key_test, making it more generic
    and able to test for any key that sends an scancode. Used it to implement
    a test for the Super key.
  * [FEATURE] Added new interactive and auto-verifying touchpad scrolling
    test.
  * [FEATURE] Python 2 to 3 conversion:
    * scripts/ansi_parser
    * scripts/cking_suite
    * scripts/floppy_test
    * scripts/network_bandwidth_test
    * scripts/cpu_scaling_test
  * Removed sleep_test script no longer used by any test definition.
  * [FEATURE] Deprecated scripts:
    * scripts/autotest_filter and scripts/autotest_suite
    * scripts/ltp_filter and scripts/ltp_suite
    * scripts/mago_filter and scripts/mago_suite
    * scripts/qa_regression_suite

  [Daniel Manrique]
  * New version 0.14 for Quantal Quetzal development.
  * Set the correct user (root) for fwts-wakealarm test (LP: #1004102)
  * Set correct user (root) for usb/storage-preinserted, so it works correctly
    on servers (LP: #1004131)
  * Log (at level INFO) name of each message we execute, so the currently
    running job can be determined by looking at the logfile, rather than
    hunting through process lists.
  * [FEATURE] Added script and jobs to collect and attach output from
    alsa-info.sh.
  * Assume utf-8 encoding always, when opening template files.
    (LP: #1015174)
  * [FEATURE] Replaced the context menu in the selection tree with explicit
    "select/deselect all" buttons.

  [Javier Collado]
  * Submission screen in Qt interface updated to support certification client:
    - customize contents depending on the upload target (launchpad or certification)
    - display links to the report properly in the show_entry method
  * Fixed qt interface show_entry method preopulates widget that gets
    user input (LP: #1000451)
  * Added customizable deselect_warning message in qt show_tree method (LP: #1000443)
  * show_error method shows long text properly in gtk/qt interfaces (LP:
    #1012052)

  [Jeff Lane]
  * [FEATURE] Changes to Power Management testing in Checkbox:
    * scripts/pm_test: added a slightly modified version of OEM team's pm.py
      script for reboot/poweroff testing
    * jobs/hibernate.txt.in: modified hibernate test to use fwts and added new
      jobs to attach log files from hibernate testing.
    * jobs/power-management.txt.in: added new poweroff and reboot jobs using pm_test
      script. Added jobs to attach logs from reboot and poweroff tests to
      results.
    * jobs/stress.txt.in: modified suspend_30_cycles and hibernate_30_cycles to
      use fwts. Added jobs to attach logs from 30 cycle tests to results.
    * jobs/suspend.txt.in: Modified suspend_advanced and suspend_advanced_auto to use
      fwts. Added job to attach log from suspend_advanced and suspend_advanced_auto
      to results.
  * [FEATURE] jobs/miscellanea.txt.in: added a job to gather tester info for
    certification purposes. Not to be used for UF.
  * [FEATURE] Python 2 to 3 conversion:
    * scripts/cpu_topology: ran 2to3, made modificates based on code review and
      tested script to verify functionality.
    * scripts/disk_smart: ported to Python 3. Inserted bits to decode byte
      data returned by Popen. Fixed list_handler to decode bytes types to clean
      up debug output.  Added bits to improve debug output. Migrated from
      optparse to argparse.
    * scripts/network_check: ran 2to3 and that was all that was needed. Also
      took the liberty of migrating from optparse to ArgParse sine we're
      Python3 only now.
    * scripts/network_device_info: ran 2to3 and changed shebang.
    * scripts/network_info: ran 2to3 and changed shebang. Fixed encoding issue
      with interface[:15] (needed to be a bytes object).
    * scripts/fwts_test: ran 2to3 and changed shebang, fixed an encoding bug
      with Popen output. Cleaned up the final output to be more useful for
      debugging test failures.
    * scripts/keyboard_test: nothing to do for conversion beyond changing shebang.
    * scripts/network_ntp_test: 2to3 changed nothing, so modified shebang.
      Fixed an encoding issue with Popen output in. Re-inserted a call to
      SilentCall() that was removed from TimeSkew() by someone in a previous
      revision, which made the TimeSkew() function do nothing. Fixed an
      unbuffered I/O error in SilentCall() discovered while testing Python3
      changes.
    * scripts/optical_detect, scripts/optical_read_test: ran 2to3 and changed
      shebang. Changes were minimal.
    * scripts/xorg_memory_test: 2to3 made minimal changes, modifed shebang.
      Converted optparse code to argparse code and replaced sys.argv[] stuff
      with more useful positional arguments. Removed a redundant import that
      2to3 injected.
    * scripts/resolution_test: ran 2to3 with minimal changes. Changed shebang.
      Converted optparse to argparse and removed unnecessary calls to
      sys.argv[]
    * scripts/pm_log_check: ran 2to3 and changed shebang.
    * scripts/pm_test: ran 2to3 and changed shebang. After a lot of trial and
      error, changed the way xinput is called to avoid confusing bytecode
      embedded in the command output that was causing problems with
      bytes.decode() on the "after reboot" hardware checks.

  [Jeff Marcom]
  * [FEATURE] Python 2 to 3 conversion:
    * scripts/memory_info
    * scripts/memory_test
    * scripts/touchpad_test
  * Deprecated: wake_on_lan_test
  * Update touchpad.py to use gsettings instead of deprecated gconf
    (LP: #1004212)

  [Marc Tardif]
  * [FEATURE] Reworked media_keys_test into key_test, making it more generic
    and able to test for any key that sends an scancode. Used it to implement
    a test for the Super key.
  * [FEATURE] Added new interactive and auto-verifying touchpad scrolling
    test.
  * Removed sleep_test script no longer used by any test definition.
  * Migrated project minus scripts to Python 3.

  [Sylvain Pineau]
  * [FEATURE] Python 2 to 3 conversion:
    * scripts/gst_pipeline_test. Migrated to PyGI.
    * scripts/removable_resource: Add a resource job to identify removable
      block devices. __disks__ jobs updated to run only on internal drives.
  * [FEATURE] jobs/benchmarks.txt.in, scripts/pts_run: Add a reworked launcher
    for phoronix-test-suite tests.
  * [FEATURE] Python 2 to 3 conversion:
  * jobs/stress.txt.in: add OEM team's stress tests (including reboot and poweroff)
    and log analysis jobs

 -- Marc Tardif <marc@ubuntu.com>  Fri, 22 Jun 2012 17:04:14 -0400

checkbox (0.13.8) precise; urgency=low

  [Brendan Donegan]
  * Run fwts_test as root so that the log can be written to on servers and
    also because it's supposed to be run as root (LP: #989701)
  * Fixed cpu_offlining to work properly on systems with ten or more CPU
    cores. (LP: #926136)
  * Give more verbose output from fwts_test script and upload results log as an
    attachment. (LP: #992607)
  * Fix identation on optical/read-automated (LP: #991737)
  * Fixed problem with fwts test log attachment (No bug filed)

  [Nathan Williams]
  * fix typo in jobs/optical.txt.in (lp: #987652)

  [Jeff Lane]
  * Bumped revision to 0.13.8
  * scripts/removable_storage_watcher: increased default timeout to 20 seconds
    to account for time for testers to plug devices in and for the system to
    register the insert/remove event (LP: #978925)
  * [FEATURE] plugins/jobs_prompt.py, plugins/recover_prompt.py, 
    plugins/suites_prompt.py: Added "Fail last test" functionality. Now if a
    test causes a crash (checkbox, system or otherwise), when we recover we
    have the option to just mark the last test failed and move on, or re-run
    the last test and try again.
  * [FEATURE] jobs/local.txt.in, jobs/sniff.txt.in added 8 simple manual sniff 
    tests to be used for test purposes when developing features.
  * [FEATURE] data/whitelists/sniff.whitelist added a whitelist to make use of 
    the basic sniff tests.

  [Daniel Manrique]
  * [FEATURE] checkbox/user_interface.py, checkbox/qt-interface.py,
    plugins/jobs_prompt.py, plugins/recover_prompt.py,
    plugins/suites_prompt.py: Made some modifications to the recover prompt
    changes that better handle accented and other characters in translation.
    This avoides a situation where the recovery could fail due to accented
    characters in translations.

  [Łukasz Zemczak]
  * [FEATURE] checkbox_gtk/gtk_interface.py: Capture ESC keypresses so that
    Checkbox doesn't close/die when user presses ESC.

  [Sylvain Pineau]
  * [FEATURE] jobs/info.txt.in: added new attachments, lspci -vvnnQ and
    lsusb -vv and ensure outputs of lscpi, lsusb and dmidecode return UTF8.

  [Tim Chen]
  * Use nmcli con delete instead of deleting the connection file, also avoid
    bringing eth0 down when running the wireless_monitoring tests.

 -- Jeff Lane <jeff@ubuntu.com>  Mon, 14 May 2012 10:20:59 -0400

checkbox (0.13.7) precise; urgency=low

  [Tiago Salem Herrmann]
  * checkbox_qt/qt_interface.py, qt/frontend/qtfront.cpp,
    qt/frontend/qtfront.h: Do async calls to some ui methods and avoid
    unexpected dbus timeouts (LP: #962333)

  [Sylvain Pineau]
  * qt/frontend/qtfront.cpp: Submit/View results buttons are disabled until
    every selected test has been run (LP: #937715)

  [Jeff Lane]
  * Converted submissionWarningLabel and text to submissionUbuntuFriendlyLabel
    wtih instructional text for submitting results. This is a workaround for
    the bug causing the warning to be displayed at all times rather than only
    when testing is incomplete. (LP: #967457)
  * [FEATURE] Modified stress jobs so that they are all automated per decision
     made during the cert sprint.
  * Removed dhclient call from networking/multi_nic tests because of a bug in
    dhclient that can cause it to hang when run on eth0. New test requirement
    will be that the tester must configure and bring up all ethernet devices
    prior to running checkbox. Also added a check to make sure we're not trying
    to run the test on a device that's not active. (LP: #926229)

  [Daniel Manrique]
  * jobs/optical.txt.in: Change test descriptions to avoid confusing
    instruction to press the "Next" button (which is incorrect). (LP: #971181)
  * jobs/local.txt.in: Fixed touchpad local job which was using suspend.txt 
    as the job source) (LP: #979344) 
  * jobs/mediacards.txt.in: Added usb and scsi devices to
    removable_storage_test commands (LP: #979356)

 -- Jeff Lane <jeff@ubuntu.com>  Wed, 11 Apr 2012 19:23:45 -0400

checkbox (0.13.6) precise; urgency=low

  [Jeff Lane]
  * Removed files in /data that are not used in any job descriptions
    (LP: #957396)

  [Javier Collado]
  * plugins/jobs_info.py: Checkbox doesn't warn that invalid whitelist patterns
    are being used (LP: #937651)
  * [FEATURE] Added smoke test jobs, whitelist and local job to use for
    checkbox development purposes.
  * Fixed "camera_test detect" problem with missing args attributes (LP:
    #967419)

  [Marc Tardif]
  * Fixed string_to_type conversion in network_bandwidth_test (LP: #954587)

  [Sylvain Pineau]
  * qt/frontend/qtfront.cpp, qt/frontend/qtfront.h, plugins/suites_prompt.py,
    checkbox_qt/qt_interface.py, plugins/jobs_prompt.py: The selection tree is
    now updated when recovering from a previous run (LP: #937696)

  [Brendan Donegan]
  * [FEATURE] Added touchpad tests from CE QA Checkbox to allow touchpad
    testing to be performed

  [Daniel Manrique]
  * Internationalization support in checkbox-qt; updated checkbox.pot file
    (LP: #951054) 

 -- Javier Collado <javier.collado@canonical.com>  Wed, 28 Mar 2012 17:02:53 -0400

checkbox (0.13.5) precise; urgency=low

  New upstream release (LP: #960633):

  [Tiago Salem Herrmann]
  * qt/frontend/qtfront.ui: If the test text is too long, then it is cut off
    (LP: #950111)
  * checkbox/user_interface.py, checkbox_qt/qt_interface.py,
    plugins/user_interface.py, qt/frontend/qtfront.cpp, qt/frontend/qtfront.h:
    Correctly update automated test execution status in the Selection tab
    (LP: #950105).
  * qt/frontend/qtfront.cpp: Avoid QDBusArgument warnings when running
    checkbox-qt from a terminal (LP: #957476)
  * checkbox_qt/qt_interface.py, qt/frontend/qtfront.cpp,
    qt/frontend/qtfront.h, qt/frontend/qtfront.ui: add a popup comment box
    for each test under the "Run" tab. (LP: #959452)
  * checkbox/user_interface.py, qt/frontend/qtfront.cpp,
    qt/frontend/qtfront.h, checkbox_qt/qt_interface.py: Set
    interface.direction to NEXT if all the tests were executed and the user
    either analyzed or submitted the results. (LP: #956329)
  * checkbox/user_interface.py, plugins/user_interface.py,
    qt/frontend/qtfront.cpp, qt/frontend/qtfront.h,
    checkbox_qt/qt_interface.py: Use the ui persistent storage to keep some ui
    configuration values. (LP: #937626)
  * checkbox/user_interface.py: Avoid using fork() + call() to run a web
    browser. Use Popen instead.(LP: #956307)
  * qt/frontend/qtfront.ui, qt/frontend/qtfront.cpp, qt/frontend/qtfront.h:
    Removed welcome tab (LP: #957090)

  [Jeff Lane]
  * Reset default checkbox log level to INFO from DEBUG to make logs less
    confusing and verbose. (LP: #949745) 
  * Removed dependency on bluetooth/detect-output on the
    suspend/suspend_advanced job. (LP: #955375)
  * jobs/mediacard.txt.in, scripts/removable_storage_test,
    scripts/removable_storage_watcher: Modified removable_storage_watcher and
    removable_storage_test to accept list of busses to watch to resolve
    problems on systems with MMC readers that present themselves as USB
    devices rather than SDIO (LP: #953160)
  * jobs/optical.txt.in: Fixed the job descriptions for optical/read and
    optical/cdrom-audio-playback to account for changes in Precise and make
    them less confusing (LP: #954606)
  * Created automated version of optical/read for server testing
    Fixed issues with optical_read_test script:
    - test could pass if /dev/cdrom did not exist
    - test could pass if /dev/cdrom was inaccessible
    - test could pass if no optical device was passed in (LP: #945178)
  * Removed hard coded paths from scripts (LP: #949435)

  [Marc Tardif]
  * Linted qt_interface which had a few syntax errors (LP: #949957)
  * plugins/apport_prompt.py: Fixed apport integration was producing a trace
    (LP: #959463)

  [Daniel Manrique]
  * Bumped revision number to 0.13.5 in trunk
  * jobs/keys.txt.in: Fix definition for keys/media-keys test which failed to
    run (LP: #954480)
  * Reverted feature to keep tests ordered, as the sortkey attribute causes
    undesirable secondary effects.

  [Sylvain Pineau]
  * Show the UF invalidation warning if all test cases are unchecked from the
    right click menu (LP: #956757)
  * checkbox_qt/qt_interface.py, qt/frontend/qtfront.cpp,
    qt/frontend/qtfront.h: Tests now select Yes on PASS status (LP: #954556)

  [Brendan Donegan]
  * jobs/suspend.txt.in: Fixed dependencies on wireless and suspend_advanced
    jobs.
  * Changed screenshot jobs to use /dev/external_webcam which will be set by
    a udev rule (LP: #956885)

 -- Jeff Lane <jeff@ubuntu.com>  Fri, 16 Mar 2012 19:14:09 -0400

checkbox (0.13.4) precise; urgency=low

  [Brendan Donegan]
  * Added 'scsi' as a valid bus ID for determining product in udevadm.py
    (LP: #940249)
  * Added 'cciss' as a valid bus ID for determining product in udevadm.py
    (LP: #942548)
  * Updated command fields in composite disk jobs to address the ! in 
    some disk paths (LP: #942769)
  * Updated create_connection to poll for registration of connection and 
    then attempt to bring it up (LP: #944662)
  * Fixed command run by wireless_connection tests so that they fail if the
    internet_test fails, but still clean up the connection file (LP: #944176)
  * Fixed wireless_connection_open_* jobs to not provide security options
    (LP: #947163)

  [Daniel Manrique]
  * Tweaks to internet_test: don't try to ping an IP that's unreachable from 
    the specified interface (or at all), try to find something pingable via
    other means.

  [Javier Collado]
  * Added python-cairo as a dependency for checkbox-gtk (LP: #940163)
  * Updated camera_test script to use better tool for capturing the image
    and allow specifying a device to use, plus other improvements. Create a
    job which takes a capture from the webcam of the desktop.
  * Added jobs to take screenshots after suspend and attach the resulting jpg

  [Marc Tardif]
  * Tidied up logic for determining DISK device product and vendor 
    (LP: #942548)
  * Fixed filename matching expression for local jobs (LP: #942273)
  * Fixed duplicate System Testing applications after upgrade (LP: #940627)

  [Aurelien Gateau]
  * lib/template.py, lib/template_i18n.py, plugins/jobs_info.py,
    plugins/suites_prompt.py: Add a "sortkey" attribute to jobs, the sortkey
    order matches the order in which they appear in jobfiles.
  * checkbox_gtk/gtk_interface.py: Shows jobs and suites in sortkey order
    (that is, as they appear in job definition files, rather than
    alphabetically).
  * checkbox_gtk/gtk_interface.py, gtk/checkbox-gtk.ui,
    plugins/jobs_prompt.py: Added a progress bar showing tests completed and
    total.

  [Sylvain Pineau]
  * Updated gst_pipeline_test to add a --fullscreen option for video playback.
  * Add python-gtk2 dependency, Gst from gi.repository don't work well with 
    messages (See https://bugzilla.gnome.org/show_bug.cgi?id=631901).
  * Add a new job to capture screen during fullscreen video playback.

  [Tiago Salem Herrmann]
  * checkbox_qt/qt_interface.py, qt/frontend/qtfront.cpp,
    qt/frontend/qtfront.h, qt/frontend/treemodel.cpp, qt/frontend/treemodel.h:
    Makes it possible for the job selection tree to have more than 2 levels of
    children nodes.
 
  [Tim Chen]
  * Modifications to removable_storage_test to handle cases where removable
    media is not mounted prior to test running. (LP: #944623)

 -- Jeff Lane <jeff@ubuntu.com>  Thu, 08 Mar 2012 09:29:10 -0500

checkbox (0.13.3) precise; urgency=low

  New upstream release (LP: #939549):
 
  [Brendan Donegan]
  * Typo in command for for miscellanea/virtualization-check (LP: #934243)
  * Resized test selection views in checkbox-qt (LP: #937113)

  [Daniel Manrique]
  * Use GObject from gi.repository instead of gobject (LP: #937099)
  * Disable flushing to disk after every file access during gathering phase for
    a significant speed boost. (LP: #939019)

  [Javier Collado]
  * Fixed running of disk/read_performance tests (LP: #933528)
  
  [Sylvain Pineau]
  * Fix depends fields in info and suspend test suites (LP: #934051) 
  * Display results report in non-graphical interfaces (LP: #937657)

  [ Tiago Salem Herrmann ]
  * Remove auto generated qt resource file (LP: #938863)
 
  [Ara Pulido]
  * Fix the Ubuntu Friendly warning message (LP: #939448)

 -- Marc Tardif <marc@ubuntu.com>  Thu, 16 Feb 2012 10:31:18 -0500

checkbox (0.13.2) precise; urgency=low

  New upstream release (LP: #933090):

  [Jeff Lane]
  * Added a Hard Disk Stats Test that was part of a much older merge request
    for server test suite.
  * Modified apport-directory to provide feedback
  * Added new optical_write_test script and created appropriate jobs to refine
    optical drive testing
  * Created new resource job that creates an optical.{CD-R,DVD-R} resource to
    determine if a machine's optical drive supports writing or is read-only.
  * Added virt-check test to determine if a server will work as an OpenStack
    Compute Node.
  * Moved apport-directory changes from an old branch to checkbox where the
    job now resides.

  [Marc Tardif]
  * Removed trailing directories from the devpath of disk devices (LP: #925582)
  * Fixed awk regular expression in max_diskspace_used script (LP: #926312)
  * Implemented anonymous submissions to Launchpad with a dummy e-mail
    address.
  * Qt: Moved widgets around in Results window.
  * Changed options and arguments passed to show_tree method, and related UI
    changes.
  * Simplified running checkbox-qt from source tree, by compiling if needed.
  * Added support for decimals and multiple partitions in max_diskspace_used.
  * Fixed reference to xrandr_detect_modes replaced by VESA_drivers_not_in_use.
  * Fixed depends in debian/control file for checkbox-qt.

  [Daniel Manrique]
  * Changed way of obtaining preferred browser to ensure we honor the user's
    preference rather than Chromium's clobbering of
    /etc/alternatives/gnome-www-browser (LP: #925603) 
  * Added submission_path_prompt config variable; if set, it will be shown to
    the user before the test selection screen, and the value entered will
    override the default filename for the xml report.
  * plugins/suites_prompt.py: Fixed jobs being run despite being deselected. 
  * Qt: Changed color of the step bubbles to Ubuntu Orange, and made it
    parametrizable.
  * Qt: View report functionality.
  * Qt: Set the runtime application icon.
  * Fixed typo in network/info.
  * Fixed typo in create_connection.

  [Brendan Donegan]
  * Changed checkbox-cli text to clearly explain what + does (LP: #926417)
  * Changed progress bar of Qt UI to standard rather than custom one,
    prettified tabs and updated Launchpad email text amongst other UI tweaks
    in qt/frontend/qtfront.ui
  * Fixed some oversights in the mediacard job files regarding test 
    descriptions and card types.
  * Tweaked the memory_compare script a bit to make it easier to maintain.
  * Used regexes in default whitelist.

  [Javier Collado]
  * Removed job that installed ipmitool by default (LP: #931954)

  [Tiago Salem Herrmann]
  * Implementation of Qt frontend for checkbox.
  * Qt-related features and bugfixes:
  * Qt: Added welcome screen image and background color.
  * Qt: Removed maximize/restore button.
  * Qt: added select/deselect all popup menu.
  * Qt: Status screen
  * Qt: Antialiasing hint for step numbers and question mark.
  
  [Sylvain Pineau]
  * Tests will run in in order specified by the whitelist.
  * JobStore caches most of a job's attributes in memory to speed up sorting.

 -- Jeff Lane <jeff@ubuntu.com>  Wed, 15 Feb 2012 00:11:21 -0500

checkbox (0.13.1) precise; urgency=low

  New upstream release (LP: #925090):

  [Brendan Donegan]
  * Fixed the cpu_topology script so that it doesn't mistake the word
    'processor' in the value of another field for the field 'processor'
    (LP: #882161)
  * Added create_connection script and jobs to automatically create/test a
    wireless network connection.
  * Updated wireless job dependencies.
  * Add wireless performance data collecting tests.
  * Changed is_laptop test to a shell test and implemented a check_is_laptop
    script to check automatically for a systems 'laptopness' (LP: #886668)
  * Fixed connect_wireless script which continued failing to correctly
    identify wireless connections.
  * Don't fail the sleep_test if the wake alarm is still set (LP: #911161)
  * Add requirement for mem sleep state to be supported to the
    suspend_advanced_auto job (LP: #804190)
  * Fixed the camera/display test and removed the camera/video one.
  * Added display resource and matching requirements to external video 
    output tests.
  * Added removable_storage_watcher script to replace watch_command to make
    testing USB, FireWire and MMC devices easier and more cohesive.
  * Added memory_compare script to automate the memory/info job
  * Switch audio settings to correct device before running audio tests
    (LP: #916859)
  * Nixed graphics/xorg-version-output job and updated other job dependencies,
    since it is redundant with graphics/xorg-version. (LP: #671144)

  [Gabor Kelemen]
  * Fixed last two remaining strings with backslashes (LP: #868571)
  * Fix misplaced parentheses, so translation can work (LP: #904876)

  [Marc Tardif]
  * Refactored install scripts to be agnostic of variant name: 
    install/postinst, install/config and debian/*.postinst.
  * Using title defined in user_interface plugin in GTK interface.
  * Updated default.whitelist to reflect renamed jobs.
  * Removed files with non-printable characters from submission.xml.
  * Fixed parser for submission files with empty question comments
    and context info (LP: #912546)
  * Added support for skipping tests when the depends don't pass
    (LP: #509598)
  * Removed extraneous code from the sleep_test.
  * Refactored logic to check for network after suspend.
  * Removed deprecated hwtest package.
  * cpu_offlining was incorrectly using return instead of exit.

  [Daniel Manrique]
  * Update control files under debian/ to eliminate (most) lintian warnings
    (LP: #352986)
  * Environment variables specified with environ: in a job description will be
    passed to the backend for it to add to its environment. (LP: #897889)
  * Handle malformed LANGUAGE environment variable values (LP: #912946)
  * Added interactive media_keys_test script.
  * Make creation of wireless connection files more robust (LP: #923836)
  * Recommend gstreamer-gconf to enable media tests on kubuntu (LP: #898641)
  * Add bluetooth device requirement to obex jobs (LP: #921128)
  * Add a plugin conf variable for the welcome string (shown on the first
    screen when checkbox runs), so it can be changed without much effort.
  * Remove superflous bluetooth/detect job
  * Fixed typo in jobs/local.txt.in (phoronix misspelled as peripherals).
  * Rearranged a misplaced changelog entry.
  * Updated debian/control to remove unneeded Uploader: field.

  [Robert Roth]
  * Fixed spelling mistakes in user_apps job file. (LP: #904209)

  [Jeff Lane]
  * Created automated network info test to get some config info during automated 
    runs. (LP: #912038)
  * Added requires to suspend wireless jobs so they won't run if wireless isn't
    present (LP: #907150)
  * Fixed issue in usb_test with unwritable filesystems (LP: #912522)
  * Fixed USB tests so that insert, storage, remove run in proper order
  * Removed usb_storage_after_suspend since it's superfluous, all other USB
    tests already run after suspend.
  * Modifed usb_test to handle firewire drives as well, renamed script to
    removable_storage_test

  [Aurélien Gâteau]
  * Improvements to Recover dialog and show_info method.

  [ Javier Collado ]
  * Error while creating binary package fixed (LP: #921576)

  [ Sylvain Pineau ]
  * Replaced xrandr_display_modes with automated check for VESA driver
  * Refactored Unity compatibility tests

 -- Daniel Manrique <daniel.manrique@canonical.com>  Fri, 10 Feb 2012 11:19:05 -0500

checkbox (0.13) precise; urgency=low

  New upstream release (LP: #892268):

  [Marc Tardif]
  * Generate a submission.xml file that contains all device and attachment
  * Write the report before reporting the validation error.
  * Changed device.product to dmi.product for the formfactor (LP: #875312)

  [Daniel Manrique]
  * Use gettext for string (LP: #869267)
  * Move progress indicator to main checkbox dialog instead of a 
    transient window (LP: #868995)
  * Ignore malformed dpkg entries in package_resource (LP: #794747)
  * Reset window title after finishing a manual test (LP: #874690)
  * Handle "@" in locale names (as in ca@valencia).

  [Jeff Lane]
  * Went through all the job files and:
    * Updated descriptions to match Unity UI structure
    * Added descriptions where necessary
    * Added further details to some descriptions
    * Moved some jobs to more appropriate files
    * Fixed job names in older job files to match new naming scheme 
      (suite/testname)
    * Added jobs to local.txt to ensure all job files are now parsed
      (this allows easier addition of existing tests to whitelists)
    * Changed remaining manual job descriptions to match the new format
  * Updated CD and DVD write tests to be more clear about when to skip
    them (LP: #772794)

  [Ara Pulido]
  * Rewrote all job descriptions to match OEM QA syntax

  [Brendan Donegan]  
  * Fix the code that assigns keys in checkbox-cli so that it never assigns
    keys which have other uses. (LP: #877467)
  * Show details of unmet job requirements (LP: #855852)
  * Ensure that connect_wireless chooses a wireless connection from the list
    of available connections (LP: #877752)
  * Have the bluetooth/detect tests require a device with the category
    BLUETOOTH to run, thus preventing the test from failing on systems with
    no Bluetooth device (LP: #862322)
  * Rename attachment jobs to not have a forward slash in their name
    (LP: #887964)
  * Guard against trying to write files to logical partitions on USB sticks
    (which will obviously fail) in usb_test (LP: #887049)
  * Make the OpenGL test ignore the return value of glxgears and improve
    the test description (LP: #890725)
  * Allow input/mouse test to run if a TOUCH device is present
    (LP: #886129)

  [ Javier Collado ]
  * Broken job dependencies fixed (LP: #888447)
  * Regex support when specifying blacklists and whitelists on the
    commandline (LP: #588647)

 -- Daniel Manrique <daniel.manrique@canonical.com>  Thu, 18 Nov 2011 12:46:21 -0500

checkbox (0.12.8) oneiric; urgency=low

  New upstream release (LP: #862579):

  [Brendan Donegan]
  * Remove test for FTP connection from network_check script (LP: #854222)
  * Update a parameter in usb_test to have it run faster.
  * Remove record_playback_after_suspend from Ubuntu Friendly whitelist (LP: #855540)
  * Fix minor typo in multi-monitor friendly resolution_test script which caused 
    minimum_resolution test to fail (LP: #855599)
  * Remove storage_devices_test from Ubuntu Friendly whitelist since bonnie++  (which it uses) is not installed by default (LP: #855841)
  * Changed description and name to reflect Ubuntu Friendly branding. Now when a user searches for Ubuntu Friendly in the lens, Checkbox will appear (LP: #852036)
  * Reset the selections at the test suite prompt if No is selected at the recover prompt (LP: #861208)
  * Save the connection name(s) instead of the interface name so that they can be reconnected to properly after the wireless before/after suspend tests have completed (LP: #861502)
  * Make connect_wireless use the UUID of the connection instead of the name for greater reliability (LP: #862190)

  [Daniel Manrique]
  * Restored _recover attribute, re-enabling welcome and test selection
    screens (LP: #852204)
  * Remove memory/test from the Ubuntu Friendly whitelist (LP: #853799)
  * Use diff instead of grep, better comparing of empty files (LP: #852014)
  * Apport integration: new mandatory "tag" value in ApportOptions (LP: #852201)
  * Add warning prior to starting the tests (LP: #855328)
  * Apport integration: Fix instantiation of Gtk.RadioButton, needed due 
    to PyGI related API changes (LP: #805679)
  * Remove ping -R parameter that apparently caused ICMP packets to be dropped
    by some routers (LP: #861404)

  [ Evan Broder ]
  * Replace resolution_test with an implementation which uses GdkScreen to
    be multimonitor-aware (LP: #632987)

  [Jeff Lane]
  * Fix names of optical drive tests and remove a non-existing test from the
    whitelist (LP: #854808) 
  * Fix wireless_*_suspend jobs so they recreate iface file instead of append
    each time (LP: #855845)
    (LP: #852201)
  * Clarify better the intend of the is_laptop question (LP: #861844)
  * Fixed dependencies for tests that depend on suspend/suspend_advanced 
    (LP: #860651)

  [Tim Chen]
  * Fix cpu_scaling_test (LP: #811177)
 
  [Ara Pulido]
  * Avoid connect_wireless messing with AP with similar names (LP: #861538)
  * Remove bluetooth/file-transfer from the list of tests to run, since due to
    bug 834348 it always fails.

  [Marc Tardif]
  * Added support for wildcards when verifying the transport certificate.
  * Applying depends across suites (LP: #861218)

 -- Daniel Manrique <daniel.manrique@canonical.com>  Thu, 29 Sep 2011 13:12:01 -0400

checkbox (0.12.7) oneiric; urgency=low

  New upstream release (LP: #850395):

  [Brendan Donegan]
  * Redirecting stderr to pipe to fix the gconf_resource script (LP: #832321)
  * Clear jobs directory when user selects No to recover question (LP: #836623)

  [Daniel Manrique]
  * checkbox/job.py: Guard against bogus timeout values (LP: #827859)
  * More explicit handling of string decoding/encoding, avoids problems with
    non-ascii characters (LP: #833747)
  * Changed architecture from all to any for checkbox base, to build
    architecture-specific binaries (LP: #833696)

  [Jeff Lane]
  * Several corrections necessary due to test name changes or typos found in
    job files

  [Marc Tardif]
  * Connecting hyper text widgets only once (LP: #827904)
  * Detecting MMC readers as OTHER instead of DISK (LP: #822948)
  * Validating the hostname in the SSL certificate (LP: #625076)
  * Validating the submission.xml (LP: #838123)

 -- Daniel Manrique <daniel.manrique@canonical.com>  Fri, 14 Sep 2011 17:15:26 -0400

checkbox (0.12.6) oneiric; urgency=low

  New upstream release (LP: #841983):

  [ Daniel Manrique ]
  * Work around PyGTK API changes that kept checkbox from starting up
    (LP: #839675).

 -- Daniel Manrique <daniel.manrique@canonical.com>  Mon, 05 Sep 2011 12:47:58 -0400

checkbox (0.12.5) oneiric; urgency=low

  New upstream release (LP: #838745):

  [Ara Pulido]
  * Created a "suspend" suite and renamed relevant tests.

  [Brendan Donegan]
  * Removed redundant tests in power-management suite.
  * Fixed dependencies in power-management suite.

  [Daniel Manrique]
  * Changed name of apt-get test to reflect the suite it's in.
  * Fixed typos in job definitions that caused them to not be run.
  * Added missing description to info/hdparm test (LP: #832351)
  * Quote command to obtain bluetooth address, to avoid hanging if 
    a device is not present (LP: #836756).
  * Added BLUETOOTH category to udev parser.
  * Removed some tests from default whitelist.
  * Fixed dependencies for keys/sleep.
  
  [Jeff Lane]
  * Added new USB storage transfer test
  * Re-worked and added automated audio test

  [Marc Tardif]
  * Added WIRELESS category to udev parser.

 -- Ara Pulido <ara@ubuntu.com>  Thu, 01 Sep 2011 12:23:07 +0100

checkbox (0.12.4) oneiric; urgency=low

  New upstream release (LP: #824180):

  [Brendan Donegan]
  * Refactored job definition files.
  * Fixed dependencies and test naming.
  * Added Online CPU before/after suspend test.
  * Automated wireless tests.
  * Removed redundant sru_suite.txt, updated dependencies accordingly.
  * Automated bluetooth_obex tests.

  [Daniel Manrique]
  * Further improvements to make frontend/backend communication more reliable.
    Prevents stuck backends, failure to close the GUI due to lack of reply
    from the backend, and test specifying "user" not being run.
  * scripts/keyboard_test modified to account for pygi-related GTK API
    changes. (LP: #804369)
  * scripts/sleep_test: improve handling of NetworkManager DBus API
    changes. (LP: #808423)
  * scripts/cdimage_resource: properly handle releases with "LTS" in their
    name (LP: #814085)
  * Updated minimum_resolution test as per latest system requirements, leaving
    just one unified test. (LP: #767166)

  [Javier Collado]
  * Checkbox exits with EX_NOINPUT if a whitelist or blacklist file is
    specified and cannot be found.
  * Deselect a test suite automatically when none of its children is selected,
    in the GTK interface. (LP: #651878)
  * Make the "Next" button the default action when Enter is pressed, to 
    streamline testing with the GTK interface.

  [Marc Tardif]
  * Fixed udevam not being found because /sbin not in PATH (LP: #597305)
  * Fixed hardware attachments for udev and dmi (LP: #822682)

  [Sylvain Pineau]
  * Expose the message store to other plugins, via firing an expose-msgstore
    event.

  [Andrew Faulkner]
  * Fix description for nautilus_file_create job (LP: #821141) 

  [Kenneth Wimer]
  * New header image that follows brand guidelines (LP: #554202)

 -- Daniel Manrique <daniel.manrique@canonical.com>  Wed, 10 Aug 2011 15:16:39 -0400

checkbox (0.12.3) oneiric; urgency=low

  [Marc Tardif]
  * Only reading CHECKBOX_* environment variables in config (LP: #802458)
  * Imported scripts and jobs from Platform Services.

  [Chad A. Davis]
  * Switch to dh_python2 and debhelper7 (LP: #788514)

  [Barry Warsaw]
  * Fix checkbox_clean.run() to ignore missing executables, as is the case
    in a fresh checkout.

 -- Daniel Manrique <daniel.manrique@canonical.com>  Fri, 01 Jul 2011 11:37:27 -0400

checkbox (0.12.2) oneiric; urgency=low

  New upstream release (LP: #800199):

  [Brendan Donegan]
  * Added interface parameter to internet_test script.

  [Daniel Manrique]
  * GTK GUI: Change assignment of TreeStore model to TreeView to account for
    pygi-related API changes. Also seems to fix lingering select/deselect all
    buttons. (LP: #796666) (LP: #796622)
  * GTK GUI: Fix call to Gtk buffer get_text to add now-mandatory fourth
    parameter, keeps the GUI from misbehaving in connection to fixed bug.
    (LP: #796827)
  * GTK GUI: Fix handling of mouse events in gtk_hypertext_view.py which
    prevented displaying the final report.
  * Put test name as part of the window title, as an aid to
    reporting/debugging (LP: #744190)
  * plugins/apport_prompt.py: Add test name to "Do you want to report a bug?"
    dialog to make it clearer.

  [Sylvain Pineau]
  * Fix evaluation of job requirements (LP: #798200)
  * Added "in" operator to job requirements.

 -- Marc Tardif <marc@ubuntu.com>  Tue, 21 Jun 2011 09:41:57 -0400

checkbox (0.12.1) oneiric; urgency=low

  New upstream release (LP: #796629):

  [Brendan Donegan]
  * Fix timeout in sleep_test script (LP: #665299)
  * Fix traces in hyper_text_view module (LP: #796508)
  * Added camera test (LP: #764222)

  [Daniel Manrique]
  * Fix GUI definition file so main window uses "natural request", growing
    when child widgets require so (LP: #776734)
  * Fix open/read blocking behavior and backend/frontend communications to
    avoid hangs and lingering backends. (LP: #588539)
  * Render header text dynamically over the image background, and updated pot
    file with the new string. (LP: #621880)

  [Robert Roth]
  * Improve command line key prompts (LP: #786924)

 -- Marc Tardif <marc@ubuntu.com>  Fri, 03 Jun 2011 17:00:11 -0400

checkbox (0.12) oneiric; urgency=low

  New upstream release (LP: #784076):
  * Removed dead pixel test.

  [Bilal Akhtar]
  * Port checkbox to Gtk3/PyGI (LP: #783822)

 -- Marc Tardif <marc@ubuntu.com>  Tue, 17 May 2011 09:48:07 -0400

checkbox (0.11.4) natty; urgency=low

  * Changed udev_resource to report CAPTURE for USB VIDEO devices
  * Fixed eval of resources with names like list item names
  
  [Carl Milette]
  * Fixed hard coded disk in disk_bench_test so that it matches convention
    utilizing udev_resource for finding devices. (LP: #507943)

 -- Jeff Lane <jeff@ubuntu.com>  Fri, 22 Apr 2011 11:05:19 -0400

checkbox (0.11.3) natty; urgency=low

  New upstream release (LP: #751928):
  * Fixed sleep_test crashing with ioerror (LP: #630785)
  * Fixed keyerror when running some manual tests (LP: #729431)

  [Ara Pulido]
  * Improved debconf messages and ordering (LP: #553777)
  * Video bugs should be reported as a display symptom (LP: #744964)
  * Added checkbox log to apport report

  [Gerhard Burger]
  * Fixed punctuation inconsistencies in verification procedures (LP: #744167):

 -- Marc Tardif <marc@ubuntu.com>  Tue, 05 Apr 2011 16:19:17 -0400

checkbox (0.11.2) natty; urgency=low

  New upstream release (LP: #736919):
  * Added version to dpkg dependency
  * Added multiarch support to install script (LP: #727411)
  * Fixed submitting data twice (LP: #531010)
  * Fixed job descriptions for checkbox-cli (LP: #221400)

  [Daniel Manrique]
  * Fixed strings in audio tests and updated pot file (LP: #691241)
  
  [Jochen Kemnade]
  * Fixed grammar in user-apps tests (LP: #642001)

  [Jeff Lane]
  * Added reboot instructions to suspend/hibernate tests (LP: #420493)
  * Made the firewire instructions make more sense (LP: #693068)
  
  [Michael Terry]
  * Fixed several strings appear in English although translated (LP: #514401)
    - jobs/fingerprint.txt.in
    - jobs/media.txt.in
    - jobs/monitor.txt.in
    - jobs/sleep.txt.in
    - jobs/firewire.txt.in
    - po/checkbox.pot
  * Fixed grammar (LP: #525454)
    + jobs/fingerprint.txt.in

 -- Jeff Lane <jeff@ubuntu.com>  Tue, 29 Mar 2011 09:17:36 -0400

checkbox (0.11.1) natty; urgency=low

  New upstream release (LP: #725110):
  * Checking for lock file before firing stop-all event (LP: #719552)
  * Changed description of nautilus_file_copy job (LP: #709688)

  [Javier Collado]
  * Fixed title in progress dialog

 -- Marc Tardif <marc@ubuntu.com>  Fri, 25 Feb 2011 11:56:43 -0500

checkbox (0.11) natty; urgency=low

  New upstream release (LP: #719073):
  * Changed support for persist plugin as optional (LP: #561816)

  [Ara Pulido]
  * Fixed lintian errors and warnings

  [Eitan Isaacson]
  * Migrate the UI from libglade to gtkbuilder  

 -- Marc Tardif <marc@ubuntu.com>  Mon, 14 Feb 2011 18:19:27 -0500

checkbox (0.10.4) maverick; urgency=low

  * Fixed parsing of config parameters (LP: #689140)

 -- Marc Tardif <marc@ubuntu.com>  Tue, 14 Sep 2010 12:43:51 -0400

checkbox (0.10.3) maverick; urgency=low

  New upstream release (LP: #638333):
  * Fixed verification of SSL validity (LP: #625076)
  * Improved audio test questions.

 -- Marc Tardif <marc@ubuntu.com>  Tue, 14 Sep 2010 12:43:51 -0400

checkbox (0.10.2) maverick; urgency=low

  New upstream release (LP: #617583):
  * Fixed sleep_test to check the connection if using network-manager.
  * Fixed reporting bugs against alsa-base and xorg (LP: #607214)
  * Fixed apport dialog no longer appearing (LP: #607217)
  * Reduced data file size for the desktop image.
  * Updated report to be more pretty.

 -- Marc Tardif <marc@ubuntu.com>  Fri, 13 Aug 2010 16:23:16 -0400

checkbox (0.10.1) maverick; urgency=low

  New upstream release (LP: #597295):
  * Added support for urwid interface.
  * Added sound check test.
  * Added document viewer test.
  * Added update-manager and nautilus tests.
  * Added resolution tests.
  * Added sleep tests.

 -- Marc Tardif <marc@ubuntu.com>  Tue, 22 Jun 2010 10:43:52 -0400

checkbox (0.10) maverick; urgency=low

  * Added media tests (LP: #397944)
  * Added support for comments in templates.

 -- Marc Tardif <marc@ubuntu.com>  Tue, 04 May 2010 11:51:22 -0400

checkbox (0.9.2) lucid; urgency=low

  New upstream release (LP: #567568):
  * Added referer when sending submissions to Launchpad (LP: #550973)
  * Added suggests to checkbox package in debian/control file (LP: #352740)
  * Fixed udev_resource script to be more resilient (LP: #556824)
  * Fixed cdimage_resource script to read casper.log (LP: #558728)
  * Fixed reporting all resources found for a job (LP: #560948)
  * Fixed stalling when using kdesudo to start backend (LP: #557443)
  * Fixed starting the appropriate default browser on UNR (LP: #563050)
  * Fixed ansi_parser script when outputting to stdout (LP: #560952)
  * Fixed opening the report with the gconf preferred browser (LP: #562580)
  * Fixed suspend_test to use relative time for wakealarm (LP: #349768)
  * Fixed backend not getting terminated upon closing (LP: #553328)

 -- Marc Tardif <marc@ubuntu.com>  Tue, 06 Apr 2010 14:17:46 -0400

checkbox (0.9.1) lucid; urgency=low

  New upstream release (LP: #548800):
  * Added cpu_scaling_test script.
  * Fixed hard drive detection (LP: #549714)
  * Fixed backend to handle empty messages (LP: #536645)
  * Fixed parsing of package resource (LP: #539691)
  * Fixed malformed xml report (LP: #485445)
  * Fixed running root manual tests as normal user (LP: #383559)
  * Fixed writing apport files only after submitting (LP: #530380)
  * Fixed audio test instructions (LP: #529205)
  * Fixed gathering chassis information (LP: #537435)
  * Fixed detection of disks in kvm (LP: #552998)
  * Fixed udev_resource script to be more resilient (LP: #552999)
  * Fixed filter_packages script to use new resources.

 -- Marc Tardif <marc@ubuntu.com>  Sun, 07 Mar 2010 15:05:44 -0400

checkbox (0.9) lucid; urgency=low

  * Introduced job_prompt plugin to treat all jobs (suites, tests, etc.) as composites.
  * Replaced the registry and resource scripts and centralized job iteration.
  * Replaced dependency on dbus by using sudo/gksu/kdesudo instead.
  * Replaced mktemp with mkdtemp for security purposes.
  * Fixed strings in fingerprint and modem tests (LP: #457759)
  * Fixed client side validation of Launchpad form (LP: #438671)
  * Added device information to tags when reporting bugs with apport.
  * Added shorthands for blacklist-file and whitelist-file.
  * Added support for apport default configuration (LP: #465447)
  * Added support for scrolled options list (LP: #411526)
  * Added support for tests generated by suites to run as root.
  * Added support for requirements in attachments.
  * Added support for armv7l processor
  * Added Autotest integration
  * Added LTP integration
  * Added Phoronix integration
  * Added qa-regression-testing integration

 -- Marc Tardif <marc@ubuntu.com>  Wed, 04 Nov 2009 19:36:09 -0400

checkbox (0.8.5) karmic; urgency=low

  * Fixed translation of suites and tests files (LP: #456115)
  * Fixed checking the status of command registries (LP: #457502)
  * Fixed selecting suites in the command line (LP: #457559)
  * Fixed reporting of bugs to contain test description (LP: #427932)
  * Fixed execute permissions on scripts (LP: #459606)
  * Renamed processors_info plugin to singular because processor
    information is reported as a single structure with a count attribute
  * Updated translation files.

 -- Marc Tardif <marc@ubuntu.com>  Mon, 26 Oct 2009 12:17:30 -0400

checkbox (0.8.4) karmic; urgency=low

  * Fixed failing dependencies when not available (LP: #430051)
  * Fixed supporting udevadm not providing DEVPATH variable (LP: #430084)
  * Fixed supporting audio devices without a /proc/asound entry (LP: #430086)
  * Fixed running when python-apport package is not installed (LP: #430103)
  * Fixed X error when exiting after reporting a bug (LP: #430776)
  * Fixed prompting to report a bug according to GNOME HIG (LP: #429701)
  * Fixed prompting for answer in checkbox-cli (LP: #429764)
  * Fixed resolution_test message for fglrx driver (LP: #346816)
  * Fixed adding of manpage symlinks for gtk and cli (LP: #426641)
  * Fixed recovering from connecting to the backend (LP: #446693)
  * Fixed backend to use dbus instead of policykit (LP: #435714)
  * Fixed interpolation of output variable in cli (LP: #450673)
  * Fixed selection of suites in cli (LP: #450713)
  * Fixed parsing of virtio-pci devices (LP: #450774)

 -- Marc Tardif <marc@ubuntu.com>  Tue, 13 Oct 2009 16:44:12 -0400

checkbox (0.8.3) karmic; urgency=low

  * Fixed trailing newline requirement in test definitions (LP: #427993)
  * Fixed reporting firmware version as product name (LP: #428563)
  * Fixed detecting pci and usb audio devices (LP: #429558)
  * Fixed prompting to report a bug when there's no package (LP: #429668)

 -- Marc Tardif <marc@ubuntu.com>  Sat, 12 Sep 2009 15:37:40 -0400

checkbox (0.8.2) karmic; urgency=low

  * Fixed adding test information when reporting with apport (LP: #423798)
  * Fixed tagging bugs when reporting with apport (LP: #423799)
  * Fixed expressing package aliases for the linux package (LP: #423805)
  * Fixed detecting the disk category in devices (LP: #423864)
  * Fixed supporting apport symptoms when reporting bugs (LP: #424063)
  * Fixed gathering of dmi information for Launchpad report (LP: #424454)
  * Fixed tests using gksudo returning empty output (LP: #425284)

  [Javier Collado]
  * Fixed reporting of output in shell plugin (LP: #393894)

 -- Marc Tardif <marc@ubuntu.com>  Mon, 31 Aug 2009 17:16:38 -0500

checkbox (0.8.1) karmic; urgency=low

  * New upstream version:
    * Added disk tests.
    * Added fingerprint reader tests.
    * Added firewire tets.
    * Added kms tests.
    * Added media tests.
  * Fixed dependency on hal and using udev instead (LP: #399319)
  * Fixed calling ubuntu-bug when a test fails (LP: #418978)

 -- Marc Tardif <marc@ubuntu.com>  Tue, 26 Aug 2009 17:36:05 -0500

checkbox (0.8~alpha4) karmic; urgency=low

  * New upstream version:
    * Changed icon.
    * Added timeout property to lock_prompt plugin.
    * Added concept of attachments to tests.
    * Added support for backslahes in templates to wrap lines.
    * Added support blacklisting and whitelisting both tests and suites.
    * Introduced the concept of jobs for suites, tests and attachments.
    * Removed upstart event which is no longer needed.
    * Replaced architecture and category with requires in test definitions.
  * Fixed pygst dependency (LP: #334442)
  * Fixed configuration file updates during install (LP: #330596)
  * Fixed DBus exceptions (LP: #344916, #359440)
  * Fixed and expanded translations (LP: #347038)
  * Fixed ignored system proxy settings (LP: #345548)
  * Fixed parsing blank lines in templates (LP: #393907)
  * Fixed escaping of lists (LP: #394001)
  * Fixed timeout in manual tests (LP: #377986)
  * Fixed CLI interface dialog.
  * Fixed support for FreeDesktop XDG base directory specification (LP: #363549)
  * Added general and package specific apport hooks

  [ Gabor Keleman ]
  * Fixed untranslated strings in tests (LP: #374666)
  * Fixed untranslated last screen (LP: #374646)

 -- Marc Tardif <marc@ubuntu.com>  Wed, 19 Aug 2009 15:36:05 -0500

checkbox (0.7) jaunty; urgency=low

  [ Dave Murphy ]
  * Fixed viewing of report files in Firefox 3 (LP: #331481)
  * Added additional contextual information
   * /etc/sysctl* (LP: #331055)
   * /etc/modprobe.d (LP: #331056)
   * /etc/modules (LP: #331057)
  * Fixed packaging for Jaunty
   * https://lists.ubuntu.com/archives/ubuntu-devel/2009-February/027439.html
   * Uses --install-layout=deb
   * Installs to dist-packages instead of site-packages

  [ Andy Whitcroft ]
  * suspend_test: update suspend_test to version V6 matching kernel version.
    The version here will become the master copy.
  * suspend_test: add a --dry-run mode to simplify developement
  * suspend_test: add a automation mode for checkbox integration
  * suspend_test: add a new pm-suspend test
  * suspend_test: record and restore timer_delay around the variable
    time test.
  * suspend_test: release v7.
  * suspend_test: initial version of suspend power consumption test
    from a patch by Pete Graner.
  * suspend_test: power -- made the sleep time configurable
  * suspend_test: detect batteries and disable ac/power tests
  * suspend_test: disable dbus tests when we have no primary user
  * suspend_test: handle AC transitions better
  * suspend_test: enable power test as part of --full
  * suspend_test: reduce the noise in the test instructions
  * suspend_test: use minutes in output when that is more appropriate
  * suspend_test: track actual AC transitions and report them
  * suspend_test: only mention AC at all if we have a battery
  * suspend_test: report useful data at the bottom for posting
  * suspend_test: document the new power test in the usage
  * suspend_test: power -- indicate when the result is unreliable
  * suspend_test: report -- fix up spacing issues
  * suspend_test: release v8

 -- Dave Murphy <schwuk@ubuntu.com>  Tue, 17 Mar 2009 09:46:16 +0000

checkbox (0.6) jaunty; urgency=low

  * New upstream version:
    * Added suspend_test script - for more details see:
      https://wiki.ubuntu.com/KernelTeam/SuspendResumeTesting
    * Added XSL Stylesheet and the ability to view generated reports
    * Added support for PolicyKit to run the application as a user
    * Added logging for backend and logrotation script.
  * Fixed calling ucf was run via debconf (LP: #330502)

 -- Marc Tardif <marc@ubuntu.com>  Tue, 17 Feb 2009 15:36:05 +0000

checkbox (0.5) jaunty; urgency=low

  * New upstream version:
    * Added concept of hyper text view to display clickable links.
    * Added concept of properties to components.
    * Added pci information to launchpad report.
    * Added dmi information to launchpad report.
    * Added text area to keyboard test.
    * Removed sourcing of base postrm script.
    * Updated translations from Launchpad.
  * Fixed handling of interrupt signal (LP: #327810)
  * Fixed display of text in graphical interface (LP: #240374)
  * Fixed support for regexes in blacklist and whitelist (LP: #327177)
  * Fixed opening of subunit log file (LP: #325737)
  * Fixed internet test.

 -- Marc Tardif <marc@ubuntu.com>  Tue, 20 Jan 2009 18:55:20 -0500

checkbox (0.4) jaunty; urgency=low

  * Setup bzr-builddeb in native mode.
  * Removed LGPL notice from the copyright file.

 -- Marc Tardif <marc@ubuntu.com>  Tue, 20 Jan 2009 16:46:15 -0500

checkbox (0.3) jaunty; urgency=low

  * New upstream version:
    * Renamed hwtest to checkbox.
    * Renamed auto tests to shell tests.
    * Added watch file.
    * Added README file pointing to the Ubuntu wiki.
    * Added subunit to the test suite.
    * Added the subunit_report plugin to produce a standard test report.
    * Added pvs registry.
    * Added support for int return values to recursive registry eval.
    * Added debug information when a command registry returns an error.
    * Added mounts registry.
    * Added patches to upgrade the configuration files.
    * Added support for CHECKBOX_OPTIONS environment variable.
    * Added usage information.
    * Added gconf registry.
    * Added logging to checkbox event.
    * Added locking plugin.
    * Added message store and schema types.
    * Added caching to automatic tests so that they are not run multiple
      times.
    * Added persistence to category and system_id.
    * Added lshw registry and plugin.
    * Added newlines to German introduction message.
  * Fixed e-mail address should be remembered (LP: #156725)
  * Fixed $output variable does not seem to be reinterpolated when
    testing again (LP: #189404)
  * Fixed command line interface does not provide a test nor test again
    option (LP: #189423)
  * Fixed translation template unavailable, even though hwtest is in main
    (LP: #202447)
  * Fixed internet_test should support providing a destination other
    than canonical.com (LP: #216111)
  * Fixed hwtest loads editor backup files from suite dir (LP: #237954)
  * Fixed application should only have one instance running (LP: #266899)
  * Fixed disk information should be gathered (LP: #267889)
  * Fixed typo: payback device (LP: #288331)
  * Fixed tests skipped by constraint should be reported (LP: #304176)
  * Fixed manual tests which have commands should not be run automatically
    (LP: #304231)
  * Fixed CHECKBOX_DATA mapping is not working (LP: #304736)

 -- Marc Tardif <marc@ubuntu.com>  Fri, 16 Jan 2009 12:05:32 -0500

hwtest (0.1-0ubuntu10) hardy; urgency=low

  * Fixed xalign and yalign in exchange summary.

 -- Marc Tardif <marc@interunion.ca>  Mon, 21 Apr 2008 15:07:39 -0400

hwtest (0.1-0ubuntu9) hardy; urgency=low

  * Fixed internet_test to ping default gateway rather than canonical.com.
  * Fixed python-support issues to support upgrades of hwtest.
  * Fixed tooltip to be HIG compliant.
  * Fixed category to use GTK;System;Settings;.
  * Fixed command line interface to support escape characters.
  * Using python-central instead of python-support.
  * Added support to i18n the .desktop file.
  * Added support for http_proxy and https_proxy.
  * Added summary of information being submitted.

 -- Marc Tardif <marc@interunion.ca>  Thu, 17 Apr 2008 12:01:50 -0400

hwtest (0.1-0ubuntu8) hardy; urgency=low

  * debian/patches/01_change_menu_category.patch:
    - change the category so the item is moved to system, administration and not
      the only entry in applications, system tools on a default installation

 -- Sebastien Bacher <seb128@canonical.com>  Mon, 14 Apr 2008 15:49:06 +0200

hwtest (0.1-0ubuntu7) hardy; urgency=low

  * Fixed packaging bugs.
  * Improved internationalization.
  * Renamed questions and answers to tests and results.

 -- Marc Tardif <marc@interunion.ca>  Thu,  6 Mar 2008 10:58:43 -0500

hwtest (0.1-0ubuntu6) hardy; urgency=low

  * Upload to hardy/universe (without the .bzr files).
  * Make package conformant with current Python policy.

 -- Matthias Klose <doko@ubuntu.com>  Tue, 11 Mar 2008 14:06:02 +0000

hwtest (0.1-0ubuntu5) hardy; urgency=low

  * Set default timeout to None instead of 60 seconds.
  * Updated copyright information.
  * Reverted to using gksu to limit dependencies.
  * Removed dependency on python-apt.

 -- Marc Tardif <marc@interunoin.ca>  Thu, 28 Feb 2008 17:07:07 -0500

hwtest (0.1-0ubuntu4) hardy; urgency=low

  * Improved text in questions text file.
  * Improved user experience by only showing auto questions
    progress bar when there are actual questions.
  * Also improved the user experience by showing a progress
    bar while building the report.

 -- Marc Tardif <marc@interunion.ca>  Wed, 27 Feb 2008 23:12:24 -0500

hwtest (0.1-0ubuntu3) hardy; urgency=low

  * Fixed hwtest_cli so that it doesn't strip the DISPLAY environment
    variable.
  * Fixed system_info plugin so that it does a better effort for
    gathering system information instead of relying on non standard
    information from HAL.

 -- Marc Tardif <marc@interunion.ca>  Wed, 27 Feb 2008 10:52:33 -0500

hwtest (0.1-0ubuntu2) hardy; urgency=low

  * Fixed packaging following lintian error.
  * Added packages registry and plugin.

 -- Marc Tardif <marc@interunion.ca>  Tue,  5 Feb 2008 15:02:26 -0500

hwtest (0.1-0ubuntu1) hardy; urgency=low

  * Initial Release.

 -- Marc Tardif <marc@interunion.ca>  Mon, 17 Sep 2007 17:25:54 -0300<|MERGE_RESOLUTION|>--- conflicted
+++ resolved
@@ -20,15 +20,12 @@
   [Sylvain Pineau]
   * jobs/graphics.txt.in, jobs/benchmarks.txt.in: Move gtkperk to the benchmarks
     section.
-<<<<<<< HEAD
   * jobs/benchmarks.txt.in, scripts/wifi_time2reconnect: Add a test to monitor
     the time needed to reconnect to a WIFI access point.
+  * jobs/touchscreen.txt.in: Add 3 new manual tests (tap-detect, drag-n-drop and 
+    multitouch-zoom)
   * jobs/audio.txt.in: Added a test that verifies that the various audio 
     channels are working properly.
-=======
-  * jobs/touchscreen.txt.in: Add 3 new manual tests (tap-detect, drag-n-drop and 
-    multitouch-zoom)
->>>>>>> e178635d
 
   [Brendan Donegan]
   * scripts/audio_settings: Converted script from Perl to Python(3), putting 
