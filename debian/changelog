--- conflicted
+++ resolved
@@ -29,13 +29,10 @@
     fails. (LP: #1169922)
   * scripts/bluetooth_test: test no longer generates odd Broken Pipe error when
     the dpkg bit verifies obexftp is installed (LP: #1169488)
-<<<<<<< HEAD
   * jobs/networking.txt.in: fixed networking/info jobs that were not being run
     because $output was being resolved too early (LP: #1065983)
-=======
   * scripts/memory_compare: cleaned up the output to be more explanatory and
     easier to visually parse (LP: #1072666)
->>>>>>> d31cda89
 
   [ Daniel Manrique ]
   * scripts/alsa_record_playback: Replaced alsasrc with autoaudiosrc
