checkbox (0.14.2) quantal; urgency=low

  [Javier Collado]
  * Fixed detection of circular references in resolver.

  [Jeff Lane]
  * New version 0.14.2 for Quantal Quetzal development.
<<<<<<< HEAD
  * jobs/cpu.txt.in: added cpu_scaling_test log attachment job
  * jobs/disk.txt.in: modified block_device requirements so they'll work right
    jobs/info.txt.in: added block_device resource requirements to hdparm job so
    it won't run on removable stuff where it's not necessary.
  * info.txt.in: removed extraneous fwts_log job
    miscellanea.txt.in: modified fwts_results.log job
  * scripts/optical_detect: minor tweak to send error output to stderr
    scripts/optical_read_test: added root user check because this needs to be
    run with root privileges. Added some additional output for stderr for
    failures so we will know WHY a test or the script failed. Replaced 
    sys.stdout.write() and flush() calls with simple print statements.
  * scripts/ipmi_test: output tweaks so error messages now go to stderr. No BMC
    message is a little more clear. Module failed to load now generates an
    error rather than a simple exit.
  * scripts/network_device_info: minor change so that the fail message now
    specifies that it was an error and outputs to stderr properly.
  * scripts/disk_smart: Improvements to the logging and output during testing.
  * scripts/cpu_scaling_test: lots of output changes using logging module.
    renamed script to frequency_governors_test to be more descriptive and less
    confusing. Added a --log option to write logs to an actual file
    jobs/cpu.txt.in: added an attachment job to attach the freq_governors log.
    Modified cpu/frequency_governors to write to log file
=======
  * scripts/cpu_offlining: added an extra bit of output in case of failures. 
>>>>>>> d41b452f

  [Marc Tardif]
  * Fixed duplicate jobs appearing in the store when rerunning jobs.

  [Daniel Manrique]
  * Added a message file format test that does some simplistic checks
    on jobs/* files to ensure they are sane.
  * Fixed two typos in jobs/suspend.txt.in.

<<<<<<< HEAD
  [Brendan Donegan]
  * Make a call to rfkill unblock in the create_connection script, incase
    those nasty Broadcom drivers have left a soft-block on the wireless after
    loading. Also do a bit of refactoring to use check_output and check_call
    instead of Popen (LP: #1019162)
  * Move the call to unblock to before the connection is created
  * Reimplemented memory_compare in python3 and restructured it to put
    things into dictionaries for easy access. Also fixed bug with detecting
    non-RAM devices as RAM. (LP: #960087)

 -- Jeff Lane <jeff@ubuntu.com>  Tue, 10 Jul 2012 17:40:02 -0400
=======
 -- Jeff Lane <jeff@ubuntu.com>  Fri, 29 Jun 2012 17:53:49 -0400
>>>>>>> d41b452f

checkbox (0.14.1) quantal; urgency=low

  * New upstream release (LP: #1018571)


  [Brendan Donegan]
  * Fixed up a few things with the gpu_lockup tests. Removed depends,
    renamed to gpu_lockup_suspend to reflect behaviour and removed the
    requirement on Firefox
  * Changed suspend_advanced and suspend_advanced_auto to use less
    strict definition of fwts s3 test.

  [Javier Collado]
  * Make sure that jobs are topologically ordered (LP: #990075)
  * Keep job ordering as close to whitelist as possible (LP: #1017951)

  [Marc Tardif]
  * New version 0.14.1 for Quantal Quetzal development.
  * jobs/suspend.txt.in: Fixed trailing newline on otherwise empty line.
  * scripts/run_templates: Fixed calls to Popen to use universal_newlines
    to return strings instead of bytes (LP: #1018354)

  [Daniel Manrique]
  * Fixed duplicate suspend/bluetooth_obex_after_suspend job name.
  * scripts/dpkg_resource: Changed encoding from ascii to utf-8 to handle
    non-ascii locales (LP: #1018353)

  [Jeff Lane]
  * Migrated audio/external-HDMI-playback into checkbox. Modified the
    command to match our other audio tests that save and reset mixer
    levels.

 -- Javier Collado <javier.collado@canonical.com>  Tue, 26 Jun 2012 16:07:04 +0200

checkbox (0.14) quantal; urgency=low

  New upstream release (LP: #1016746):

  [Brendan Donegan]
  * [FEATURE] Python 2 to 3 conversion:
    * scripts/create_connection - switched to using argparse and fixed
      representation of octal literal
    * scripts/internet_test - ran 2to3 tool and decoded result of
      check_output. Also replaced optparse with argparse
    * scripts/memory_info
    * scripts/removable_storage_test - ran 2to3 tool and fixed some
      encoding issues
    * scripts/removable_storage_watcher - ran 2to3 tool and swapped
      use of gobject with gi.repository.GObject
    * scripts/xrandr_cycle - ran 2to3 tool and fixed encoding issue
    * scripts/obex_send - ran 2to3 tool and swapped
      use of gobject with gi.repository.GObject
  * Update touchpad.py to use gsettings instead of deprecated gconf
    (LP: #1004212)
  * Instead of checking output of nmcli con up in create_connection,
    check the return code is success instead (LP: #1013537)
  * base64 encode the after suspend screenshot attachement so that it can
    be uploaded properly (LP: #1016126)
  * Fixed simple type in xorg_memory_test, introduced by Python3
    conversion (LP: #1016387)
  * [FEATURE] Add suspend/bluetooth_obex_after_suspend_auto test to be
    used during fully automated SRU testing

  [Marc Tardif]
  * [FEATURE] Reworked media_keys_test into key_test, making it more generic
    and able to test for any key that sends an scancode. Used it to implement
    a test for the Super key.
  * [FEATURE] Added new interactive and auto-verifying touchpad scrolling
    test.
  * [FEATURE] Python 2 to 3 conversion:
    * scripts/ansi_parser
    * scripts/cking_suite
    * scripts/floppy_test
    * scripts/network_bandwidth_test
    * scripts/cpu_scaling_test
  * Removed sleep_test script no longer used by any test definition.
  * [FEATURE] Deprecated scripts:
    * scripts/autotest_filter and scripts/autotest_suite
    * scripts/ltp_filter and scripts/ltp_suite
    * scripts/mago_filter and scripts/mago_suite
    * scripts/qa_regression_suite

  [Daniel Manrique]
  * New version 0.14 for Quantal Quetzal development.
  * Set the correct user (root) for fwts-wakealarm test (LP: #1004102)
  * Set correct user (root) for usb/storage-preinserted, so it works correctly
    on servers (LP: #1004131)
  * Log (at level INFO) name of each message we execute, so the currently
    running job can be determined by looking at the logfile, rather than
    hunting through process lists.
  * [FEATURE] Added script and jobs to collect and attach output from
    alsa-info.sh.
  * Assume utf-8 encoding always, when opening template files.
    (LP: #1015174)
  * [FEATURE] Replaced the context menu in the selection tree with explicit
    "select/deselect all" buttons.

  [Javier Collado]
  * Submission screen in Qt interface updated to support certification client:
    - customize contents depending on the upload target (launchpad or certification)
    - display links to the report properly in the show_entry method
  * Fixed qt interface show_entry method preopulates widget that gets
    user input (LP: #1000451)
  * Added customizable deselect_warning message in qt show_tree method (LP: #1000443)
  * show_error method shows long text properly in gtk/qt interfaces (LP:
    #1012052)

  [Jeff Lane]
  * [FEATURE] Changes to Power Management testing in Checkbox:
    * scripts/pm_test: added a slightly modified version of OEM team's pm.py
      script for reboot/poweroff testing
    * jobs/hibernate.txt.in: modified hibernate test to use fwts and added new
      jobs to attach log files from hibernate testing.
    * jobs/power-management.txt.in: added new poweroff and reboot jobs using pm_test
      script. Added jobs to attach logs from reboot and poweroff tests to
      results.
    * jobs/stress.txt.in: modified suspend_30_cycles and hibernate_30_cycles to
      use fwts. Added jobs to attach logs from 30 cycle tests to results.
    * jobs/suspend.txt.in: Modified suspend_advanced and suspend_advanced_auto to use
      fwts. Added job to attach log from suspend_advanced and suspend_advanced_auto
      to results.
  * [FEATURE] jobs/miscellanea.txt.in: added a job to gather tester info for
    certification purposes. Not to be used for UF.
  * [FEATURE] Python 2 to 3 conversion:
    * scripts/cpu_topology: ran 2to3, made modificates based on code review and
      tested script to verify functionality.
    * scripts/disk_smart: ported to Python 3. Inserted bits to decode byte
      data returned by Popen. Fixed list_handler to decode bytes types to clean
      up debug output.  Added bits to improve debug output. Migrated from
      optparse to argparse.
    * scripts/network_check: ran 2to3 and that was all that was needed. Also
      took the liberty of migrating from optparse to ArgParse sine we're
      Python3 only now.
    * scripts/network_device_info: ran 2to3 and changed shebang.
    * scripts/network_info: ran 2to3 and changed shebang. Fixed encoding issue
      with interface[:15] (needed to be a bytes object).
    * scripts/fwts_test: ran 2to3 and changed shebang, fixed an encoding bug
      with Popen output. Cleaned up the final output to be more useful for
      debugging test failures.
    * scripts/keyboard_test: nothing to do for conversion beyond changing shebang.
    * scripts/network_ntp_test: 2to3 changed nothing, so modified shebang.
      Fixed an encoding issue with Popen output in. Re-inserted a call to
      SilentCall() that was removed from TimeSkew() by someone in a previous
      revision, which made the TimeSkew() function do nothing. Fixed an
      unbuffered I/O error in SilentCall() discovered while testing Python3
      changes.
    * scripts/optical_detect, scripts/optical_read_test: ran 2to3 and changed
      shebang. Changes were minimal.
    * scripts/xorg_memory_test: 2to3 made minimal changes, modifed shebang.
      Converted optparse code to argparse code and replaced sys.argv[] stuff
      with more useful positional arguments. Removed a redundant import that
      2to3 injected.
    * scripts/resolution_test: ran 2to3 with minimal changes. Changed shebang.
      Converted optparse to argparse and removed unnecessary calls to
      sys.argv[]
    * scripts/pm_log_check: ran 2to3 and changed shebang.
    * scripts/pm_test: ran 2to3 and changed shebang. After a lot of trial and
      error, changed the way xinput is called to avoid confusing bytecode
      embedded in the command output that was causing problems with
      bytes.decode() on the "after reboot" hardware checks.

  [Jeff Marcom]
  * [FEATURE] Python 2 to 3 conversion:
    * scripts/memory_info
    * scripts/memory_test
    * scripts/touchpad_test
  * Deprecated: wake_on_lan_test
  * Update touchpad.py to use gsettings instead of deprecated gconf
    (LP: #1004212)

  [Marc Tardif]
  * [FEATURE] Reworked media_keys_test into key_test, making it more generic
    and able to test for any key that sends an scancode. Used it to implement
    a test for the Super key.
  * [FEATURE] Added new interactive and auto-verifying touchpad scrolling
    test.
  * Removed sleep_test script no longer used by any test definition.
  * Migrated project minus scripts to Python 3.

  [Sylvain Pineau]
  * [FEATURE] Python 2 to 3 conversion:
    * scripts/gst_pipeline_test. Migrated to PyGI.
    * scripts/removable_resource: Add a resource job to identify removable
      block devices. __disks__ jobs updated to run only on internal drives.
  * [FEATURE] jobs/benchmarks.txt.in, scripts/pts_run: Add a reworked launcher
    for phoronix-test-suite tests.
  * [FEATURE] Python 2 to 3 conversion:
  * jobs/stress.txt.in: add OEM team's stress tests (including reboot and poweroff)
    and log analysis jobs

 -- Marc Tardif <marc@ubuntu.com>  Fri, 22 Jun 2012 17:04:14 -0400

checkbox (0.13.8) precise; urgency=low

  [Brendan Donegan]
  * Run fwts_test as root so that the log can be written to on servers and
    also because it's supposed to be run as root (LP: #989701)
  * Fixed cpu_offlining to work properly on systems with ten or more CPU
    cores. (LP: #926136)
  * Give more verbose output from fwts_test script and upload results log as an
    attachment. (LP: #992607)
  * Fix identation on optical/read-automated (LP: #991737)
  * Fixed problem with fwts test log attachment (No bug filed)

  [Nathan Williams]
  * fix typo in jobs/optical.txt.in (lp: #987652)

  [Jeff Lane]
  * Bumped revision to 0.13.8
  * scripts/removable_storage_watcher: increased default timeout to 20 seconds
    to account for time for testers to plug devices in and for the system to
    register the insert/remove event (LP: #978925)
  * [FEATURE] plugins/jobs_prompt.py, plugins/recover_prompt.py, 
    plugins/suites_prompt.py: Added "Fail last test" functionality. Now if a
    test causes a crash (checkbox, system or otherwise), when we recover we
    have the option to just mark the last test failed and move on, or re-run
    the last test and try again.
  * [FEATURE] jobs/local.txt.in, jobs/sniff.txt.in added 8 simple manual sniff 
    tests to be used for test purposes when developing features.
  * [FEATURE] data/whitelists/sniff.whitelist added a whitelist to make use of 
    the basic sniff tests.

  [Daniel Manrique]
  * [FEATURE] checkbox/user_interface.py, checkbox/qt-interface.py,
    plugins/jobs_prompt.py, plugins/recover_prompt.py,
    plugins/suites_prompt.py: Made some modifications to the recover prompt
    changes that better handle accented and other characters in translation.
    This avoides a situation where the recovery could fail due to accented
    characters in translations.

  [Łukasz Zemczak]
  * [FEATURE] checkbox_gtk/gtk_interface.py: Capture ESC keypresses so that
    Checkbox doesn't close/die when user presses ESC.

  [Sylvain Pineau]
  * [FEATURE] jobs/info.txt.in: added new attachments, lspci -vvnnQ and
    lsusb -vv and ensure outputs of lscpi, lsusb and dmidecode return UTF8.

  [Tim Chen]
  * Use nmcli con delete instead of deleting the connection file, also avoid
    bringing eth0 down when running the wireless_monitoring tests.

 -- Jeff Lane <jeff@ubuntu.com>  Mon, 14 May 2012 10:20:59 -0400

checkbox (0.13.7) precise; urgency=low

  [Tiago Salem Herrmann]
  * checkbox_qt/qt_interface.py, qt/frontend/qtfront.cpp,
    qt/frontend/qtfront.h: Do async calls to some ui methods and avoid
    unexpected dbus timeouts (LP: #962333)

  [Sylvain Pineau]
  * qt/frontend/qtfront.cpp: Submit/View results buttons are disabled until
    every selected test has been run (LP: #937715)

  [Jeff Lane]
  * Converted submissionWarningLabel and text to submissionUbuntuFriendlyLabel
    wtih instructional text for submitting results. This is a workaround for
    the bug causing the warning to be displayed at all times rather than only
    when testing is incomplete. (LP: #967457)
  * [FEATURE] Modified stress jobs so that they are all automated per decision
     made during the cert sprint.
  * Removed dhclient call from networking/multi_nic tests because of a bug in
    dhclient that can cause it to hang when run on eth0. New test requirement
    will be that the tester must configure and bring up all ethernet devices
    prior to running checkbox. Also added a check to make sure we're not trying
    to run the test on a device that's not active. (LP: #926229)

  [Daniel Manrique]
  * jobs/optical.txt.in: Change test descriptions to avoid confusing
    instruction to press the "Next" button (which is incorrect). (LP: #971181)
  * jobs/local.txt.in: Fixed touchpad local job which was using suspend.txt 
    as the job source) (LP: #979344) 
  * jobs/mediacards.txt.in: Added usb and scsi devices to
    removable_storage_test commands (LP: #979356)

 -- Jeff Lane <jeff@ubuntu.com>  Wed, 11 Apr 2012 19:23:45 -0400

checkbox (0.13.6) precise; urgency=low

  [Jeff Lane]
  * Removed files in /data that are not used in any job descriptions
    (LP: #957396)

  [Javier Collado]
  * plugins/jobs_info.py: Checkbox doesn't warn that invalid whitelist patterns
    are being used (LP: #937651)
  * [FEATURE] Added smoke test jobs, whitelist and local job to use for
    checkbox development purposes.
  * Fixed "camera_test detect" problem with missing args attributes (LP:
    #967419)

  [Marc Tardif]
  * Fixed string_to_type conversion in network_bandwidth_test (LP: #954587)

  [Sylvain Pineau]
  * qt/frontend/qtfront.cpp, qt/frontend/qtfront.h, plugins/suites_prompt.py,
    checkbox_qt/qt_interface.py, plugins/jobs_prompt.py: The selection tree is
    now updated when recovering from a previous run (LP: #937696)

  [Brendan Donegan]
  * [FEATURE] Added touchpad tests from CE QA Checkbox to allow touchpad
    testing to be performed

  [Daniel Manrique]
  * Internationalization support in checkbox-qt; updated checkbox.pot file
    (LP: #951054) 

 -- Javier Collado <javier.collado@canonical.com>  Wed, 28 Mar 2012 17:02:53 -0400

checkbox (0.13.5) precise; urgency=low

  New upstream release (LP: #960633):

  [Tiago Salem Herrmann]
  * qt/frontend/qtfront.ui: If the test text is too long, then it is cut off
    (LP: #950111)
  * checkbox/user_interface.py, checkbox_qt/qt_interface.py,
    plugins/user_interface.py, qt/frontend/qtfront.cpp, qt/frontend/qtfront.h:
    Correctly update automated test execution status in the Selection tab
    (LP: #950105).
  * qt/frontend/qtfront.cpp: Avoid QDBusArgument warnings when running
    checkbox-qt from a terminal (LP: #957476)
  * checkbox_qt/qt_interface.py, qt/frontend/qtfront.cpp,
    qt/frontend/qtfront.h, qt/frontend/qtfront.ui: add a popup comment box
    for each test under the "Run" tab. (LP: #959452)
  * checkbox/user_interface.py, qt/frontend/qtfront.cpp,
    qt/frontend/qtfront.h, checkbox_qt/qt_interface.py: Set
    interface.direction to NEXT if all the tests were executed and the user
    either analyzed or submitted the results. (LP: #956329)
  * checkbox/user_interface.py, plugins/user_interface.py,
    qt/frontend/qtfront.cpp, qt/frontend/qtfront.h,
    checkbox_qt/qt_interface.py: Use the ui persistent storage to keep some ui
    configuration values. (LP: #937626)
  * checkbox/user_interface.py: Avoid using fork() + call() to run a web
    browser. Use Popen instead.(LP: #956307)
  * qt/frontend/qtfront.ui, qt/frontend/qtfront.cpp, qt/frontend/qtfront.h:
    Removed welcome tab (LP: #957090)

  [Jeff Lane]
  * Reset default checkbox log level to INFO from DEBUG to make logs less
    confusing and verbose. (LP: #949745) 
  * Removed dependency on bluetooth/detect-output on the
    suspend/suspend_advanced job. (LP: #955375)
  * jobs/mediacard.txt.in, scripts/removable_storage_test,
    scripts/removable_storage_watcher: Modified removable_storage_watcher and
    removable_storage_test to accept list of busses to watch to resolve
    problems on systems with MMC readers that present themselves as USB
    devices rather than SDIO (LP: #953160)
  * jobs/optical.txt.in: Fixed the job descriptions for optical/read and
    optical/cdrom-audio-playback to account for changes in Precise and make
    them less confusing (LP: #954606)
  * Created automated version of optical/read for server testing
    Fixed issues with optical_read_test script:
    - test could pass if /dev/cdrom did not exist
    - test could pass if /dev/cdrom was inaccessible
    - test could pass if no optical device was passed in (LP: #945178)
  * Removed hard coded paths from scripts (LP: #949435)

  [Marc Tardif]
  * Linted qt_interface which had a few syntax errors (LP: #949957)
  * plugins/apport_prompt.py: Fixed apport integration was producing a trace
    (LP: #959463)

  [Daniel Manrique]
  * Bumped revision number to 0.13.5 in trunk
  * jobs/keys.txt.in: Fix definition for keys/media-keys test which failed to
    run (LP: #954480)
  * Reverted feature to keep tests ordered, as the sortkey attribute causes
    undesirable secondary effects.

  [Sylvain Pineau]
  * Show the UF invalidation warning if all test cases are unchecked from the
    right click menu (LP: #956757)
  * checkbox_qt/qt_interface.py, qt/frontend/qtfront.cpp,
    qt/frontend/qtfront.h: Tests now select Yes on PASS status (LP: #954556)

  [Brendan Donegan]
  * jobs/suspend.txt.in: Fixed dependencies on wireless and suspend_advanced
    jobs.
  * Changed screenshot jobs to use /dev/external_webcam which will be set by
    a udev rule (LP: #956885)

 -- Jeff Lane <jeff@ubuntu.com>  Fri, 16 Mar 2012 19:14:09 -0400

checkbox (0.13.4) precise; urgency=low

  [Brendan Donegan]
  * Added 'scsi' as a valid bus ID for determining product in udevadm.py
    (LP: #940249)
  * Added 'cciss' as a valid bus ID for determining product in udevadm.py
    (LP: #942548)
  * Updated command fields in composite disk jobs to address the ! in 
    some disk paths (LP: #942769)
  * Updated create_connection to poll for registration of connection and 
    then attempt to bring it up (LP: #944662)
  * Fixed command run by wireless_connection tests so that they fail if the
    internet_test fails, but still clean up the connection file (LP: #944176)
  * Fixed wireless_connection_open_* jobs to not provide security options
    (LP: #947163)

  [Daniel Manrique]
  * Tweaks to internet_test: don't try to ping an IP that's unreachable from 
    the specified interface (or at all), try to find something pingable via
    other means.

  [Javier Collado]
  * Added python-cairo as a dependency for checkbox-gtk (LP: #940163)
  * Updated camera_test script to use better tool for capturing the image
    and allow specifying a device to use, plus other improvements. Create a
    job which takes a capture from the webcam of the desktop.
  * Added jobs to take screenshots after suspend and attach the resulting jpg

  [Marc Tardif]
  * Tidied up logic for determining DISK device product and vendor 
    (LP: #942548)
  * Fixed filename matching expression for local jobs (LP: #942273)
  * Fixed duplicate System Testing applications after upgrade (LP: #940627)

  [Aurelien Gateau]
  * lib/template.py, lib/template_i18n.py, plugins/jobs_info.py,
    plugins/suites_prompt.py: Add a "sortkey" attribute to jobs, the sortkey
    order matches the order in which they appear in jobfiles.
  * checkbox_gtk/gtk_interface.py: Shows jobs and suites in sortkey order
    (that is, as they appear in job definition files, rather than
    alphabetically).
  * checkbox_gtk/gtk_interface.py, gtk/checkbox-gtk.ui,
    plugins/jobs_prompt.py: Added a progress bar showing tests completed and
    total.

  [Sylvain Pineau]
  * Updated gst_pipeline_test to add a --fullscreen option for video playback.
  * Add python-gtk2 dependency, Gst from gi.repository don't work well with 
    messages (See https://bugzilla.gnome.org/show_bug.cgi?id=631901).
  * Add a new job to capture screen during fullscreen video playback.

  [Tiago Salem Herrmann]
  * checkbox_qt/qt_interface.py, qt/frontend/qtfront.cpp,
    qt/frontend/qtfront.h, qt/frontend/treemodel.cpp, qt/frontend/treemodel.h:
    Makes it possible for the job selection tree to have more than 2 levels of
    children nodes.
 
  [Tim Chen]
  * Modifications to removable_storage_test to handle cases where removable
    media is not mounted prior to test running. (LP: #944623)

 -- Jeff Lane <jeff@ubuntu.com>  Thu, 08 Mar 2012 09:29:10 -0500

checkbox (0.13.3) precise; urgency=low

  New upstream release (LP: #939549):
 
  [Brendan Donegan]
  * Typo in command for for miscellanea/virtualization-check (LP: #934243)
  * Resized test selection views in checkbox-qt (LP: #937113)

  [Daniel Manrique]
  * Use GObject from gi.repository instead of gobject (LP: #937099)
  * Disable flushing to disk after every file access during gathering phase for
    a significant speed boost. (LP: #939019)

  [Javier Collado]
  * Fixed running of disk/read_performance tests (LP: #933528)
  
  [Sylvain Pineau]
  * Fix depends fields in info and suspend test suites (LP: #934051) 
  * Display results report in non-graphical interfaces (LP: #937657)

  [ Tiago Salem Herrmann ]
  * Remove auto generated qt resource file (LP: #938863)
 
  [Ara Pulido]
  * Fix the Ubuntu Friendly warning message (LP: #939448)

 -- Marc Tardif <marc@ubuntu.com>  Thu, 16 Feb 2012 10:31:18 -0500

checkbox (0.13.2) precise; urgency=low

  New upstream release (LP: #933090):

  [Jeff Lane]
  * Added a Hard Disk Stats Test that was part of a much older merge request
    for server test suite.
  * Modified apport-directory to provide feedback
  * Added new optical_write_test script and created appropriate jobs to refine
    optical drive testing
  * Created new resource job that creates an optical.{CD-R,DVD-R} resource to
    determine if a machine's optical drive supports writing or is read-only.
  * Added virt-check test to determine if a server will work as an OpenStack
    Compute Node.
  * Moved apport-directory changes from an old branch to checkbox where the
    job now resides.

  [Marc Tardif]
  * Removed trailing directories from the devpath of disk devices (LP: #925582)
  * Fixed awk regular expression in max_diskspace_used script (LP: #926312)
  * Implemented anonymous submissions to Launchpad with a dummy e-mail
    address.
  * Qt: Moved widgets around in Results window.
  * Changed options and arguments passed to show_tree method, and related UI
    changes.
  * Simplified running checkbox-qt from source tree, by compiling if needed.
  * Added support for decimals and multiple partitions in max_diskspace_used.
  * Fixed reference to xrandr_detect_modes replaced by VESA_drivers_not_in_use.
  * Fixed depends in debian/control file for checkbox-qt.

  [Daniel Manrique]
  * Changed way of obtaining preferred browser to ensure we honor the user's
    preference rather than Chromium's clobbering of
    /etc/alternatives/gnome-www-browser (LP: #925603) 
  * Added submission_path_prompt config variable; if set, it will be shown to
    the user before the test selection screen, and the value entered will
    override the default filename for the xml report.
  * plugins/suites_prompt.py: Fixed jobs being run despite being deselected. 
  * Qt: Changed color of the step bubbles to Ubuntu Orange, and made it
    parametrizable.
  * Qt: View report functionality.
  * Qt: Set the runtime application icon.
  * Fixed typo in network/info.
  * Fixed typo in create_connection.

  [Brendan Donegan]
  * Changed checkbox-cli text to clearly explain what + does (LP: #926417)
  * Changed progress bar of Qt UI to standard rather than custom one,
    prettified tabs and updated Launchpad email text amongst other UI tweaks
    in qt/frontend/qtfront.ui
  * Fixed some oversights in the mediacard job files regarding test 
    descriptions and card types.
  * Tweaked the memory_compare script a bit to make it easier to maintain.
  * Used regexes in default whitelist.

  [Javier Collado]
  * Removed job that installed ipmitool by default (LP: #931954)

  [Tiago Salem Herrmann]
  * Implementation of Qt frontend for checkbox.
  * Qt-related features and bugfixes:
  * Qt: Added welcome screen image and background color.
  * Qt: Removed maximize/restore button.
  * Qt: added select/deselect all popup menu.
  * Qt: Status screen
  * Qt: Antialiasing hint for step numbers and question mark.
  
  [Sylvain Pineau]
  * Tests will run in in order specified by the whitelist.
  * JobStore caches most of a job's attributes in memory to speed up sorting.

 -- Jeff Lane <jeff@ubuntu.com>  Wed, 15 Feb 2012 00:11:21 -0500

checkbox (0.13.1) precise; urgency=low

  New upstream release (LP: #925090):

  [Brendan Donegan]
  * Fixed the cpu_topology script so that it doesn't mistake the word
    'processor' in the value of another field for the field 'processor'
    (LP: #882161)
  * Added create_connection script and jobs to automatically create/test a
    wireless network connection.
  * Updated wireless job dependencies.
  * Add wireless performance data collecting tests.
  * Changed is_laptop test to a shell test and implemented a check_is_laptop
    script to check automatically for a systems 'laptopness' (LP: #886668)
  * Fixed connect_wireless script which continued failing to correctly
    identify wireless connections.
  * Don't fail the sleep_test if the wake alarm is still set (LP: #911161)
  * Add requirement for mem sleep state to be supported to the
    suspend_advanced_auto job (LP: #804190)
  * Fixed the camera/display test and removed the camera/video one.
  * Added display resource and matching requirements to external video 
    output tests.
  * Added removable_storage_watcher script to replace watch_command to make
    testing USB, FireWire and MMC devices easier and more cohesive.
  * Added memory_compare script to automate the memory/info job
  * Switch audio settings to correct device before running audio tests
    (LP: #916859)
  * Nixed graphics/xorg-version-output job and updated other job dependencies,
    since it is redundant with graphics/xorg-version. (LP: #671144)

  [Gabor Kelemen]
  * Fixed last two remaining strings with backslashes (LP: #868571)
  * Fix misplaced parentheses, so translation can work (LP: #904876)

  [Marc Tardif]
  * Refactored install scripts to be agnostic of variant name: 
    install/postinst, install/config and debian/*.postinst.
  * Using title defined in user_interface plugin in GTK interface.
  * Updated default.whitelist to reflect renamed jobs.
  * Removed files with non-printable characters from submission.xml.
  * Fixed parser for submission files with empty question comments
    and context info (LP: #912546)
  * Added support for skipping tests when the depends don't pass
    (LP: #509598)
  * Removed extraneous code from the sleep_test.
  * Refactored logic to check for network after suspend.
  * Removed deprecated hwtest package.
  * cpu_offlining was incorrectly using return instead of exit.

  [Daniel Manrique]
  * Update control files under debian/ to eliminate (most) lintian warnings
    (LP: #352986)
  * Environment variables specified with environ: in a job description will be
    passed to the backend for it to add to its environment. (LP: #897889)
  * Handle malformed LANGUAGE environment variable values (LP: #912946)
  * Added interactive media_keys_test script.
  * Make creation of wireless connection files more robust (LP: #923836)
  * Recommend gstreamer-gconf to enable media tests on kubuntu (LP: #898641)
  * Add bluetooth device requirement to obex jobs (LP: #921128)
  * Add a plugin conf variable for the welcome string (shown on the first
    screen when checkbox runs), so it can be changed without much effort.
  * Remove superflous bluetooth/detect job
  * Fixed typo in jobs/local.txt.in (phoronix misspelled as peripherals).
  * Rearranged a misplaced changelog entry.
  * Updated debian/control to remove unneeded Uploader: field.

  [Robert Roth]
  * Fixed spelling mistakes in user_apps job file. (LP: #904209)

  [Jeff Lane]
  * Created automated network info test to get some config info during automated 
    runs. (LP: #912038)
  * Added requires to suspend wireless jobs so they won't run if wireless isn't
    present (LP: #907150)
  * Fixed issue in usb_test with unwritable filesystems (LP: #912522)
  * Fixed USB tests so that insert, storage, remove run in proper order
  * Removed usb_storage_after_suspend since it's superfluous, all other USB
    tests already run after suspend.
  * Modifed usb_test to handle firewire drives as well, renamed script to
    removable_storage_test

  [Aurélien Gâteau]
  * Improvements to Recover dialog and show_info method.

  [ Javier Collado ]
  * Error while creating binary package fixed (LP: #921576)

  [ Sylvain Pineau ]
  * Replaced xrandr_display_modes with automated check for VESA driver
  * Refactored Unity compatibility tests

 -- Daniel Manrique <daniel.manrique@canonical.com>  Fri, 10 Feb 2012 11:19:05 -0500

checkbox (0.13) precise; urgency=low

  New upstream release (LP: #892268):

  [Marc Tardif]
  * Generate a submission.xml file that contains all device and attachment
  * Write the report before reporting the validation error.
  * Changed device.product to dmi.product for the formfactor (LP: #875312)

  [Daniel Manrique]
  * Use gettext for string (LP: #869267)
  * Move progress indicator to main checkbox dialog instead of a 
    transient window (LP: #868995)
  * Ignore malformed dpkg entries in package_resource (LP: #794747)
  * Reset window title after finishing a manual test (LP: #874690)
  * Handle "@" in locale names (as in ca@valencia).

  [Jeff Lane]
  * Went through all the job files and:
    * Updated descriptions to match Unity UI structure
    * Added descriptions where necessary
    * Added further details to some descriptions
    * Moved some jobs to more appropriate files
    * Fixed job names in older job files to match new naming scheme 
      (suite/testname)
    * Added jobs to local.txt to ensure all job files are now parsed
      (this allows easier addition of existing tests to whitelists)
    * Changed remaining manual job descriptions to match the new format
  * Updated CD and DVD write tests to be more clear about when to skip
    them (LP: #772794)

  [Ara Pulido]
  * Rewrote all job descriptions to match OEM QA syntax

  [Brendan Donegan]  
  * Fix the code that assigns keys in checkbox-cli so that it never assigns
    keys which have other uses. (LP: #877467)
  * Show details of unmet job requirements (LP: #855852)
  * Ensure that connect_wireless chooses a wireless connection from the list
    of available connections (LP: #877752)
  * Have the bluetooth/detect tests require a device with the category
    BLUETOOTH to run, thus preventing the test from failing on systems with
    no Bluetooth device (LP: #862322)
  * Rename attachment jobs to not have a forward slash in their name
    (LP: #887964)
  * Guard against trying to write files to logical partitions on USB sticks
    (which will obviously fail) in usb_test (LP: #887049)
  * Make the OpenGL test ignore the return value of glxgears and improve
    the test description (LP: #890725)
  * Allow input/mouse test to run if a TOUCH device is present
    (LP: #886129)

  [ Javier Collado ]
  * Broken job dependencies fixed (LP: #888447)
  * Regex support when specifying blacklists and whitelists on the
    commandline (LP: #588647)

 -- Daniel Manrique <daniel.manrique@canonical.com>  Thu, 18 Nov 2011 12:46:21 -0500

checkbox (0.12.8) oneiric; urgency=low

  New upstream release (LP: #862579):

  [Brendan Donegan]
  * Remove test for FTP connection from network_check script (LP: #854222)
  * Update a parameter in usb_test to have it run faster.
  * Remove record_playback_after_suspend from Ubuntu Friendly whitelist (LP: #855540)
  * Fix minor typo in multi-monitor friendly resolution_test script which caused 
    minimum_resolution test to fail (LP: #855599)
  * Remove storage_devices_test from Ubuntu Friendly whitelist since bonnie++  (which it uses) is not installed by default (LP: #855841)
  * Changed description and name to reflect Ubuntu Friendly branding. Now when a user searches for Ubuntu Friendly in the lens, Checkbox will appear (LP: #852036)
  * Reset the selections at the test suite prompt if No is selected at the recover prompt (LP: #861208)
  * Save the connection name(s) instead of the interface name so that they can be reconnected to properly after the wireless before/after suspend tests have completed (LP: #861502)
  * Make connect_wireless use the UUID of the connection instead of the name for greater reliability (LP: #862190)

  [Daniel Manrique]
  * Restored _recover attribute, re-enabling welcome and test selection
    screens (LP: #852204)
  * Remove memory/test from the Ubuntu Friendly whitelist (LP: #853799)
  * Use diff instead of grep, better comparing of empty files (LP: #852014)
  * Apport integration: new mandatory "tag" value in ApportOptions (LP: #852201)
  * Add warning prior to starting the tests (LP: #855328)
  * Apport integration: Fix instantiation of Gtk.RadioButton, needed due 
    to PyGI related API changes (LP: #805679)
  * Remove ping -R parameter that apparently caused ICMP packets to be dropped
    by some routers (LP: #861404)

  [ Evan Broder ]
  * Replace resolution_test with an implementation which uses GdkScreen to
    be multimonitor-aware (LP: #632987)

  [Jeff Lane]
  * Fix names of optical drive tests and remove a non-existing test from the
    whitelist (LP: #854808) 
  * Fix wireless_*_suspend jobs so they recreate iface file instead of append
    each time (LP: #855845)
    (LP: #852201)
  * Clarify better the intend of the is_laptop question (LP: #861844)
  * Fixed dependencies for tests that depend on suspend/suspend_advanced 
    (LP: #860651)

  [Tim Chen]
  * Fix cpu_scaling_test (LP: #811177)
 
  [Ara Pulido]
  * Avoid connect_wireless messing with AP with similar names (LP: #861538)
  * Remove bluetooth/file-transfer from the list of tests to run, since due to
    bug 834348 it always fails.

  [Marc Tardif]
  * Added support for wildcards when verifying the transport certificate.
  * Applying depends across suites (LP: #861218)

 -- Daniel Manrique <daniel.manrique@canonical.com>  Thu, 29 Sep 2011 13:12:01 -0400

checkbox (0.12.7) oneiric; urgency=low

  New upstream release (LP: #850395):

  [Brendan Donegan]
  * Redirecting stderr to pipe to fix the gconf_resource script (LP: #832321)
  * Clear jobs directory when user selects No to recover question (LP: #836623)

  [Daniel Manrique]
  * checkbox/job.py: Guard against bogus timeout values (LP: #827859)
  * More explicit handling of string decoding/encoding, avoids problems with
    non-ascii characters (LP: #833747)
  * Changed architecture from all to any for checkbox base, to build
    architecture-specific binaries (LP: #833696)

  [Jeff Lane]
  * Several corrections necessary due to test name changes or typos found in
    job files

  [Marc Tardif]
  * Connecting hyper text widgets only once (LP: #827904)
  * Detecting MMC readers as OTHER instead of DISK (LP: #822948)
  * Validating the hostname in the SSL certificate (LP: #625076)
  * Validating the submission.xml (LP: #838123)

 -- Daniel Manrique <daniel.manrique@canonical.com>  Fri, 14 Sep 2011 17:15:26 -0400

checkbox (0.12.6) oneiric; urgency=low

  New upstream release (LP: #841983):

  [ Daniel Manrique ]
  * Work around PyGTK API changes that kept checkbox from starting up
    (LP: #839675).

 -- Daniel Manrique <daniel.manrique@canonical.com>  Mon, 05 Sep 2011 12:47:58 -0400

checkbox (0.12.5) oneiric; urgency=low

  New upstream release (LP: #838745):

  [Ara Pulido]
  * Created a "suspend" suite and renamed relevant tests.

  [Brendan Donegan]
  * Removed redundant tests in power-management suite.
  * Fixed dependencies in power-management suite.

  [Daniel Manrique]
  * Changed name of apt-get test to reflect the suite it's in.
  * Fixed typos in job definitions that caused them to not be run.
  * Added missing description to info/hdparm test (LP: #832351)
  * Quote command to obtain bluetooth address, to avoid hanging if 
    a device is not present (LP: #836756).
  * Added BLUETOOTH category to udev parser.
  * Removed some tests from default whitelist.
  * Fixed dependencies for keys/sleep.
  
  [Jeff Lane]
  * Added new USB storage transfer test
  * Re-worked and added automated audio test

  [Marc Tardif]
  * Added WIRELESS category to udev parser.

 -- Ara Pulido <ara@ubuntu.com>  Thu, 01 Sep 2011 12:23:07 +0100

checkbox (0.12.4) oneiric; urgency=low

  New upstream release (LP: #824180):

  [Brendan Donegan]
  * Refactored job definition files.
  * Fixed dependencies and test naming.
  * Added Online CPU before/after suspend test.
  * Automated wireless tests.
  * Removed redundant sru_suite.txt, updated dependencies accordingly.
  * Automated bluetooth_obex tests.

  [Daniel Manrique]
  * Further improvements to make frontend/backend communication more reliable.
    Prevents stuck backends, failure to close the GUI due to lack of reply
    from the backend, and test specifying "user" not being run.
  * scripts/keyboard_test modified to account for pygi-related GTK API
    changes. (LP: #804369)
  * scripts/sleep_test: improve handling of NetworkManager DBus API
    changes. (LP: #808423)
  * scripts/cdimage_resource: properly handle releases with "LTS" in their
    name (LP: #814085)
  * Updated minimum_resolution test as per latest system requirements, leaving
    just one unified test. (LP: #767166)

  [Javier Collado]
  * Checkbox exits with EX_NOINPUT if a whitelist or blacklist file is
    specified and cannot be found.
  * Deselect a test suite automatically when none of its children is selected,
    in the GTK interface. (LP: #651878)
  * Make the "Next" button the default action when Enter is pressed, to 
    streamline testing with the GTK interface.

  [Marc Tardif]
  * Fixed udevam not being found because /sbin not in PATH (LP: #597305)
  * Fixed hardware attachments for udev and dmi (LP: #822682)

  [Sylvain Pineau]
  * Expose the message store to other plugins, via firing an expose-msgstore
    event.

  [Andrew Faulkner]
  * Fix description for nautilus_file_create job (LP: #821141) 

  [Kenneth Wimer]
  * New header image that follows brand guidelines (LP: #554202)

 -- Daniel Manrique <daniel.manrique@canonical.com>  Wed, 10 Aug 2011 15:16:39 -0400

checkbox (0.12.3) oneiric; urgency=low

  [Marc Tardif]
  * Only reading CHECKBOX_* environment variables in config (LP: #802458)
  * Imported scripts and jobs from Platform Services.

  [Chad A. Davis]
  * Switch to dh_python2 and debhelper7 (LP: #788514)

  [Barry Warsaw]
  * Fix checkbox_clean.run() to ignore missing executables, as is the case
    in a fresh checkout.

 -- Daniel Manrique <daniel.manrique@canonical.com>  Fri, 01 Jul 2011 11:37:27 -0400

checkbox (0.12.2) oneiric; urgency=low

  New upstream release (LP: #800199):

  [Brendan Donegan]
  * Added interface parameter to internet_test script.

  [Daniel Manrique]
  * GTK GUI: Change assignment of TreeStore model to TreeView to account for
    pygi-related API changes. Also seems to fix lingering select/deselect all
    buttons. (LP: #796666) (LP: #796622)
  * GTK GUI: Fix call to Gtk buffer get_text to add now-mandatory fourth
    parameter, keeps the GUI from misbehaving in connection to fixed bug.
    (LP: #796827)
  * GTK GUI: Fix handling of mouse events in gtk_hypertext_view.py which
    prevented displaying the final report.
  * Put test name as part of the window title, as an aid to
    reporting/debugging (LP: #744190)
  * plugins/apport_prompt.py: Add test name to "Do you want to report a bug?"
    dialog to make it clearer.

  [Sylvain Pineau]
  * Fix evaluation of job requirements (LP: #798200)
  * Added "in" operator to job requirements.

 -- Marc Tardif <marc@ubuntu.com>  Tue, 21 Jun 2011 09:41:57 -0400

checkbox (0.12.1) oneiric; urgency=low

  New upstream release (LP: #796629):

  [Brendan Donegan]
  * Fix timeout in sleep_test script (LP: #665299)
  * Fix traces in hyper_text_view module (LP: #796508)
  * Added camera test (LP: #764222)

  [Daniel Manrique]
  * Fix GUI definition file so main window uses "natural request", growing
    when child widgets require so (LP: #776734)
  * Fix open/read blocking behavior and backend/frontend communications to
    avoid hangs and lingering backends. (LP: #588539)
  * Render header text dynamically over the image background, and updated pot
    file with the new string. (LP: #621880)

  [Robert Roth]
  * Improve command line key prompts (LP: #786924)

 -- Marc Tardif <marc@ubuntu.com>  Fri, 03 Jun 2011 17:00:11 -0400

checkbox (0.12) oneiric; urgency=low

  New upstream release (LP: #784076):
  * Removed dead pixel test.

  [Bilal Akhtar]
  * Port checkbox to Gtk3/PyGI (LP: #783822)

 -- Marc Tardif <marc@ubuntu.com>  Tue, 17 May 2011 09:48:07 -0400

checkbox (0.11.4) natty; urgency=low

  * Changed udev_resource to report CAPTURE for USB VIDEO devices
  * Fixed eval of resources with names like list item names
  
  [Carl Milette]
  * Fixed hard coded disk in disk_bench_test so that it matches convention
    utilizing udev_resource for finding devices. (LP: #507943)

 -- Jeff Lane <jeff@ubuntu.com>  Fri, 22 Apr 2011 11:05:19 -0400

checkbox (0.11.3) natty; urgency=low

  New upstream release (LP: #751928):
  * Fixed sleep_test crashing with ioerror (LP: #630785)
  * Fixed keyerror when running some manual tests (LP: #729431)

  [Ara Pulido]
  * Improved debconf messages and ordering (LP: #553777)
  * Video bugs should be reported as a display symptom (LP: #744964)
  * Added checkbox log to apport report

  [Gerhard Burger]
  * Fixed punctuation inconsistencies in verification procedures (LP: #744167):

 -- Marc Tardif <marc@ubuntu.com>  Tue, 05 Apr 2011 16:19:17 -0400

checkbox (0.11.2) natty; urgency=low

  New upstream release (LP: #736919):
  * Added version to dpkg dependency
  * Added multiarch support to install script (LP: #727411)
  * Fixed submitting data twice (LP: #531010)
  * Fixed job descriptions for checkbox-cli (LP: #221400)

  [Daniel Manrique]
  * Fixed strings in audio tests and updated pot file (LP: #691241)
  
  [Jochen Kemnade]
  * Fixed grammar in user-apps tests (LP: #642001)

  [Jeff Lane]
  * Added reboot instructions to suspend/hibernate tests (LP: #420493)
  * Made the firewire instructions make more sense (LP: #693068)
  
  [Michael Terry]
  * Fixed several strings appear in English although translated (LP: #514401)
    - jobs/fingerprint.txt.in
    - jobs/media.txt.in
    - jobs/monitor.txt.in
    - jobs/sleep.txt.in
    - jobs/firewire.txt.in
    - po/checkbox.pot
  * Fixed grammar (LP: #525454)
    + jobs/fingerprint.txt.in

 -- Jeff Lane <jeff@ubuntu.com>  Tue, 29 Mar 2011 09:17:36 -0400

checkbox (0.11.1) natty; urgency=low

  New upstream release (LP: #725110):
  * Checking for lock file before firing stop-all event (LP: #719552)
  * Changed description of nautilus_file_copy job (LP: #709688)

  [Javier Collado]
  * Fixed title in progress dialog

 -- Marc Tardif <marc@ubuntu.com>  Fri, 25 Feb 2011 11:56:43 -0500

checkbox (0.11) natty; urgency=low

  New upstream release (LP: #719073):
  * Changed support for persist plugin as optional (LP: #561816)

  [Ara Pulido]
  * Fixed lintian errors and warnings

  [Eitan Isaacson]
  * Migrate the UI from libglade to gtkbuilder  

 -- Marc Tardif <marc@ubuntu.com>  Mon, 14 Feb 2011 18:19:27 -0500

checkbox (0.10.4) maverick; urgency=low

  * Fixed parsing of config parameters (LP: #689140)

 -- Marc Tardif <marc@ubuntu.com>  Tue, 14 Sep 2010 12:43:51 -0400

checkbox (0.10.3) maverick; urgency=low

  New upstream release (LP: #638333):
  * Fixed verification of SSL validity (LP: #625076)
  * Improved audio test questions.

 -- Marc Tardif <marc@ubuntu.com>  Tue, 14 Sep 2010 12:43:51 -0400

checkbox (0.10.2) maverick; urgency=low

  New upstream release (LP: #617583):
  * Fixed sleep_test to check the connection if using network-manager.
  * Fixed reporting bugs against alsa-base and xorg (LP: #607214)
  * Fixed apport dialog no longer appearing (LP: #607217)
  * Reduced data file size for the desktop image.
  * Updated report to be more pretty.

 -- Marc Tardif <marc@ubuntu.com>  Fri, 13 Aug 2010 16:23:16 -0400

checkbox (0.10.1) maverick; urgency=low

  New upstream release (LP: #597295):
  * Added support for urwid interface.
  * Added sound check test.
  * Added document viewer test.
  * Added update-manager and nautilus tests.
  * Added resolution tests.
  * Added sleep tests.

 -- Marc Tardif <marc@ubuntu.com>  Tue, 22 Jun 2010 10:43:52 -0400

checkbox (0.10) maverick; urgency=low

  * Added media tests (LP: #397944)
  * Added support for comments in templates.

 -- Marc Tardif <marc@ubuntu.com>  Tue, 04 May 2010 11:51:22 -0400

checkbox (0.9.2) lucid; urgency=low

  New upstream release (LP: #567568):
  * Added referer when sending submissions to Launchpad (LP: #550973)
  * Added suggests to checkbox package in debian/control file (LP: #352740)
  * Fixed udev_resource script to be more resilient (LP: #556824)
  * Fixed cdimage_resource script to read casper.log (LP: #558728)
  * Fixed reporting all resources found for a job (LP: #560948)
  * Fixed stalling when using kdesudo to start backend (LP: #557443)
  * Fixed starting the appropriate default browser on UNR (LP: #563050)
  * Fixed ansi_parser script when outputting to stdout (LP: #560952)
  * Fixed opening the report with the gconf preferred browser (LP: #562580)
  * Fixed suspend_test to use relative time for wakealarm (LP: #349768)
  * Fixed backend not getting terminated upon closing (LP: #553328)

 -- Marc Tardif <marc@ubuntu.com>  Tue, 06 Apr 2010 14:17:46 -0400

checkbox (0.9.1) lucid; urgency=low

  New upstream release (LP: #548800):
  * Added cpu_scaling_test script.
  * Fixed hard drive detection (LP: #549714)
  * Fixed backend to handle empty messages (LP: #536645)
  * Fixed parsing of package resource (LP: #539691)
  * Fixed malformed xml report (LP: #485445)
  * Fixed running root manual tests as normal user (LP: #383559)
  * Fixed writing apport files only after submitting (LP: #530380)
  * Fixed audio test instructions (LP: #529205)
  * Fixed gathering chassis information (LP: #537435)
  * Fixed detection of disks in kvm (LP: #552998)
  * Fixed udev_resource script to be more resilient (LP: #552999)
  * Fixed filter_packages script to use new resources.

 -- Marc Tardif <marc@ubuntu.com>  Sun, 07 Mar 2010 15:05:44 -0400

checkbox (0.9) lucid; urgency=low

  * Introduced job_prompt plugin to treat all jobs (suites, tests, etc.) as composites.
  * Replaced the registry and resource scripts and centralized job iteration.
  * Replaced dependency on dbus by using sudo/gksu/kdesudo instead.
  * Replaced mktemp with mkdtemp for security purposes.
  * Fixed strings in fingerprint and modem tests (LP: #457759)
  * Fixed client side validation of Launchpad form (LP: #438671)
  * Added device information to tags when reporting bugs with apport.
  * Added shorthands for blacklist-file and whitelist-file.
  * Added support for apport default configuration (LP: #465447)
  * Added support for scrolled options list (LP: #411526)
  * Added support for tests generated by suites to run as root.
  * Added support for requirements in attachments.
  * Added support for armv7l processor
  * Added Autotest integration
  * Added LTP integration
  * Added Phoronix integration
  * Added qa-regression-testing integration

 -- Marc Tardif <marc@ubuntu.com>  Wed, 04 Nov 2009 19:36:09 -0400

checkbox (0.8.5) karmic; urgency=low

  * Fixed translation of suites and tests files (LP: #456115)
  * Fixed checking the status of command registries (LP: #457502)
  * Fixed selecting suites in the command line (LP: #457559)
  * Fixed reporting of bugs to contain test description (LP: #427932)
  * Fixed execute permissions on scripts (LP: #459606)
  * Renamed processors_info plugin to singular because processor
    information is reported as a single structure with a count attribute
  * Updated translation files.

 -- Marc Tardif <marc@ubuntu.com>  Mon, 26 Oct 2009 12:17:30 -0400

checkbox (0.8.4) karmic; urgency=low

  * Fixed failing dependencies when not available (LP: #430051)
  * Fixed supporting udevadm not providing DEVPATH variable (LP: #430084)
  * Fixed supporting audio devices without a /proc/asound entry (LP: #430086)
  * Fixed running when python-apport package is not installed (LP: #430103)
  * Fixed X error when exiting after reporting a bug (LP: #430776)
  * Fixed prompting to report a bug according to GNOME HIG (LP: #429701)
  * Fixed prompting for answer in checkbox-cli (LP: #429764)
  * Fixed resolution_test message for fglrx driver (LP: #346816)
  * Fixed adding of manpage symlinks for gtk and cli (LP: #426641)
  * Fixed recovering from connecting to the backend (LP: #446693)
  * Fixed backend to use dbus instead of policykit (LP: #435714)
  * Fixed interpolation of output variable in cli (LP: #450673)
  * Fixed selection of suites in cli (LP: #450713)
  * Fixed parsing of virtio-pci devices (LP: #450774)

 -- Marc Tardif <marc@ubuntu.com>  Tue, 13 Oct 2009 16:44:12 -0400

checkbox (0.8.3) karmic; urgency=low

  * Fixed trailing newline requirement in test definitions (LP: #427993)
  * Fixed reporting firmware version as product name (LP: #428563)
  * Fixed detecting pci and usb audio devices (LP: #429558)
  * Fixed prompting to report a bug when there's no package (LP: #429668)

 -- Marc Tardif <marc@ubuntu.com>  Sat, 12 Sep 2009 15:37:40 -0400

checkbox (0.8.2) karmic; urgency=low

  * Fixed adding test information when reporting with apport (LP: #423798)
  * Fixed tagging bugs when reporting with apport (LP: #423799)
  * Fixed expressing package aliases for the linux package (LP: #423805)
  * Fixed detecting the disk category in devices (LP: #423864)
  * Fixed supporting apport symptoms when reporting bugs (LP: #424063)
  * Fixed gathering of dmi information for Launchpad report (LP: #424454)
  * Fixed tests using gksudo returning empty output (LP: #425284)

  [Javier Collado]
  * Fixed reporting of output in shell plugin (LP: #393894)

 -- Marc Tardif <marc@ubuntu.com>  Mon, 31 Aug 2009 17:16:38 -0500

checkbox (0.8.1) karmic; urgency=low

  * New upstream version:
    * Added disk tests.
    * Added fingerprint reader tests.
    * Added firewire tets.
    * Added kms tests.
    * Added media tests.
  * Fixed dependency on hal and using udev instead (LP: #399319)
  * Fixed calling ubuntu-bug when a test fails (LP: #418978)

 -- Marc Tardif <marc@ubuntu.com>  Tue, 26 Aug 2009 17:36:05 -0500

checkbox (0.8~alpha4) karmic; urgency=low

  * New upstream version:
    * Changed icon.
    * Added timeout property to lock_prompt plugin.
    * Added concept of attachments to tests.
    * Added support for backslahes in templates to wrap lines.
    * Added support blacklisting and whitelisting both tests and suites.
    * Introduced the concept of jobs for suites, tests and attachments.
    * Removed upstart event which is no longer needed.
    * Replaced architecture and category with requires in test definitions.
  * Fixed pygst dependency (LP: #334442)
  * Fixed configuration file updates during install (LP: #330596)
  * Fixed DBus exceptions (LP: #344916, #359440)
  * Fixed and expanded translations (LP: #347038)
  * Fixed ignored system proxy settings (LP: #345548)
  * Fixed parsing blank lines in templates (LP: #393907)
  * Fixed escaping of lists (LP: #394001)
  * Fixed timeout in manual tests (LP: #377986)
  * Fixed CLI interface dialog.
  * Fixed support for FreeDesktop XDG base directory specification (LP: #363549)
  * Added general and package specific apport hooks

  [ Gabor Keleman ]
  * Fixed untranslated strings in tests (LP: #374666)
  * Fixed untranslated last screen (LP: #374646)

 -- Marc Tardif <marc@ubuntu.com>  Wed, 19 Aug 2009 15:36:05 -0500

checkbox (0.7) jaunty; urgency=low

  [ Dave Murphy ]
  * Fixed viewing of report files in Firefox 3 (LP: #331481)
  * Added additional contextual information
   * /etc/sysctl* (LP: #331055)
   * /etc/modprobe.d (LP: #331056)
   * /etc/modules (LP: #331057)
  * Fixed packaging for Jaunty
   * https://lists.ubuntu.com/archives/ubuntu-devel/2009-February/027439.html
   * Uses --install-layout=deb
   * Installs to dist-packages instead of site-packages

  [ Andy Whitcroft ]
  * suspend_test: update suspend_test to version V6 matching kernel version.
    The version here will become the master copy.
  * suspend_test: add a --dry-run mode to simplify developement
  * suspend_test: add a automation mode for checkbox integration
  * suspend_test: add a new pm-suspend test
  * suspend_test: record and restore timer_delay around the variable
    time test.
  * suspend_test: release v7.
  * suspend_test: initial version of suspend power consumption test
    from a patch by Pete Graner.
  * suspend_test: power -- made the sleep time configurable
  * suspend_test: detect batteries and disable ac/power tests
  * suspend_test: disable dbus tests when we have no primary user
  * suspend_test: handle AC transitions better
  * suspend_test: enable power test as part of --full
  * suspend_test: reduce the noise in the test instructions
  * suspend_test: use minutes in output when that is more appropriate
  * suspend_test: track actual AC transitions and report them
  * suspend_test: only mention AC at all if we have a battery
  * suspend_test: report useful data at the bottom for posting
  * suspend_test: document the new power test in the usage
  * suspend_test: power -- indicate when the result is unreliable
  * suspend_test: report -- fix up spacing issues
  * suspend_test: release v8

 -- Dave Murphy <schwuk@ubuntu.com>  Tue, 17 Mar 2009 09:46:16 +0000

checkbox (0.6) jaunty; urgency=low

  * New upstream version:
    * Added suspend_test script - for more details see:
      https://wiki.ubuntu.com/KernelTeam/SuspendResumeTesting
    * Added XSL Stylesheet and the ability to view generated reports
    * Added support for PolicyKit to run the application as a user
    * Added logging for backend and logrotation script.
  * Fixed calling ucf was run via debconf (LP: #330502)

 -- Marc Tardif <marc@ubuntu.com>  Tue, 17 Feb 2009 15:36:05 +0000

checkbox (0.5) jaunty; urgency=low

  * New upstream version:
    * Added concept of hyper text view to display clickable links.
    * Added concept of properties to components.
    * Added pci information to launchpad report.
    * Added dmi information to launchpad report.
    * Added text area to keyboard test.
    * Removed sourcing of base postrm script.
    * Updated translations from Launchpad.
  * Fixed handling of interrupt signal (LP: #327810)
  * Fixed display of text in graphical interface (LP: #240374)
  * Fixed support for regexes in blacklist and whitelist (LP: #327177)
  * Fixed opening of subunit log file (LP: #325737)
  * Fixed internet test.

 -- Marc Tardif <marc@ubuntu.com>  Tue, 20 Jan 2009 18:55:20 -0500

checkbox (0.4) jaunty; urgency=low

  * Setup bzr-builddeb in native mode.
  * Removed LGPL notice from the copyright file.

 -- Marc Tardif <marc@ubuntu.com>  Tue, 20 Jan 2009 16:46:15 -0500

checkbox (0.3) jaunty; urgency=low

  * New upstream version:
    * Renamed hwtest to checkbox.
    * Renamed auto tests to shell tests.
    * Added watch file.
    * Added README file pointing to the Ubuntu wiki.
    * Added subunit to the test suite.
    * Added the subunit_report plugin to produce a standard test report.
    * Added pvs registry.
    * Added support for int return values to recursive registry eval.
    * Added debug information when a command registry returns an error.
    * Added mounts registry.
    * Added patches to upgrade the configuration files.
    * Added support for CHECKBOX_OPTIONS environment variable.
    * Added usage information.
    * Added gconf registry.
    * Added logging to checkbox event.
    * Added locking plugin.
    * Added message store and schema types.
    * Added caching to automatic tests so that they are not run multiple
      times.
    * Added persistence to category and system_id.
    * Added lshw registry and plugin.
    * Added newlines to German introduction message.
  * Fixed e-mail address should be remembered (LP: #156725)
  * Fixed $output variable does not seem to be reinterpolated when
    testing again (LP: #189404)
  * Fixed command line interface does not provide a test nor test again
    option (LP: #189423)
  * Fixed translation template unavailable, even though hwtest is in main
    (LP: #202447)
  * Fixed internet_test should support providing a destination other
    than canonical.com (LP: #216111)
  * Fixed hwtest loads editor backup files from suite dir (LP: #237954)
  * Fixed application should only have one instance running (LP: #266899)
  * Fixed disk information should be gathered (LP: #267889)
  * Fixed typo: payback device (LP: #288331)
  * Fixed tests skipped by constraint should be reported (LP: #304176)
  * Fixed manual tests which have commands should not be run automatically
    (LP: #304231)
  * Fixed CHECKBOX_DATA mapping is not working (LP: #304736)

 -- Marc Tardif <marc@ubuntu.com>  Fri, 16 Jan 2009 12:05:32 -0500

hwtest (0.1-0ubuntu10) hardy; urgency=low

  * Fixed xalign and yalign in exchange summary.

 -- Marc Tardif <marc@interunion.ca>  Mon, 21 Apr 2008 15:07:39 -0400

hwtest (0.1-0ubuntu9) hardy; urgency=low

  * Fixed internet_test to ping default gateway rather than canonical.com.
  * Fixed python-support issues to support upgrades of hwtest.
  * Fixed tooltip to be HIG compliant.
  * Fixed category to use GTK;System;Settings;.
  * Fixed command line interface to support escape characters.
  * Using python-central instead of python-support.
  * Added support to i18n the .desktop file.
  * Added support for http_proxy and https_proxy.
  * Added summary of information being submitted.

 -- Marc Tardif <marc@interunion.ca>  Thu, 17 Apr 2008 12:01:50 -0400

hwtest (0.1-0ubuntu8) hardy; urgency=low

  * debian/patches/01_change_menu_category.patch:
    - change the category so the item is moved to system, administration and not
      the only entry in applications, system tools on a default installation

 -- Sebastien Bacher <seb128@canonical.com>  Mon, 14 Apr 2008 15:49:06 +0200

hwtest (0.1-0ubuntu7) hardy; urgency=low

  * Fixed packaging bugs.
  * Improved internationalization.
  * Renamed questions and answers to tests and results.

 -- Marc Tardif <marc@interunion.ca>  Thu,  6 Mar 2008 10:58:43 -0500

hwtest (0.1-0ubuntu6) hardy; urgency=low

  * Upload to hardy/universe (without the .bzr files).
  * Make package conformant with current Python policy.

 -- Matthias Klose <doko@ubuntu.com>  Tue, 11 Mar 2008 14:06:02 +0000

hwtest (0.1-0ubuntu5) hardy; urgency=low

  * Set default timeout to None instead of 60 seconds.
  * Updated copyright information.
  * Reverted to using gksu to limit dependencies.
  * Removed dependency on python-apt.

 -- Marc Tardif <marc@interunoin.ca>  Thu, 28 Feb 2008 17:07:07 -0500

hwtest (0.1-0ubuntu4) hardy; urgency=low

  * Improved text in questions text file.
  * Improved user experience by only showing auto questions
    progress bar when there are actual questions.
  * Also improved the user experience by showing a progress
    bar while building the report.

 -- Marc Tardif <marc@interunion.ca>  Wed, 27 Feb 2008 23:12:24 -0500

hwtest (0.1-0ubuntu3) hardy; urgency=low

  * Fixed hwtest_cli so that it doesn't strip the DISPLAY environment
    variable.
  * Fixed system_info plugin so that it does a better effort for
    gathering system information instead of relying on non standard
    information from HAL.

 -- Marc Tardif <marc@interunion.ca>  Wed, 27 Feb 2008 10:52:33 -0500

hwtest (0.1-0ubuntu2) hardy; urgency=low

  * Fixed packaging following lintian error.
  * Added packages registry and plugin.

 -- Marc Tardif <marc@interunion.ca>  Tue,  5 Feb 2008 15:02:26 -0500

hwtest (0.1-0ubuntu1) hardy; urgency=low

  * Initial Release.

 -- Marc Tardif <marc@interunion.ca>  Mon, 17 Sep 2007 17:25:54 -0300<|MERGE_RESOLUTION|>--- conflicted
+++ resolved
@@ -5,7 +5,6 @@
 
   [Jeff Lane]
   * New version 0.14.2 for Quantal Quetzal development.
-<<<<<<< HEAD
   * jobs/cpu.txt.in: added cpu_scaling_test log attachment job
   * jobs/disk.txt.in: modified block_device requirements so they'll work right
     jobs/info.txt.in: added block_device resource requirements to hdparm job so
@@ -28,9 +27,7 @@
     confusing. Added a --log option to write logs to an actual file
     jobs/cpu.txt.in: added an attachment job to attach the freq_governors log.
     Modified cpu/frequency_governors to write to log file
-=======
   * scripts/cpu_offlining: added an extra bit of output in case of failures. 
->>>>>>> d41b452f
 
   [Marc Tardif]
   * Fixed duplicate jobs appearing in the store when rerunning jobs.
@@ -40,7 +37,6 @@
     on jobs/* files to ensure they are sane.
   * Fixed two typos in jobs/suspend.txt.in.
 
-<<<<<<< HEAD
   [Brendan Donegan]
   * Make a call to rfkill unblock in the create_connection script, incase
     those nasty Broadcom drivers have left a soft-block on the wireless after
@@ -52,9 +48,6 @@
     non-RAM devices as RAM. (LP: #960087)
 
  -- Jeff Lane <jeff@ubuntu.com>  Tue, 10 Jul 2012 17:40:02 -0400
-=======
- -- Jeff Lane <jeff@ubuntu.com>  Fri, 29 Jun 2012 17:53:49 -0400
->>>>>>> d41b452f
 
 checkbox (0.14.1) quantal; urgency=low
 
