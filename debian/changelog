--- conflicted
+++ resolved
@@ -110,7 +110,6 @@
     work.
   * checkbox/parsers/modinfo.py - added exception handling to address possible
     bad output from modinfo causing a ValueError to occur. (LP: #1066118)
-<<<<<<< HEAD
   * [FEATURE] jobs/expresscard.txt.in - renamed pcmcia-pcix.txt to
     expresscard.txt.
     renamed pcmcia-pcix/detect to expresscard/verification. Modified
@@ -136,14 +135,10 @@
     po/POTFILES.in - changed the pcmcia-pcix.txt.in pointer to expresscard.txt.in
   * removed xorg_memory_test and graphics/xorg-memory as the test produces no
     real benefit and fails about 100% of the time. (LP: #764376)
-
- -- Jeff Lane <jeff@ubuntu.com>  Wed, 07 Nov 2012 17:33:46 -0500
-=======
   * Added root user requirement to all jobs using removable storage test 
     (LP: #1014813)
 
- -- Jeff Lane <jeff@ubuntu.com>  Thu, 25 Oct 2012 16:24:56 -0400
->>>>>>> 75b12f7a
+ -- Jeff Lane <jeff@ubuntu.com>  Wed, 07 Nov 2012 17:33:46 -0500
 
 checkbox (0.14.6) quantal; urgency=low
 
