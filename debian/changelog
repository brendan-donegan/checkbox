checkbox (0.14.6) quantal; urgency=low

  [Chris Wayne]
  * [FEATURE] scripts/touchpad_scroll_resource, jobs/touchpad.txt.in:
    adding in touchpad scroll detection resource job, and modified jobs
    to require the capability to be present.
  
  [Jeff Lane]
  * Cleaning up duplicated modinfo code: (LP: #1043521)
    * checkbox/parsers/modinfo.py: added a parser to handle output from modinfo
    * scripts/audio_driver_info: modified to use modinfo parser
    * scripts/network_device_info: modified to use modinfo parser
    * scripts/accelerometer_test: modified to use modinfo parser
  * Cleaning up missing touchpad driver info bits: (LP: #1052942)
    * scripts/touchpad_driver_info: added script from automation sprint to get
      driver info for installed/detected touchpad devices
    * jobs/info.txt.in: added job to get driver info during info job phase.
      Moved audio_driver_info and network_driver_info into info.txt.in because
      they are better suited there. Moved network_device_info job into
      info.txt.in.
  * jobs/wireless.txt.in: Added jobs to individually test 802.11a/b/g/n
    connections. This is necessary for adequate QA testing (LP: #1042425)
  * scripts/graphics_driver: fixed a bug causing the hybrid check to throw an
    exception on hybrid systems (LP: #1048058)
  * setup.py: added checkbox.dbus to packages (LP: #1052601)
  * jobs/optical.txt.in: removed the optical/dvd_movie_playback job definition
    as it was redundant (LP: #868643)
  * [FEATURE] jobs/fingerprint.txt.in: Cleaned up the definitions to
    match current Unity (LP: #946184)
  * [FEATURE] jobs/usb.txt.in: replaced the usb/mouse and usb/keyboard tests 
    with usb/HID to combine them so the tester can choose one device rather 
    than requiring multiple devices. (LP: #1053032)
  * [FEATURE] jobs/keys.txt.in: modified the battery info key job to
    use the keys_test script as we do with other hotkey tests (LP: #990538)
  * [FEATURE] jobs/bluetooth.txt.in: removed the bluetooth/keyboard job
    and modified bluetooth/mouse to be bluetooth/HID and allow the tester
    to choose a device to use. (LP: #1053010)

  [Jeff Marcom]
  * jobs/optical.txt.in: Changed optical read/write job commands to use
    a more reliable dev path (LP: #990560)

  [Daniel Manrique]
  * Bumped to 0.14.6 to keep changelog size sane and fix a small mishap in the
    daily build recipe.
  * scripts/audio_settings: Added exception handlers to catch problems with
    unwritable or absent settings files (LP: #1041644) (LP: #1041340)
  * Ensured that strings passed to qtiface.showError via dbus are strings, 
    and not NoneType as could happen under certain circumstances.
    (LP: #1032337)
  * scripts/graphics_modes_info: updated shebang to python3 (LP: #1047515)
  * scripts/graphics_driver, scripts/color_depth_info: Added ignoring
    possible invalid characters in Xorg logfiles (LP: #1048096)
  * scripts/audio_test: made the default mode verbose, it now sends all
    output to stderr (but still exits a proper return value). Jobs using it 
    are updated to remove the now-unneeded -v parameter.
  * Added tests to ensure all job files are declared in setup.cfg, 
    po/POTFILES.in and included in jobs/local.txt.in. (LP: #1052986)
  * setup.cfg, po/POTFILES.in, jobs/local.txt.in: Fixed so the tests pass.
    (LP: #1052986)
  * [FEATURE] checkbox/tests/message_files.py: Added a test to validate
    that all shell jobs have descriptions (LP: #1052992).
  * [FEATURE] jobs/stress.txt.in: Updated some shell jobs that had no
    description (LP: #1052992).

  [Alberto Milone]
  * [FEATURE] scripts/window_test, jobs/graphics.txt.in: Added script
    window_test to open and close 3D windows in various conditions for
    graphics testing. Added three new window_test based jobs to graphics.txt.in.
  * [FEATURE] scripts/graphics_stress_test, jobs/stress.txt.in: Added script to
    do some graphics stress by ensuring the graphics system continues to
    function after several iterations of: switching VTs, suspend/resume, screen
    rotation and running the rendercheck graphics suite.

  [Marc Tardif]
  * scripts/touchpad_scroll_resource: Added support for systems without
    a touchpad (LP #1045066)
  * [FEATURE] scripts/xinput_resource, checkbox/parsers/xinput.py: Xinput
    resource script to test multitouch devices.
  * patch/0.14.2: Fixed patch to rmtree instead of rmdir scripts directory.
  * [FEATURE] debian/checkbox.templates, debian/checkbox.config: Added support to
    preseed properties in environment_info plugin.
  * [FEATURE] qt/frontend/qtfront.ui: Fixed warnings when building with
    qtcreator (LP #1053126)
  * setup.py: Fixed required dependency on distutils-extra by providing
    fake implementations of build_i18n and build_icons (LP #1049218)
  * checkbox/parsers/description.py: Fixed the PURPOSE and STEPS parts
    of the description parser to automatically fix bad descriptions.
<<<<<<< HEAD
  * [FEATURE] tools/lint: Added script to consistently check syntax.
=======
  * plugins/suites_prompt.py: Fixed tree view in selection window (LP #1056432)
>>>>>>> 30e6397b

  [Sean Feole]
  * [FEATURE] scripts/battery_test: measures battery capacity before and after
    an activity and determines battery life at the rate of drain.
    jobs/power-management.txt.in: added two manual tests to ask the user to
    unplug and then re-plug the laptop so that three new automated battery
    drain tests can run:
   * power-management/battery_drain_idle
   * power-management/battery_drain_movie
   * power-management/battery_drain_sleep

  [Brendan Donegan]
  * [FEATURE] Add environment_info plugin which sets environment variables
    according to the values set in the plugin via Checkboxes INI files.
  * [FEATURE] Added semi-automated wireless tests which require only a single
    router to run, prompting the user to modify the routers config during 
    the test.
  * [FEATURE] Added semi-automated wireless after suspend tests to suspend.txt.in,
    since they were missed in the previous merge    
  * Attach the output of udev_resource, for debugging purposes (LP: #974271)
  * Make audio_settings before/after suspend tests more robust by not requiring
    every little audio setting to be the same before and after suspend, just
    the major ones such as the current source/sink and the mute/volume settings
    on them (LP: #1043144)
  * Remove default value from windows_number argument since the logic following
    it dictates that it's only valid for certain tests (LP: #1047621)
  * scripts/frequency_governors_test - Ensure that check for difference in
    expected and actual speedup only fails if the actual speedup is less than
    the expected speedup (LP: #999547)
  * jobs/cpu.txt.in, jobs/stress.txt.in - add environ field containing
    CHECKBOX_DATA to allow that environment variable to be used in the command
    (LP: #1049595)
  * jobs/wireless.txt.in - replace use of network_wireless_test in wireless_scanning
    with a simple Bash script using nmcli and delete network_wireless_test (LP: #900370)
  * jobs/audio.txt.in - fix description of audio/playback_hdmi (LP: #1052136)
  * [FEATURE] plugin/environment_info.py - allow BT device address to be set
    in the checkbox.ini file to facilitate self-testing
  * [UIFe] qt/frontend/qtfront.ui, qt/frontend/qtfront.cpp - set focus to Continue
    button and make it the default so that it can be 'clicked' using Enter,
    as well as renaming it to 'continueButton' (LP: #1052506)
  * jobs/keys.txt.in, scripts/key_test - Fix keys/battery test to have correct
    fields and tidy up pep8 violations in key_test script (LP: #1054410)
  * [FEATURE] jobs/power-management.txt.in, jobs/touchpad.txt.in,
    jobs/sniff.txt.in - Fix incorrect formatting of job descriptions to
    allow steps to be displayed by the UI (LP: #1054208)
  * jobs/usb.txt.in - Fix dependencies of USB tests so that things work properly if
    the usb/storage-automated test fails (LP: #987876)
  * Remove networking/bandwidth job since it is not useful (LP: #1009658)

  [Sylvain Pineau]
  * jobs/suspend.txt.in: Fixed suspend/suspend_advanced dependencies to avoid
    calling fwts with the live CD (LP: #1045687)
  * qt/frontend/qtfront.ui: Fixed the test purpose widget size to allow two
    lines of description (LP: #1032255)
  * qt/frontend/qtfront.ui: Fixed the progressLabel widget size to support job
    names > 50 chars (LP: #1046274)
  * scripts/camera_test, jobs/camera.txt.in: Added a 10s timeout to the camera
    still test (LP: #990133)
  * scripts/graphics_stress_test, scripts/rendercheck_test, jobs/stress.txt.in: 
    Exit with proper error message if rendercheck is not installed.
    (LP: #1048262)
  * [FEATURE] jobs/suspend.txt.in: Add usb wakeup tests (mouse and keyboard).
  * setup.py, qt/checkbox-qt.ui: Removed the old UI design file (LP: #1049912)
  * [FEATURE] jobs/rendercheck.txt.in, po/POTFILES.in, setup.cfg: Fixed
    the rendercheck tests, added the suite file to setup.cfg/POTFILES.in
    and moved the rendercheck/tarball job into an attachment (LP #1053033)
  * scripts/optical_write_test: Filter ANSI escape char outputed by wodim 
    (LP: #1052803)
  * checkbox/parsers/udevadm.py: Improved wireless devices detection.
    The wireless category is now set if the subsystem is equal to ieee80211 
    (LP: #855382)

  [Zygmunt Krynicki]
  * Fixed simple duplicate 'the' mistakes (LP: #1040022)
  * Fix incorrect debconf template description for 802.11n open access point
    SSID (LP: #1049563)
  * Add new utility, scripts/udisks2_monitor, for looking at various storage
    changes interactively
  * Make scripts/removable_storage_watcher {insert,remove} properly validate
    the 'device' argument (bus type) and require at least one value
  * [FEATURE] scripts/removable_storage_watcher: add support for debugging

 -- Jeff Marcom <jeff.marcom@canonical.com>  Thu, 20 Sep 2012 18:03:21 -0400

checkbox (0.14.5) quantal; urgency=low

  [Sylvain Pineau]
  * New version 0.14.5 for Quantal Quetzal development.
  * jobs/virtualization.txt.in, scripts/kvm_test, jobs/miscellanea.txt.in,
    setup.cfg: Added a new KVM test to ensure that a VM boots and works
    properly with KVM.
  * jobs/suspend.txt.in, scripts/gpu_test: Update the job description and the
    script docstrings from Flash to HTML5 video playback.
  * [FEATURE] scripts/removable_storage_test, scripts/removable_storage_watcher,
    jobs/mediacard.txt.in: Added memory cards detection (on bus other than sdio)
    and a new automated (based on usb/storage-pre-inserted) for SD cards.

  [Jeff Marcom]
  * scripts/accelerometer_test, jobs/input.txt.in: Improved ability to detect 
    oem manufacturer info, and cleanup up job step formatting.
  * /jobs/touchpad.txt.in: Fixed instruction steps for manual touchpad horizontal 
     and vertical tests.
  * scripts/audio_settings, jobs/audio.txt.in: Added automated switch to 
    HDMI interface, modified corresponding jobs file..
  * jobs/audio.txt.in, added method to bypass return code of /scripts/audio_settings
    and instead only return the exit code for the appropriate audio test.
  * scripts/audio_settings: Added automated switch to restore previous 
    audio profile setting

  [ Daniel Manrique ]
  * jobs/peripheral.txt.in: Fixed a typo in the DSL job. (LP: #1039192)
  * jobs/resource.txt.in: Added usb resource that indicates which versions of
    the protocol are supported (currently only reports for USB 2.0 and 3.0).
  * scripts/removable_storage_watcher, scripts/removable_storage_test: Added
    a parameter to specify minimum speed to accept a device, and a parameter
    to fail removable_storage_test if the transfer speed is below a threshold.
  * jobs/usb.txt.in: Added usb3 jobs that will only pass if an actual USB 3.0
    device is inserted/removed/tested.
  * jobs/audio.txt.in: replaced gconfaudiosink by autoaudiosink (LP: #978895)
  * [FEATURE]: qt/frontend/qtfront.cpp, qt/frontend/qtfront.h,
    qt/frontend/qtfront.ui, checkbox_qt/qt_interface.py: Replaced test result
    buttons with radiobuttons,  made comment area always visible, and added
    keyboard shortcuts.
  * [FEATURE] Added oem-config directory to setup.py so it builds correctly.

  [ Jeff Lane ]
  * scripts/removable_storage_test (total overhaul):
    * Added --iterations option, now you can run -i iterations of -c files of
      -s size.
    * Added RandomData class to generate test files using a much faster method.
    * Replaced copy_file() with file_write() and file_read() to take advantage of
      buffer flushing and fsync() opeations not available to shutils/copy2.
    * Redid the runtime bits of main() so now for every device found, it runs I
      iterations of C files.
    * Redid output so now you get an avg write speed per iteration and a summary
      at the end of all iterations for each device.
  * scripts/wifi_reconnect_resume_test: fixed a bug where timestamps being
    grabbed from dmesg were strings instead of floats (LP: #1038270)
  * jobs/stress.txt.in: added two sample jobs to demonstrate the new features
    of removable_storage_test
  * jobs/piglit.txt.in: added jobs that run the piglit graphics test suite
  * scripts/lsmod_info: added script to provide better lsmod output for the
    lsmod_attachment job using the power of the modinfo parser
    jobs/info.txt.in: modified lsmod_attachment job to use lsmod_info script
    rather than just lsmod output (LP: #1043531)
  
  [Matt Fischer]
  * scripts/audio_driver_info: added script to find info on loaded drivers
    jobs/audio.txt.in: added automated job to determine audio drivers loaded
    jobs/networking.txt.in: added a requires on networking/info for
    module-init-tools package.
    scripts/volume_test: cleanup and fixing a small issue
  * scripts/network-device-info: fixed a problem with output causing a
    traceback and a problem where modules with improper modules field causes
    problems. (LP: #1042395)
    jobs/networking.txt.in: added requires for pciutils for the above bugfix

  [Alberto Milone]
  * [FEATURE] scripts/rendercheck_test: added test to take advantage of the
    rendercheck test suites.
    [FEATURE] jobs/rendercheck.txt.in: added jobs to run the rendercheck_test
    script.
    [FEATURE] jobs/local.txt.in: added job to parse rendercheck.txt.in job file
  * checkbox/contrib/gdk.py: removed legacy code and used python 3.
  * scripts/rotation_test:
    * Made sure to report all failures, not only the first.
    * Made it look more pythonic.
    * Fixed issues with python 3 and used python 3.
  * checkbox/contrib/xrandr.py:
    * Fixed issues with python 3 and used python 3 (LP: #1043155).

  [Sean Feole]
  * scripts/network-reconnect-resume-time: fixed the wifi-reconnect-resume-time
    script to also check wired connections for completeness (LP: #1042391)

  [Chris Wayne]
  * [FEATURE] Added oem_config_test, related jobs and data files

 -- Daniel Manrique <roadmr@ubuntu.com>  Thu, 30 Aug 2012 12:45:49 -0400

checkbox (0.14.4) quantal; urgency=low

  * New upstream release (LP #1039094):

  [ Daniel Manrique ]
  * New version 0.14.4 for Quantal Quetzal development.
  * Added new audio_test and test definitions.

  [Jeff Lane]
  * jobs/esata.txt.in: added tests for removable eSATA drives
    scripts/removable_storage_test: added support for ata_serial_esata devices
    scripts/removable_storage_watcher: added support for ata_serial_esata
    devices
  * scripts/optical_write_test: changed behaviour to timeout after 5 minutes
    rather than a few seconds to give testers a chance to complete the test
    without having to sit on top of the machine waiting. If tester doesn't hit
    itself and proceed.
    jobs/optical.txt.in: Cleared up text in the existing manual optical write
    tests and added two automated tests that can be used if desired (they still
    require the user to push the tray in after writing, but eliminate other
    steps)
  * scripts/graphics_driver: Added this script based to parse Xorg.0.log and
    discover the currently running graphics driver and driver version
    jobs/graphics.txt.in: Added a new job to take advantage of the
    graphics_driver script.
    data/whitelists/default.whitelist: Added the graphics_driver job to the
    default whitelist because this would be good data to gather for UF and
    doesn't cost much
  * scripts/graphics_driver: Merged Alberto Milone's work on a
    hybrid_graphics_test into graphics_driver as his stuff and my stuff were
    similar enough to be in the same script, plus this allows the advantage of
    using Bryce Harrington's xorglog library down the road.
  * scripts/removable_storage_test: removed a lot of unnecessary output to
    clean up the test run and also added in some basic performance monitoring.

  [Sylvain Pineau]
  * jobs/graphics.txt.in, jobs/benchmarks.txt.in: Move gtkperk to the benchmarks
    section.
  * jobs/benchmarks.txt.in, scripts/wifi_time2reconnect: Add a test to monitor
    the time needed to reconnect to a WIFI access point.
  * jobs/cpu.txt.in: Added a check for ARM Vector Floating Point Unit support.
  * jobs/touchscreen.txt.in: Add 3 new manual tests (tap-detect, drag-n-drop and
    multitouch-zoom)
  * jobs/audio.txt.in: Added a test that verifies that the various audio 
    channels are working properly.
  * scripts/camera_test, jobs/camera.txt.in: Replace the call to "xawtv -hwscan"
    in camera_test by the VIDIOC_QUERYCAP ioctl, xawtv requirement removed.
  * jobs/led.txt.in, jobs/local.txt.in, scripts/led_hdd_test.py: Add LED
    tests.
  * jobs/suspend.txt.in: Resurrect scripts/sleep_test as a fallback of fwts for
    the suspend/suspend_advanced test.

  [Brendan Donegan]
  * scripts/audio_settings: Converted script from Perl to Python(3), putting 
    it in line with approved technology guidelines
  * jobs/audio.txt.in: Fixed audio jobs to use --file option of audio_settings 
    instead of piping to STDOUT.
  * Prettify the Step icons that appear next to each test step in the test run
    screen (LP: #1036085)
  * Remove the 'Don't show this message on startup' checkbox from the
    introduction screen, since it isn't used (LP: #1036218)
  * Continue to run the progress bar when the test dependencies are being
    resolved so that it doesn't look like the UI hung (LP: #1036573)
  * Remove gcov_attachment from default whitelist since it depends on lcov
    which is not in the default install, and is not used anyway.
  * Better feedback from resolution_test script. Display the expected and
    detected resolution values.

  [Nathan Williams]
  * scripts/network_check: Fixed exception handling in the absence of zenity
    (LP: #988260)

  [Samantha Jian]
  * Added disk spindown test script and definition.
  * Added support for BT devices on PCI bus. (LP: #1036124)

  [Jeff Marcom]
  * Added Accelerometer test.
  * scripts/gst_pipeline_test, jobs/audio.txt.in: Added device sink check

  [Matt Fischer]
  * Added test to check that volume is within acceptable range and audio
    elements are not muted.
  * scripts/camera_test: added the resolutions option to take sample pictures
    in all resolutions supported by the specified webcam
    jobs/camera.txt.in: added the camera/multiple-resolution-images test which
    utilitizes the changes to the camera_test script 

  [Alberto Milone]
  * checkbox/contrib/gdk.py: Added library for getting gtk.gdk.Screen object
    checkbox/contrib/xrandr.py: Added library for manipulating graphics
    settings similar to how xrandr does it.
    scripts/brightness_test: Added automated test to verify that backlight
    settings are properly honored
    scripts/color_depth_info: Added script to get info on color depth and pixel
    format
    scripts/graphics_modes_info: Added script to gather info on the supported
    graphics modes available
    scripts/rotation_test: Added script to automate screen rotation testing
    jobs/graphics.txt.in, jobs/monitor.txt.in: Added jobs to take advantage of
    the new scripts added to Checkbox

  [ Sean Feole ]
  * scripts/wifi_reconnect_resume_test, jobs/wifi_resume_time added.
  * Fixed an output issue in scripts/wifi_reconnect_test that was not handled
    in the original merge. Also tweaked error messages to be more useful.

  [Chris Wayne]
  * Added in bluetooth_test and related jobs for automated bluetooth
    testing

 -- Jeff Lane <jeff@ubuntu.com>  Fri, 17 Aug 2012 16:47:08 -0400

checkbox (0.14.3) quantal; urgency=low

  * New upstream release (LP: #1033652)

  [Benjamin Kerensa]
  * Changed description of PCMCIA/PCIX to PCMCIA/ExpressCard since PCIX
    generally applies to servers (LP: #992249) 

  [Brendan Donegan]
  * Removed call to unlink temporary file in Html5Thread part of gpu_test.
    Also addressed a few pyflakes complaints and removed a stray print.
  * Include block device name in fields of block_device resource
    output. This will prevent different block device fields from being
    confused with each other (LP: #1027849)
  * Fix apport_prompt.py so it properly checks the value in
    /etc/default/apport (LP: #1029897)
  * Initially disable the 'Run' tab in the Qt UI, re-enabling it when the
    'Start Testing' has been clicked (LP: #1029815)
  * Put Component and Status into one tree view on the selection screen,
    rather than two seperate ones (LP: #1030871)
  * Disable the Select All and Deselect All buttons in the selection
    view during testing (LP: #1032259)

  [Daniel Manrique]
  * New version 0.14.3 for Quantal Quetzal development.
  * alsa_info is invoked with --no-dialog, otherwise if dialog is installed
    it results in invalid data in the submission file and results.
    (LP: #1028065)
  * Instruct Chromium browser to accept file:// URLs so it can correctly
    open the checkbox submission.xml report (LP: #1026614)
  * scripts/gconf_resource: decode gconf output as utf-8 rather than ascii
    (LP: #1022593)
  * jobs/user_apps.txt.in: Quicktime test now depends on gstreamer0.10-ffmpeg
    to ensure it's able to play .mov files (LP: #633009)
  * scripts/network_check: InvalidURL exception is caught and handled more
    cleanly (LP: #751701)
  
  [Sylvain Pineau]
  * jobs/usb.txt.in, scripts/disk_read_performance_test: Add a USB3 read
    performance test.
    scripts/block_device_resource: Add the maximum usb specification supported
    by both a block device and the corresponding root hub port.
  * qt/frontend/qtfront.ui, qt/frontend/images/checkbox-qt-head.png: 
    Add transparency properties to the main window header to keep the main theme
    colors in the widget background (LP: #1030857)

  [Jeff Marcom]
  * Added timeout to job call for disk smart test.

  [Marc Tardif]
  * Escaping encoded strings in udevadm output (LP: #1025381)

  [Jeff Lane]
  * jobs/cpu.txt.in: added a depends to cpu/scaling_test-log-attach to ensure
    that job does not run until afte cpu/scaling_test (LP: #1031994)
  
  [Matt Fischer]
  * scripts/network_device_info: added a check to ensure what lspci reports and
    what NetworkManger reports (if it is installed) are the same. Reports more
    useful info now like driver and driver version, IP address, etc.
  * scripts/cycle_vts: added checks to fail test if chvt returns a non-zero
    exit code. Added a final check at the end to verify we did land back on the
    original VT after testing.
    jobs/miscellanea.txt.in: fixed a typo in the chvt job. It used to reqire
    'package.alias' instead of 'package.name'

 -- Jeff Lane <jeff@ubuntu.com>  Mon, 06 Aug 2012 09:26:41 -0400

checkbox (0.14.2) quantal; urgency=low

  * New upstream release (LP: #1025869)

  [Jeff Marcom]
  * scripts/gpu_test - Fixed potential thread exiting issue.

  [Javier Collado]
  * Fixed detection of circular references in resolver.

  [Jeff Lane]
  * New version 0.14.2 for Quantal Quetzal development.
  * jobs/cpu.txt.in: added cpu_scaling_test log attachment job
  * jobs/disk.txt.in: modified block_device requirements so they'll work right
    jobs/info.txt.in: added block_device resource requirements to hdparm job so
    it won't run on removable stuff where it's not necessary.
  * jobs/info.txt.in: removed extraneous fwts_log job
    jobs/miscellanea.txt.in: modified fwts_results.log job
  * scripts/optical_detect: minor tweak to send error output to stderr
    scripts/optical_read_test: added root user check because this needs to be
    run with root privileges. Added some additional output for stderr for
    failures so we will know WHY a test or the script failed. Replaced 
    sys.stdout.write() and flush() calls with simple print statements.
  * scripts/ipmi_test: output tweaks so error messages now go to stderr. No BMC
    message is a little more clear. Module failed to load now generates an
    error rather than a simple exit.
  * scripts/network_device_info: minor change so that the fail message now
    specifies that it was an error and outputs to stderr properly.
  * scripts/disk_smart: Improvements to the logging and output during testing.
  * scripts/cpu_scaling_test: lots of output changes using logging module.
    renamed script to frequency_governors_test to be more descriptive and less
    confusing. Added a --log option to write logs to an actual file
    jobs/cpu.txt.in: added an attachment job to attach the freq_governors log.
    Modified cpu/frequency_governors to write to log file
  * scripts/cpu_offlining: added an extra bit of output in case of failures. 
  * scripts/fwts_test: improved console output so that the info displayed in
    submission.xml is more useful.
    jobs/power-management.txt.in: added job to attach fwts_wakealarm.log to
    results.
  * scripts/network_ntp_test: Tweaked output to use log levels more
    appropriately. Added some decoding so that bytes output show up as strings
    properly in output. Converted from optparse to argparse. Added a root
    check because this needs to be root to properly run.
  * scripts/disk_read_performance_test: Added extra targeted output so that
    users can understand what's going on. Moved the exit bits so the test will
    actuall run on multiple drives as originally intended and not exit on the
    first failure.
  * scripts/removable_storage_test: vastly improved the output from that script
    and also introduced some new error handling to cover a couple conditions
    that generated unhelpful tracebacks.
  * scripts/memory_compare: changed the output a little so failures now dump
    data to stderr and success to stdout. Also added a try/except block to
    catch possible ZeroDivisionError cases if dmi or meminfo return 0 (found on
    my local system due to a library issue)
  * jobs/power-management.txt.in: improved rtc and tickless idle tests to
    provide more useful output, even though they are very simple tests.
  * jobs/networking.txt.in: added some output to networking/multi_nic so a 
    failure due to unconfigured ifaces generates something beyond a blank line
  * scripts/cpu_topology: Changed it so there is less output on success and
    more useful output on failure. Fixed a bug in the test for Failure that
    caused the False condition to never be met.
  * scripts/network_bandwidth_test: fleshed out the output to make it a little
    more useful in both debug and info levels. Was going to set the
    networking/bandwidth job to debug, but the info output should now be
    sufficient to begin diagnosing test failures.
  * jobs/usb.txt.in: Added output to usb/detect in case no USB controllers are
    found. Added dependencies on the udisks package which may not be installed
    by default.
    debian/control: Added udisks as a suggests for checkbox as it's required
    for the USB tests to function.
  * scripts/memory_test: converted from optparse to argparse. Added some extra
    stderr output that may be useful if this test fails. redirected some
    existing error messages to stderr also
  * scripts/disk_stats_test: some minor changes to output. Also, error output
    now goes to stderr on test failure.

  [Marc Tardif]
  * Fixed duplicate jobs appearing in the store when rerunning jobs.
  * Fixed packaging to install scripts under /usr/lib.

  [Daniel Manrique]
  * Added a message file format test that does some simplistic checks
    on jobs/* files to ensure they are sane.
  * Fixed two typos in jobs/suspend.txt.in.
  * Merging of translations into job files prior to running message 
    file format test, to further ensure that translated strings
    and field descriptions are parsed correctly.
  * Explicit encoding of error strings in Job.execute, so that data returned
    is consistent and invokers of this method don't choke on it. (LP:
    #1024541)

  [Brendan Donegan]
  * Make a call to rfkill unblock in the create_connection script, incase
    those nasty Broadcom drivers have left a soft-block on the wireless after
    loading. Also do a bit of refactoring to use check_output and check_call
    instead of Popen (LP: #1019162)
  * Move the call to unblock to before the connection is created
  * Reimplemented memory_compare in python3 and restructured it to put
    things into dictionaries for easy access. Also fixed bug with detecting
    non-RAM devices as RAM. (LP: #960087)
  * Wait longer to get the window handle in gpu_test, so that we don't fall foul
    of timing issues. (LP: #1018563)
  * Catch exception raised in memory_compare by DMI RAM entries with No Module
    Installed in the Size field (LP: #1023220)
  * Also unblock wireless before wireless_scanning test, as I neglected to do
    this before. (LP: #1023619)
  * Replace Flash video playback with HTML5 video playback. This has better
    support in Ubuntu and is more relevant (LP: #1024078)

  [Sylvain Pineau]
  * Add the firmware version (BIOS or UEFI) to the XML report.

 -- Daniel Manrique <roadmr@ubuntu.com>  Fri, 13 Jul 2012 16:26:06 -0400

checkbox (0.14.1) quantal; urgency=low

  * New upstream release (LP: #1018571)

  [Brendan Donegan]
  * Fixed up a few things with the gpu_lockup tests. Removed depends,
    renamed to gpu_lockup_suspend to reflect behaviour and removed the
    requirement on Firefox
  * Changed suspend_advanced and suspend_advanced_auto to use less
    strict definition of fwts s3 test.

  [Javier Collado]
  * Make sure that jobs are topologically ordered (LP: #990075)
  * Keep job ordering as close to whitelist as possible (LP: #1017951)

  [Marc Tardif]
  * New version 0.14.1 for Quantal Quetzal development.
  * jobs/suspend.txt.in: Fixed trailing newline on otherwise empty line.
  * scripts/run_templates: Fixed calls to Popen to use universal_newlines
    to return strings instead of bytes (LP: #1018354)

  [Daniel Manrique]
  * Fixed duplicate suspend/bluetooth_obex_after_suspend job name.
  * scripts/dpkg_resource: Changed encoding from ascii to utf-8 to handle
    non-ascii locales (LP: #1018353)

  [Jeff Lane]
  * Migrated audio/external-HDMI-playback into checkbox. Modified the
    command to match our other audio tests that save and reset mixer
    levels.

 -- Javier Collado <javier.collado@canonical.com>  Tue, 26 Jun 2012 16:07:04 +0200

checkbox (0.14) quantal; urgency=low

  New upstream release (LP: #1016746):

  [Brendan Donegan]
  * [FEATURE] Python 2 to 3 conversion:
    * scripts/create_connection - switched to using argparse and fixed
      representation of octal literal
    * scripts/internet_test - ran 2to3 tool and decoded result of
      check_output. Also replaced optparse with argparse
    * scripts/memory_info
    * scripts/removable_storage_test - ran 2to3 tool and fixed some
      encoding issues
    * scripts/removable_storage_watcher - ran 2to3 tool and swapped
      use of gobject with gi.repository.GObject
    * scripts/xrandr_cycle - ran 2to3 tool and fixed encoding issue
    * scripts/obex_send - ran 2to3 tool and swapped
      use of gobject with gi.repository.GObject
  * Update touchpad.py to use gsettings instead of deprecated gconf
    (LP: #1004212)
  * Instead of checking output of nmcli con up in create_connection,
    check the return code is success instead (LP: #1013537)
  * base64 encode the after suspend screenshot attachement so that it can
    be uploaded properly (LP: #1016126)
  * Fixed simple type in xorg_memory_test, introduced by Python3
    conversion (LP: #1016387)
  * [FEATURE] Add suspend/bluetooth_obex_after_suspend_auto test to be
    used during fully automated SRU testing

  [Marc Tardif]
  * [FEATURE] Reworked media_keys_test into key_test, making it more generic
    and able to test for any key that sends an scancode. Used it to implement
    a test for the Super key.
  * [FEATURE] Added new interactive and auto-verifying touchpad scrolling
    test.
  * [FEATURE] Python 2 to 3 conversion:
    * scripts/ansi_parser
    * scripts/cking_suite
    * scripts/floppy_test
    * scripts/network_bandwidth_test
    * scripts/cpu_scaling_test
  * Removed sleep_test script no longer used by any test definition.
  * [FEATURE] Deprecated scripts:
    * scripts/autotest_filter and scripts/autotest_suite
    * scripts/ltp_filter and scripts/ltp_suite
    * scripts/mago_filter and scripts/mago_suite
    * scripts/qa_regression_suite

  [Daniel Manrique]
  * New version 0.14 for Quantal Quetzal development.
  * Set the correct user (root) for fwts-wakealarm test (LP: #1004102)
  * Set correct user (root) for usb/storage-preinserted, so it works correctly
    on servers (LP: #1004131)
  * Log (at level INFO) name of each message we execute, so the currently
    running job can be determined by looking at the logfile, rather than
    hunting through process lists.
  * [FEATURE] Added script and jobs to collect and attach output from
    alsa-info.sh.
  * Assume utf-8 encoding always, when opening template files.
    (LP: #1015174)
  * [FEATURE] Replaced the context menu in the selection tree with explicit
    "select/deselect all" buttons.

  [Javier Collado]
  * Submission screen in Qt interface updated to support certification client:
    - customize contents depending on the upload target (launchpad or certification)
    - display links to the report properly in the show_entry method
  * Fixed qt interface show_entry method preopulates widget that gets
    user input (LP: #1000451)
  * Added customizable deselect_warning message in qt show_tree method (LP: #1000443)
  * show_error method shows long text properly in gtk/qt interfaces (LP:
    #1012052)

  [Jeff Lane]
  * [FEATURE] Changes to Power Management testing in Checkbox:
    * scripts/pm_test: added a slightly modified version of OEM team's pm.py
      script for reboot/poweroff testing
    * jobs/hibernate.txt.in: modified hibernate test to use fwts and added new
      jobs to attach log files from hibernate testing.
    * jobs/power-management.txt.in: added new poweroff and reboot jobs using pm_test
      script. Added jobs to attach logs from reboot and poweroff tests to
      results.
    * jobs/stress.txt.in: modified suspend_30_cycles and hibernate_30_cycles to
      use fwts. Added jobs to attach logs from 30 cycle tests to results.
    * jobs/suspend.txt.in: Modified suspend_advanced and suspend_advanced_auto to use
      fwts. Added job to attach log from suspend_advanced and suspend_advanced_auto
      to results.
  * [FEATURE] jobs/miscellanea.txt.in: added a job to gather tester info for
    certification purposes. Not to be used for UF.
  * [FEATURE] Python 2 to 3 conversion:
    * scripts/cpu_topology: ran 2to3, made modificates based on code review and
      tested script to verify functionality.
    * scripts/disk_smart: ported to Python 3. Inserted bits to decode byte
      data returned by Popen. Fixed list_handler to decode bytes types to clean
      up debug output.  Added bits to improve debug output. Migrated from
      optparse to argparse.
    * scripts/network_check: ran 2to3 and that was all that was needed. Also
      took the liberty of migrating from optparse to ArgParse sine we're
      Python3 only now.
    * scripts/network_device_info: ran 2to3 and changed shebang.
    * scripts/network_info: ran 2to3 and changed shebang. Fixed encoding issue
      with interface[:15] (needed to be a bytes object).
    * scripts/fwts_test: ran 2to3 and changed shebang, fixed an encoding bug
      with Popen output. Cleaned up the final output to be more useful for
      debugging test failures.
    * scripts/keyboard_test: nothing to do for conversion beyond changing shebang.
    * scripts/network_ntp_test: 2to3 changed nothing, so modified shebang.
      Fixed an encoding issue with Popen output in. Re-inserted a call to
      SilentCall() that was removed from TimeSkew() by someone in a previous
      revision, which made the TimeSkew() function do nothing. Fixed an
      unbuffered I/O error in SilentCall() discovered while testing Python3
      changes.
    * scripts/optical_detect, scripts/optical_read_test: ran 2to3 and changed
      shebang. Changes were minimal.
    * scripts/xorg_memory_test: 2to3 made minimal changes, modifed shebang.
      Converted optparse code to argparse code and replaced sys.argv[] stuff
      with more useful positional arguments. Removed a redundant import that
      2to3 injected.
    * scripts/resolution_test: ran 2to3 with minimal changes. Changed shebang.
      Converted optparse to argparse and removed unnecessary calls to
      sys.argv[]
    * scripts/pm_log_check: ran 2to3 and changed shebang.
    * scripts/pm_test: ran 2to3 and changed shebang. After a lot of trial and
      error, changed the way xinput is called to avoid confusing bytecode
      embedded in the command output that was causing problems with
      bytes.decode() on the "after reboot" hardware checks.

  [Jeff Marcom]
  * [FEATURE] Python 2 to 3 conversion:
    * scripts/memory_info
    * scripts/memory_test
    * scripts/touchpad_test
  * Deprecated: wake_on_lan_test
  * Update touchpad.py to use gsettings instead of deprecated gconf
    (LP: #1004212)

  [Marc Tardif]
  * [FEATURE] Reworked media_keys_test into key_test, making it more generic
    and able to test for any key that sends an scancode. Used it to implement
    a test for the Super key.
  * [FEATURE] Added new interactive and auto-verifying touchpad scrolling
    test.
  * Removed sleep_test script no longer used by any test definition.
  * Migrated project minus scripts to Python 3.

  [Sylvain Pineau]
  * [FEATURE] Python 2 to 3 conversion:
    * scripts/gst_pipeline_test. Migrated to PyGI.
    * scripts/removable_resource: Add a resource job to identify removable
      block devices. __disks__ jobs updated to run only on internal drives.
  * [FEATURE] jobs/benchmarks.txt.in, scripts/pts_run: Add a reworked launcher
    for phoronix-test-suite tests.
  * [FEATURE] Python 2 to 3 conversion:
  * jobs/stress.txt.in: add OEM team's stress tests (including reboot and poweroff)
    and log analysis jobs

 -- Marc Tardif <marc@ubuntu.com>  Fri, 22 Jun 2012 17:04:14 -0400

checkbox (0.13.8) precise; urgency=low

  [Brendan Donegan]
  * Run fwts_test as root so that the log can be written to on servers and
    also because it's supposed to be run as root (LP: #989701)
  * Fixed cpu_offlining to work properly on systems with ten or more CPU
    cores. (LP: #926136)
  * Give more verbose output from fwts_test script and upload results log as an
    attachment. (LP: #992607)
  * Fix identation on optical/read-automated (LP: #991737)
  * Fixed problem with fwts test log attachment (No bug filed)

  [Nathan Williams]
  * fix typo in jobs/optical.txt.in (lp: #987652)

  [Jeff Lane]
  * Bumped revision to 0.13.8
  * scripts/removable_storage_watcher: increased default timeout to 20 seconds
    to account for time for testers to plug devices in and for the system to
    register the insert/remove event (LP: #978925)
  * [FEATURE] plugins/jobs_prompt.py, plugins/recover_prompt.py, 
    plugins/suites_prompt.py: Added "Fail last test" functionality. Now if a
    test causes a crash (checkbox, system or otherwise), when we recover we
    have the option to just mark the last test failed and move on, or re-run
    the last test and try again.
  * [FEATURE] jobs/local.txt.in, jobs/sniff.txt.in added 8 simple manual sniff 
    tests to be used for test purposes when developing features.
  * [FEATURE] data/whitelists/sniff.whitelist added a whitelist to make use of 
    the basic sniff tests.

  [Daniel Manrique]
  * [FEATURE] checkbox/user_interface.py, checkbox/qt-interface.py,
    plugins/jobs_prompt.py, plugins/recover_prompt.py,
    plugins/suites_prompt.py: Made some modifications to the recover prompt
    changes that better handle accented and other characters in translation.
    This avoides a situation where the recovery could fail due to accented
    characters in translations.

  [Łukasz Zemczak]
  * [FEATURE] checkbox_gtk/gtk_interface.py: Capture ESC keypresses so that
    Checkbox doesn't close/die when user presses ESC.

  [Sylvain Pineau]
  * [FEATURE] jobs/info.txt.in: added new attachments, lspci -vvnnQ and
    lsusb -vv and ensure outputs of lscpi, lsusb and dmidecode return UTF8.

  [Tim Chen]
  * Use nmcli con delete instead of deleting the connection file, also avoid
    bringing eth0 down when running the wireless_monitoring tests.

 -- Jeff Lane <jeff@ubuntu.com>  Mon, 14 May 2012 10:20:59 -0400

checkbox (0.13.7) precise; urgency=low

  [Tiago Salem Herrmann]
  * checkbox_qt/qt_interface.py, qt/frontend/qtfront.cpp,
    qt/frontend/qtfront.h: Do async calls to some ui methods and avoid
    unexpected dbus timeouts (LP: #962333)

  [Sylvain Pineau]
  * qt/frontend/qtfront.cpp: Submit/View results buttons are disabled until
    every selected test has been run (LP: #937715)

  [Jeff Lane]
  * Converted submissionWarningLabel and text to submissionUbuntuFriendlyLabel
    wtih instructional text for submitting results. This is a workaround for
    the bug causing the warning to be displayed at all times rather than only
    when testing is incomplete. (LP: #967457)
  * [FEATURE] Modified stress jobs so that they are all automated per decision
     made during the cert sprint.
  * Removed dhclient call from networking/multi_nic tests because of a bug in
    dhclient that can cause it to hang when run on eth0. New test requirement
    will be that the tester must configure and bring up all ethernet devices
    prior to running checkbox. Also added a check to make sure we're not trying
    to run the test on a device that's not active. (LP: #926229)

  [Daniel Manrique]
  * jobs/optical.txt.in: Change test descriptions to avoid confusing
    instruction to press the "Next" button (which is incorrect). (LP: #971181)
  * jobs/local.txt.in: Fixed touchpad local job which was using suspend.txt 
    as the job source) (LP: #979344) 
  * jobs/mediacards.txt.in: Added usb and scsi devices to
    removable_storage_test commands (LP: #979356)

 -- Jeff Lane <jeff@ubuntu.com>  Wed, 11 Apr 2012 19:23:45 -0400

checkbox (0.13.6) precise; urgency=low

  [Jeff Lane]
  * Removed files in /data that are not used in any job descriptions
    (LP: #957396)

  [Javier Collado]
  * plugins/jobs_info.py: Checkbox doesn't warn that invalid whitelist patterns
    are being used (LP: #937651)
  * [FEATURE] Added smoke test jobs, whitelist and local job to use for
    checkbox development purposes.
  * Fixed "camera_test detect" problem with missing args attributes (LP:
    #967419)

  [Marc Tardif]
  * Fixed string_to_type conversion in network_bandwidth_test (LP: #954587)

  [Sylvain Pineau]
  * qt/frontend/qtfront.cpp, qt/frontend/qtfront.h, plugins/suites_prompt.py,
    checkbox_qt/qt_interface.py, plugins/jobs_prompt.py: The selection tree is
    now updated when recovering from a previous run (LP: #937696)

  [Brendan Donegan]
  * [FEATURE] Added touchpad tests from CE QA Checkbox to allow touchpad
    testing to be performed

  [Daniel Manrique]
  * Internationalization support in checkbox-qt; updated checkbox.pot file
    (LP: #951054) 

 -- Javier Collado <javier.collado@canonical.com>  Wed, 28 Mar 2012 17:02:53 -0400

checkbox (0.13.5) precise; urgency=low

  New upstream release (LP: #960633):

  [Tiago Salem Herrmann]
  * qt/frontend/qtfront.ui: If the test text is too long, then it is cut off
    (LP: #950111)
  * checkbox/user_interface.py, checkbox_qt/qt_interface.py,
    plugins/user_interface.py, qt/frontend/qtfront.cpp, qt/frontend/qtfront.h:
    Correctly update automated test execution status in the Selection tab
    (LP: #950105).
  * qt/frontend/qtfront.cpp: Avoid QDBusArgument warnings when running
    checkbox-qt from a terminal (LP: #957476)
  * checkbox_qt/qt_interface.py, qt/frontend/qtfront.cpp,
    qt/frontend/qtfront.h, qt/frontend/qtfront.ui: add a popup comment box
    for each test under the "Run" tab. (LP: #959452)
  * checkbox/user_interface.py, qt/frontend/qtfront.cpp,
    qt/frontend/qtfront.h, checkbox_qt/qt_interface.py: Set
    interface.direction to NEXT if all the tests were executed and the user
    either analyzed or submitted the results. (LP: #956329)
  * checkbox/user_interface.py, plugins/user_interface.py,
    qt/frontend/qtfront.cpp, qt/frontend/qtfront.h,
    checkbox_qt/qt_interface.py: Use the ui persistent storage to keep some ui
    configuration values. (LP: #937626)
  * checkbox/user_interface.py: Avoid using fork() + call() to run a web
    browser. Use Popen instead.(LP: #956307)
  * qt/frontend/qtfront.ui, qt/frontend/qtfront.cpp, qt/frontend/qtfront.h:
    Removed welcome tab (LP: #957090)

  [Jeff Lane]
  * Reset default checkbox log level to INFO from DEBUG to make logs less
    confusing and verbose. (LP: #949745) 
  * Removed dependency on bluetooth/detect-output on the
    suspend/suspend_advanced job. (LP: #955375)
  * jobs/mediacard.txt.in, scripts/removable_storage_test,
    scripts/removable_storage_watcher: Modified removable_storage_watcher and
    removable_storage_test to accept list of busses to watch to resolve
    problems on systems with MMC readers that present themselves as USB
    devices rather than SDIO (LP: #953160)
  * jobs/optical.txt.in: Fixed the job descriptions for optical/read and
    optical/cdrom-audio-playback to account for changes in Precise and make
    them less confusing (LP: #954606)
  * Created automated version of optical/read for server testing
    Fixed issues with optical_read_test script:
    - test could pass if /dev/cdrom did not exist
    - test could pass if /dev/cdrom was inaccessible
    - test could pass if no optical device was passed in (LP: #945178)
  * Removed hard coded paths from scripts (LP: #949435)

  [Marc Tardif]
  * Linted qt_interface which had a few syntax errors (LP: #949957)
  * plugins/apport_prompt.py: Fixed apport integration was producing a trace
    (LP: #959463)

  [Daniel Manrique]
  * Bumped revision number to 0.13.5 in trunk
  * jobs/keys.txt.in: Fix definition for keys/media-keys test which failed to
    run (LP: #954480)
  * Reverted feature to keep tests ordered, as the sortkey attribute causes
    undesirable secondary effects.

  [Sylvain Pineau]
  * Show the UF invalidation warning if all test cases are unchecked from the
    right click menu (LP: #956757)
  * checkbox_qt/qt_interface.py, qt/frontend/qtfront.cpp,
    qt/frontend/qtfront.h: Tests now select Yes on PASS status (LP: #954556)

  [Brendan Donegan]
  * jobs/suspend.txt.in: Fixed dependencies on wireless and suspend_advanced
    jobs.
  * Changed screenshot jobs to use /dev/external_webcam which will be set by
    a udev rule (LP: #956885)

 -- Jeff Lane <jeff@ubuntu.com>  Fri, 16 Mar 2012 19:14:09 -0400

checkbox (0.13.4) precise; urgency=low

  [Brendan Donegan]
  * Added 'scsi' as a valid bus ID for determining product in udevadm.py
    (LP: #940249)
  * Added 'cciss' as a valid bus ID for determining product in udevadm.py
    (LP: #942548)
  * Updated command fields in composite disk jobs to address the ! in 
    some disk paths (LP: #942769)
  * Updated create_connection to poll for registration of connection and 
    then attempt to bring it up (LP: #944662)
  * Fixed command run by wireless_connection tests so that they fail if the
    internet_test fails, but still clean up the connection file (LP: #944176)
  * Fixed wireless_connection_open_* jobs to not provide security options
    (LP: #947163)

  [Daniel Manrique]
  * Tweaks to internet_test: don't try to ping an IP that's unreachable from 
    the specified interface (or at all), try to find something pingable via
    other means.

  [Javier Collado]
  * Added python-cairo as a dependency for checkbox-gtk (LP: #940163)
  * Updated camera_test script to use better tool for capturing the image
    and allow specifying a device to use, plus other improvements. Create a
    job which takes a capture from the webcam of the desktop.
  * Added jobs to take screenshots after suspend and attach the resulting jpg

  [Marc Tardif]
  * Tidied up logic for determining DISK device product and vendor 
    (LP: #942548)
  * Fixed filename matching expression for local jobs (LP: #942273)
  * Fixed duplicate System Testing applications after upgrade (LP: #940627)

  [Aurelien Gateau]
  * lib/template.py, lib/template_i18n.py, plugins/jobs_info.py,
    plugins/suites_prompt.py: Add a "sortkey" attribute to jobs, the sortkey
    order matches the order in which they appear in jobfiles.
  * checkbox_gtk/gtk_interface.py: Shows jobs and suites in sortkey order
    (that is, as they appear in job definition files, rather than
    alphabetically).
  * checkbox_gtk/gtk_interface.py, gtk/checkbox-gtk.ui,
    plugins/jobs_prompt.py: Added a progress bar showing tests completed and
    total.

  [Sylvain Pineau]
  * Updated gst_pipeline_test to add a --fullscreen option for video playback.
  * Add python-gtk2 dependency, Gst from gi.repository don't work well with 
    messages (See https://bugzilla.gnome.org/show_bug.cgi?id=631901).
  * Add a new job to capture screen during fullscreen video playback.

  [Tiago Salem Herrmann]
  * checkbox_qt/qt_interface.py, qt/frontend/qtfront.cpp,
    qt/frontend/qtfront.h, qt/frontend/treemodel.cpp, qt/frontend/treemodel.h:
    Makes it possible for the job selection tree to have more than 2 levels of
    children nodes.
 
  [Tim Chen]
  * Modifications to removable_storage_test to handle cases where removable
    media is not mounted prior to test running. (LP: #944623)

 -- Jeff Lane <jeff@ubuntu.com>  Thu, 08 Mar 2012 09:29:10 -0500

checkbox (0.13.3) precise; urgency=low

  New upstream release (LP: #939549):
 
  [Brendan Donegan]
  * Typo in command for for miscellanea/virtualization-check (LP: #934243)
  * Resized test selection views in checkbox-qt (LP: #937113)

  [Daniel Manrique]
  * Use GObject from gi.repository instead of gobject (LP: #937099)
  * Disable flushing to disk after every file access during gathering phase for
    a significant speed boost. (LP: #939019)

  [Javier Collado]
  * Fixed running of disk/read_performance tests (LP: #933528)
  
  [Sylvain Pineau]
  * Fix depends fields in info and suspend test suites (LP: #934051) 
  * Display results report in non-graphical interfaces (LP: #937657)

  [ Tiago Salem Herrmann ]
  * Remove auto generated qt resource file (LP: #938863)
 
  [Ara Pulido]
  * Fix the Ubuntu Friendly warning message (LP: #939448)

 -- Marc Tardif <marc@ubuntu.com>  Thu, 16 Feb 2012 10:31:18 -0500

checkbox (0.13.2) precise; urgency=low

  New upstream release (LP: #933090):

  [Jeff Lane]
  * Added a Hard Disk Stats Test that was part of a much older merge request
    for server test suite.
  * Modified apport-directory to provide feedback
  * Added new optical_write_test script and created appropriate jobs to refine
    optical drive testing
  * Created new resource job that creates an optical.{CD-R,DVD-R} resource to
    determine if a machine's optical drive supports writing or is read-only.
  * Added virt-check test to determine if a server will work as an OpenStack
    Compute Node.
  * Moved apport-directory changes from an old branch to checkbox where the
    job now resides.

  [Marc Tardif]
  * Removed trailing directories from the devpath of disk devices (LP: #925582)
  * Fixed awk regular expression in max_diskspace_used script (LP: #926312)
  * Implemented anonymous submissions to Launchpad with a dummy e-mail
    address.
  * Qt: Moved widgets around in Results window.
  * Changed options and arguments passed to show_tree method, and related UI
    changes.
  * Simplified running checkbox-qt from source tree, by compiling if needed.
  * Added support for decimals and multiple partitions in max_diskspace_used.
  * Fixed reference to xrandr_detect_modes replaced by VESA_drivers_not_in_use.
  * Fixed depends in debian/control file for checkbox-qt.

  [Daniel Manrique]
  * Changed way of obtaining preferred browser to ensure we honor the user's
    preference rather than Chromium's clobbering of
    /etc/alternatives/gnome-www-browser (LP: #925603) 
  * Added submission_path_prompt config variable; if set, it will be shown to
    the user before the test selection screen, and the value entered will
    override the default filename for the xml report.
  * plugins/suites_prompt.py: Fixed jobs being run despite being deselected. 
  * Qt: Changed color of the step bubbles to Ubuntu Orange, and made it
    parametrizable.
  * Qt: View report functionality.
  * Qt: Set the runtime application icon.
  * Fixed typo in network/info.
  * Fixed typo in create_connection.

  [Brendan Donegan]
  * Changed checkbox-cli text to clearly explain what + does (LP: #926417)
  * Changed progress bar of Qt UI to standard rather than custom one,
    prettified tabs and updated Launchpad email text amongst other UI tweaks
    in qt/frontend/qtfront.ui
  * Fixed some oversights in the mediacard job files regarding test 
    descriptions and card types.
  * Tweaked the memory_compare script a bit to make it easier to maintain.
  * Used regexes in default whitelist.

  [Javier Collado]
  * Removed job that installed ipmitool by default (LP: #931954)

  [Tiago Salem Herrmann]
  * Implementation of Qt frontend for checkbox.
  * Qt-related features and bugfixes:
  * Qt: Added welcome screen image and background color.
  * Qt: Removed maximize/restore button.
  * Qt: added select/deselect all popup menu.
  * Qt: Status screen
  * Qt: Antialiasing hint for step numbers and question mark.
  
  [Sylvain Pineau]
  * Tests will run in in order specified by the whitelist.
  * JobStore caches most of a job's attributes in memory to speed up sorting.

 -- Jeff Lane <jeff@ubuntu.com>  Wed, 15 Feb 2012 00:11:21 -0500

checkbox (0.13.1) precise; urgency=low

  New upstream release (LP: #925090):

  [Brendan Donegan]
  * Fixed the cpu_topology script so that it doesn't mistake the word
    'processor' in the value of another field for the field 'processor'
    (LP: #882161)
  * Added create_connection script and jobs to automatically create/test a
    wireless network connection.
  * Updated wireless job dependencies.
  * Add wireless performance data collecting tests.
  * Changed is_laptop test to a shell test and implemented a check_is_laptop
    script to check automatically for a systems 'laptopness' (LP: #886668)
  * Fixed connect_wireless script which continued failing to correctly
    identify wireless connections.
  * Don't fail the sleep_test if the wake alarm is still set (LP: #911161)
  * Add requirement for mem sleep state to be supported to the
    suspend_advanced_auto job (LP: #804190)
  * Fixed the camera/display test and removed the camera/video one.
  * Added display resource and matching requirements to external video 
    output tests.
  * Added removable_storage_watcher script to replace watch_command to make
    testing USB, FireWire and MMC devices easier and more cohesive.
  * Added memory_compare script to automate the memory/info job
  * Switch audio settings to correct device before running audio tests
    (LP: #916859)
  * Nixed graphics/xorg-version-output job and updated other job dependencies,
    since it is redundant with graphics/xorg-version. (LP: #671144)

  [Gabor Kelemen]
  * Fixed last two remaining strings with backslashes (LP: #868571)
  * Fix misplaced parentheses, so translation can work (LP: #904876)

  [Marc Tardif]
  * Refactored install scripts to be agnostic of variant name: 
    install/postinst, install/config and debian/*.postinst.
  * Using title defined in user_interface plugin in GTK interface.
  * Updated default.whitelist to reflect renamed jobs.
  * Removed files with non-printable characters from submission.xml.
  * Fixed parser for submission files with empty question comments
    and context info (LP: #912546)
  * Added support for skipping tests when the depends don't pass
    (LP: #509598)
  * Removed extraneous code from the sleep_test.
  * Refactored logic to check for network after suspend.
  * Removed deprecated hwtest package.
  * cpu_offlining was incorrectly using return instead of exit.

  [Daniel Manrique]
  * Update control files under debian/ to eliminate (most) lintian warnings
    (LP: #352986)
  * Environment variables specified with environ: in a job description will be
    passed to the backend for it to add to its environment. (LP: #897889)
  * Handle malformed LANGUAGE environment variable values (LP: #912946)
  * Added interactive media_keys_test script.
  * Make creation of wireless connection files more robust (LP: #923836)
  * Recommend gstreamer-gconf to enable media tests on kubuntu (LP: #898641)
  * Add bluetooth device requirement to obex jobs (LP: #921128)
  * Add a plugin conf variable for the welcome string (shown on the first
    screen when checkbox runs), so it can be changed without much effort.
  * Remove superflous bluetooth/detect job
  * Fixed typo in jobs/local.txt.in (phoronix misspelled as peripherals).
  * Rearranged a misplaced changelog entry.
  * Updated debian/control to remove unneeded Uploader: field.

  [Robert Roth]
  * Fixed spelling mistakes in user_apps job file. (LP: #904209)

  [Jeff Lane]
  * Created automated network info test to get some config info during automated 
    runs. (LP: #912038)
  * Added requires to suspend wireless jobs so they won't run if wireless isn't
    present (LP: #907150)
  * Fixed issue in usb_test with unwritable filesystems (LP: #912522)
  * Fixed USB tests so that insert, storage, remove run in proper order
  * Removed usb_storage_after_suspend since it's superfluous, all other USB
    tests already run after suspend.
  * Modifed usb_test to handle firewire drives as well, renamed script to
    removable_storage_test

  [Aurélien Gâteau]
  * Improvements to Recover dialog and show_info method.

  [ Javier Collado ]
  * Error while creating binary package fixed (LP: #921576)

  [ Sylvain Pineau ]
  * Replaced xrandr_display_modes with automated check for VESA driver
  * Refactored Unity compatibility tests

 -- Daniel Manrique <daniel.manrique@canonical.com>  Fri, 10 Feb 2012 11:19:05 -0500

checkbox (0.13) precise; urgency=low

  New upstream release (LP: #892268):

  [Marc Tardif]
  * Generate a submission.xml file that contains all device and attachment
  * Write the report before reporting the validation error.
  * Changed device.product to dmi.product for the formfactor (LP: #875312)

  [Daniel Manrique]
  * Use gettext for string (LP: #869267)
  * Move progress indicator to main checkbox dialog instead of a 
    transient window (LP: #868995)
  * Ignore malformed dpkg entries in package_resource (LP: #794747)
  * Reset window title after finishing a manual test (LP: #874690)
  * Handle "@" in locale names (as in ca@valencia).

  [Jeff Lane]
  * Went through all the job files and:
    * Updated descriptions to match Unity UI structure
    * Added descriptions where necessary
    * Added further details to some descriptions
    * Moved some jobs to more appropriate files
    * Fixed job names in older job files to match new naming scheme 
      (suite/testname)
    * Added jobs to local.txt to ensure all job files are now parsed
      (this allows easier addition of existing tests to whitelists)
    * Changed remaining manual job descriptions to match the new format
  * Updated CD and DVD write tests to be more clear about when to skip
    them (LP: #772794)

  [Ara Pulido]
  * Rewrote all job descriptions to match OEM QA syntax

  [Brendan Donegan]  
  * Fix the code that assigns keys in checkbox-cli so that it never assigns
    keys which have other uses. (LP: #877467)
  * Show details of unmet job requirements (LP: #855852)
  * Ensure that connect_wireless chooses a wireless connection from the list
    of available connections (LP: #877752)
  * Have the bluetooth/detect tests require a device with the category
    BLUETOOTH to run, thus preventing the test from failing on systems with
    no Bluetooth device (LP: #862322)
  * Rename attachment jobs to not have a forward slash in their name
    (LP: #887964)
  * Guard against trying to write files to logical partitions on USB sticks
    (which will obviously fail) in usb_test (LP: #887049)
  * Make the OpenGL test ignore the return value of glxgears and improve
    the test description (LP: #890725)
  * Allow input/mouse test to run if a TOUCH device is present
    (LP: #886129)

  [ Javier Collado ]
  * Broken job dependencies fixed (LP: #888447)
  * Regex support when specifying blacklists and whitelists on the
    commandline (LP: #588647)

 -- Daniel Manrique <daniel.manrique@canonical.com>  Thu, 18 Nov 2011 12:46:21 -0500

checkbox (0.12.8) oneiric; urgency=low

  New upstream release (LP: #862579):

  [Brendan Donegan]
  * Remove test for FTP connection from network_check script (LP: #854222)
  * Update a parameter in usb_test to have it run faster.
  * Remove record_playback_after_suspend from Ubuntu Friendly whitelist (LP: #855540)
  * Fix minor typo in multi-monitor friendly resolution_test script which caused 
    minimum_resolution test to fail (LP: #855599)
  * Remove storage_devices_test from Ubuntu Friendly whitelist since bonnie++  (which it uses) is not installed by default (LP: #855841)
  * Changed description and name to reflect Ubuntu Friendly branding. Now when a user searches for Ubuntu Friendly in the lens, Checkbox will appear (LP: #852036)
  * Reset the selections at the test suite prompt if No is selected at the recover prompt (LP: #861208)
  * Save the connection name(s) instead of the interface name so that they can be reconnected to properly after the wireless before/after suspend tests have completed (LP: #861502)
  * Make connect_wireless use the UUID of the connection instead of the name for greater reliability (LP: #862190)

  [Daniel Manrique]
  * Restored _recover attribute, re-enabling welcome and test selection
    screens (LP: #852204)
  * Remove memory/test from the Ubuntu Friendly whitelist (LP: #853799)
  * Use diff instead of grep, better comparing of empty files (LP: #852014)
  * Apport integration: new mandatory "tag" value in ApportOptions (LP: #852201)
  * Add warning prior to starting the tests (LP: #855328)
  * Apport integration: Fix instantiation of Gtk.RadioButton, needed due 
    to PyGI related API changes (LP: #805679)
  * Remove ping -R parameter that apparently caused ICMP packets to be dropped
    by some routers (LP: #861404)

  [ Evan Broder ]
  * Replace resolution_test with an implementation which uses GdkScreen to
    be multimonitor-aware (LP: #632987)

  [Jeff Lane]
  * Fix names of optical drive tests and remove a non-existing test from the
    whitelist (LP: #854808) 
  * Fix wireless_*_suspend jobs so they recreate iface file instead of append
    each time (LP: #855845)
    (LP: #852201)
  * Clarify better the intend of the is_laptop question (LP: #861844)
  * Fixed dependencies for tests that depend on suspend/suspend_advanced 
    (LP: #860651)

  [Tim Chen]
  * Fix cpu_scaling_test (LP: #811177)
 
  [Ara Pulido]
  * Avoid connect_wireless messing with AP with similar names (LP: #861538)
  * Remove bluetooth/file-transfer from the list of tests to run, since due to
    bug 834348 it always fails.

  [Marc Tardif]
  * Added support for wildcards when verifying the transport certificate.
  * Applying depends across suites (LP: #861218)

 -- Daniel Manrique <daniel.manrique@canonical.com>  Thu, 29 Sep 2011 13:12:01 -0400

checkbox (0.12.7) oneiric; urgency=low

  New upstream release (LP: #850395):

  [Brendan Donegan]
  * Redirecting stderr to pipe to fix the gconf_resource script (LP: #832321)
  * Clear jobs directory when user selects No to recover question (LP: #836623)

  [Daniel Manrique]
  * checkbox/job.py: Guard against bogus timeout values (LP: #827859)
  * More explicit handling of string decoding/encoding, avoids problems with
    non-ascii characters (LP: #833747)
  * Changed architecture from all to any for checkbox base, to build
    architecture-specific binaries (LP: #833696)

  [Jeff Lane]
  * Several corrections necessary due to test name changes or typos found in
    job files

  [Marc Tardif]
  * Connecting hyper text widgets only once (LP: #827904)
  * Detecting MMC readers as OTHER instead of DISK (LP: #822948)
  * Validating the hostname in the SSL certificate (LP: #625076)
  * Validating the submission.xml (LP: #838123)

 -- Daniel Manrique <daniel.manrique@canonical.com>  Fri, 14 Sep 2011 17:15:26 -0400

checkbox (0.12.6) oneiric; urgency=low

  New upstream release (LP: #841983):

  [ Daniel Manrique ]
  * Work around PyGTK API changes that kept checkbox from starting up
    (LP: #839675).

 -- Daniel Manrique <daniel.manrique@canonical.com>  Mon, 05 Sep 2011 12:47:58 -0400

checkbox (0.12.5) oneiric; urgency=low

  New upstream release (LP: #838745):

  [Ara Pulido]
  * Created a "suspend" suite and renamed relevant tests.

  [Brendan Donegan]
  * Removed redundant tests in power-management suite.
  * Fixed dependencies in power-management suite.

  [Daniel Manrique]
  * Changed name of apt-get test to reflect the suite it's in.
  * Fixed typos in job definitions that caused them to not be run.
  * Added missing description to info/hdparm test (LP: #832351)
  * Quote command to obtain bluetooth address, to avoid hanging if 
    a device is not present (LP: #836756).
  * Added BLUETOOTH category to udev parser.
  * Removed some tests from default whitelist.
  * Fixed dependencies for keys/sleep.
  
  [Jeff Lane]
  * Added new USB storage transfer test
  * Re-worked and added automated audio test

  [Marc Tardif]
  * Added WIRELESS category to udev parser.

 -- Ara Pulido <ara@ubuntu.com>  Thu, 01 Sep 2011 12:23:07 +0100

checkbox (0.12.4) oneiric; urgency=low

  New upstream release (LP: #824180):

  [Brendan Donegan]
  * Refactored job definition files.
  * Fixed dependencies and test naming.
  * Added Online CPU before/after suspend test.
  * Automated wireless tests.
  * Removed redundant sru_suite.txt, updated dependencies accordingly.
  * Automated bluetooth_obex tests.

  [Daniel Manrique]
  * Further improvements to make frontend/backend communication more reliable.
    Prevents stuck backends, failure to close the GUI due to lack of reply
    from the backend, and test specifying "user" not being run.
  * scripts/keyboard_test modified to account for pygi-related GTK API
    changes. (LP: #804369)
  * scripts/sleep_test: improve handling of NetworkManager DBus API
    changes. (LP: #808423)
  * scripts/cdimage_resource: properly handle releases with "LTS" in their
    name (LP: #814085)
  * Updated minimum_resolution test as per latest system requirements, leaving
    just one unified test. (LP: #767166)

  [Javier Collado]
  * Checkbox exits with EX_NOINPUT if a whitelist or blacklist file is
    specified and cannot be found.
  * Deselect a test suite automatically when none of its children is selected,
    in the GTK interface. (LP: #651878)
  * Make the "Next" button the default action when Enter is pressed, to 
    streamline testing with the GTK interface.

  [Marc Tardif]
  * Fixed udevam not being found because /sbin not in PATH (LP: #597305)
  * Fixed hardware attachments for udev and dmi (LP: #822682)

  [Sylvain Pineau]
  * Expose the message store to other plugins, via firing an expose-msgstore
    event.

  [Andrew Faulkner]
  * Fix description for nautilus_file_create job (LP: #821141) 

  [Kenneth Wimer]
  * New header image that follows brand guidelines (LP: #554202)

 -- Daniel Manrique <daniel.manrique@canonical.com>  Wed, 10 Aug 2011 15:16:39 -0400

checkbox (0.12.3) oneiric; urgency=low

  [Marc Tardif]
  * Only reading CHECKBOX_* environment variables in config (LP: #802458)
  * Imported scripts and jobs from Platform Services.

  [Chad A. Davis]
  * Switch to dh_python2 and debhelper7 (LP: #788514)

  [Barry Warsaw]
  * Fix checkbox_clean.run() to ignore missing executables, as is the case
    in a fresh checkout.

 -- Daniel Manrique <daniel.manrique@canonical.com>  Fri, 01 Jul 2011 11:37:27 -0400

checkbox (0.12.2) oneiric; urgency=low

  New upstream release (LP: #800199):

  [Brendan Donegan]
  * Added interface parameter to internet_test script.

  [Daniel Manrique]
  * GTK GUI: Change assignment of TreeStore model to TreeView to account for
    pygi-related API changes. Also seems to fix lingering select/deselect all
    buttons. (LP: #796666) (LP: #796622)
  * GTK GUI: Fix call to Gtk buffer get_text to add now-mandatory fourth
    parameter, keeps the GUI from misbehaving in connection to fixed bug.
    (LP: #796827)
  * GTK GUI: Fix handling of mouse events in gtk_hypertext_view.py which
    prevented displaying the final report.
  * Put test name as part of the window title, as an aid to
    reporting/debugging (LP: #744190)
  * plugins/apport_prompt.py: Add test name to "Do you want to report a bug?"
    dialog to make it clearer.

  [Sylvain Pineau]
  * Fix evaluation of job requirements (LP: #798200)
  * Added "in" operator to job requirements.

 -- Marc Tardif <marc@ubuntu.com>  Tue, 21 Jun 2011 09:41:57 -0400

checkbox (0.12.1) oneiric; urgency=low

  New upstream release (LP: #796629):

  [Brendan Donegan]
  * Fix timeout in sleep_test script (LP: #665299)
  * Fix traces in hyper_text_view module (LP: #796508)
  * Added camera test (LP: #764222)

  [Daniel Manrique]
  * Fix GUI definition file so main window uses "natural request", growing
    when child widgets require so (LP: #776734)
  * Fix open/read blocking behavior and backend/frontend communications to
    avoid hangs and lingering backends. (LP: #588539)
  * Render header text dynamically over the image background, and updated pot
    file with the new string. (LP: #621880)

  [Robert Roth]
  * Improve command line key prompts (LP: #786924)

 -- Marc Tardif <marc@ubuntu.com>  Fri, 03 Jun 2011 17:00:11 -0400

checkbox (0.12) oneiric; urgency=low

  New upstream release (LP: #784076):
  * Removed dead pixel test.

  [Bilal Akhtar]
  * Port checkbox to Gtk3/PyGI (LP: #783822)

 -- Marc Tardif <marc@ubuntu.com>  Tue, 17 May 2011 09:48:07 -0400

checkbox (0.11.4) natty; urgency=low

  * Changed udev_resource to report CAPTURE for USB VIDEO devices
  * Fixed eval of resources with names like list item names
  
  [Carl Milette]
  * Fixed hard coded disk in disk_bench_test so that it matches convention
    utilizing udev_resource for finding devices. (LP: #507943)

 -- Jeff Lane <jeff@ubuntu.com>  Fri, 22 Apr 2011 11:05:19 -0400

checkbox (0.11.3) natty; urgency=low

  New upstream release (LP: #751928):
  * Fixed sleep_test crashing with ioerror (LP: #630785)
  * Fixed keyerror when running some manual tests (LP: #729431)

  [Ara Pulido]
  * Improved debconf messages and ordering (LP: #553777)
  * Video bugs should be reported as a display symptom (LP: #744964)
  * Added checkbox log to apport report

  [Gerhard Burger]
  * Fixed punctuation inconsistencies in verification procedures (LP: #744167):

 -- Marc Tardif <marc@ubuntu.com>  Tue, 05 Apr 2011 16:19:17 -0400

checkbox (0.11.2) natty; urgency=low

  New upstream release (LP: #736919):
  * Added version to dpkg dependency
  * Added multiarch support to install script (LP: #727411)
  * Fixed submitting data twice (LP: #531010)
  * Fixed job descriptions for checkbox-cli (LP: #221400)

  [Daniel Manrique]
  * Fixed strings in audio tests and updated pot file (LP: #691241)
  
  [Jochen Kemnade]
  * Fixed grammar in user-apps tests (LP: #642001)

  [Jeff Lane]
  * Added reboot instructions to suspend/hibernate tests (LP: #420493)
  * Made the firewire instructions make more sense (LP: #693068)
  
  [Michael Terry]
  * Fixed several strings appear in English although translated (LP: #514401)
    - jobs/fingerprint.txt.in
    - jobs/media.txt.in
    - jobs/monitor.txt.in
    - jobs/sleep.txt.in
    - jobs/firewire.txt.in
    - po/checkbox.pot
  * Fixed grammar (LP: #525454)
    + jobs/fingerprint.txt.in

 -- Jeff Lane <jeff@ubuntu.com>  Tue, 29 Mar 2011 09:17:36 -0400

checkbox (0.11.1) natty; urgency=low

  New upstream release (LP: #725110):
  * Checking for lock file before firing stop-all event (LP: #719552)
  * Changed description of nautilus_file_copy job (LP: #709688)

  [Javier Collado]
  * Fixed title in progress dialog

 -- Marc Tardif <marc@ubuntu.com>  Fri, 25 Feb 2011 11:56:43 -0500

checkbox (0.11) natty; urgency=low

  New upstream release (LP: #719073):
  * Changed support for persist plugin as optional (LP: #561816)

  [Ara Pulido]
  * Fixed lintian errors and warnings

  [Eitan Isaacson]
  * Migrate the UI from libglade to gtkbuilder  

 -- Marc Tardif <marc@ubuntu.com>  Mon, 14 Feb 2011 18:19:27 -0500

checkbox (0.10.4) maverick; urgency=low

  * Fixed parsing of config parameters (LP: #689140)

 -- Marc Tardif <marc@ubuntu.com>  Tue, 14 Sep 2010 12:43:51 -0400

checkbox (0.10.3) maverick; urgency=low

  New upstream release (LP: #638333):
  * Fixed verification of SSL validity (LP: #625076)
  * Improved audio test questions.

 -- Marc Tardif <marc@ubuntu.com>  Tue, 14 Sep 2010 12:43:51 -0400

checkbox (0.10.2) maverick; urgency=low

  New upstream release (LP: #617583):
  * Fixed sleep_test to check the connection if using network-manager.
  * Fixed reporting bugs against alsa-base and xorg (LP: #607214)
  * Fixed apport dialog no longer appearing (LP: #607217)
  * Reduced data file size for the desktop image.
  * Updated report to be more pretty.

 -- Marc Tardif <marc@ubuntu.com>  Fri, 13 Aug 2010 16:23:16 -0400

checkbox (0.10.1) maverick; urgency=low

  New upstream release (LP: #597295):
  * Added support for urwid interface.
  * Added sound check test.
  * Added document viewer test.
  * Added update-manager and nautilus tests.
  * Added resolution tests.
  * Added sleep tests.

 -- Marc Tardif <marc@ubuntu.com>  Tue, 22 Jun 2010 10:43:52 -0400

checkbox (0.10) maverick; urgency=low

  * Added media tests (LP: #397944)
  * Added support for comments in templates.

 -- Marc Tardif <marc@ubuntu.com>  Tue, 04 May 2010 11:51:22 -0400

checkbox (0.9.2) lucid; urgency=low

  New upstream release (LP: #567568):
  * Added referer when sending submissions to Launchpad (LP: #550973)
  * Added suggests to checkbox package in debian/control file (LP: #352740)
  * Fixed udev_resource script to be more resilient (LP: #556824)
  * Fixed cdimage_resource script to read casper.log (LP: #558728)
  * Fixed reporting all resources found for a job (LP: #560948)
  * Fixed stalling when using kdesudo to start backend (LP: #557443)
  * Fixed starting the appropriate default browser on UNR (LP: #563050)
  * Fixed ansi_parser script when outputting to stdout (LP: #560952)
  * Fixed opening the report with the gconf preferred browser (LP: #562580)
  * Fixed suspend_test to use relative time for wakealarm (LP: #349768)
  * Fixed backend not getting terminated upon closing (LP: #553328)

 -- Marc Tardif <marc@ubuntu.com>  Tue, 06 Apr 2010 14:17:46 -0400

checkbox (0.9.1) lucid; urgency=low

  New upstream release (LP: #548800):
  * Added cpu_scaling_test script.
  * Fixed hard drive detection (LP: #549714)
  * Fixed backend to handle empty messages (LP: #536645)
  * Fixed parsing of package resource (LP: #539691)
  * Fixed malformed xml report (LP: #485445)
  * Fixed running root manual tests as normal user (LP: #383559)
  * Fixed writing apport files only after submitting (LP: #530380)
  * Fixed audio test instructions (LP: #529205)
  * Fixed gathering chassis information (LP: #537435)
  * Fixed detection of disks in kvm (LP: #552998)
  * Fixed udev_resource script to be more resilient (LP: #552999)
  * Fixed filter_packages script to use new resources.

 -- Marc Tardif <marc@ubuntu.com>  Sun, 07 Mar 2010 15:05:44 -0400

checkbox (0.9) lucid; urgency=low

  * Introduced job_prompt plugin to treat all jobs (suites, tests, etc.) as composites.
  * Replaced the registry and resource scripts and centralized job iteration.
  * Replaced dependency on dbus by using sudo/gksu/kdesudo instead.
  * Replaced mktemp with mkdtemp for security purposes.
  * Fixed strings in fingerprint and modem tests (LP: #457759)
  * Fixed client side validation of Launchpad form (LP: #438671)
  * Added device information to tags when reporting bugs with apport.
  * Added shorthands for blacklist-file and whitelist-file.
  * Added support for apport default configuration (LP: #465447)
  * Added support for scrolled options list (LP: #411526)
  * Added support for tests generated by suites to run as root.
  * Added support for requirements in attachments.
  * Added support for armv7l processor
  * Added Autotest integration
  * Added LTP integration
  * Added Phoronix integration
  * Added qa-regression-testing integration

 -- Marc Tardif <marc@ubuntu.com>  Wed, 04 Nov 2009 19:36:09 -0400

checkbox (0.8.5) karmic; urgency=low

  * Fixed translation of suites and tests files (LP: #456115)
  * Fixed checking the status of command registries (LP: #457502)
  * Fixed selecting suites in the command line (LP: #457559)
  * Fixed reporting of bugs to contain test description (LP: #427932)
  * Fixed execute permissions on scripts (LP: #459606)
  * Renamed processors_info plugin to singular because processor
    information is reported as a single structure with a count attribute
  * Updated translation files.

 -- Marc Tardif <marc@ubuntu.com>  Mon, 26 Oct 2009 12:17:30 -0400

checkbox (0.8.4) karmic; urgency=low

  * Fixed failing dependencies when not available (LP: #430051)
  * Fixed supporting udevadm not providing DEVPATH variable (LP: #430084)
  * Fixed supporting audio devices without a /proc/asound entry (LP: #430086)
  * Fixed running when python-apport package is not installed (LP: #430103)
  * Fixed X error when exiting after reporting a bug (LP: #430776)
  * Fixed prompting to report a bug according to GNOME HIG (LP: #429701)
  * Fixed prompting for answer in checkbox-cli (LP: #429764)
  * Fixed resolution_test message for fglrx driver (LP: #346816)
  * Fixed adding of manpage symlinks for gtk and cli (LP: #426641)
  * Fixed recovering from connecting to the backend (LP: #446693)
  * Fixed backend to use dbus instead of policykit (LP: #435714)
  * Fixed interpolation of output variable in cli (LP: #450673)
  * Fixed selection of suites in cli (LP: #450713)
  * Fixed parsing of virtio-pci devices (LP: #450774)

 -- Marc Tardif <marc@ubuntu.com>  Tue, 13 Oct 2009 16:44:12 -0400

checkbox (0.8.3) karmic; urgency=low

  * Fixed trailing newline requirement in test definitions (LP: #427993)
  * Fixed reporting firmware version as product name (LP: #428563)
  * Fixed detecting pci and usb audio devices (LP: #429558)
  * Fixed prompting to report a bug when there's no package (LP: #429668)

 -- Marc Tardif <marc@ubuntu.com>  Sat, 12 Sep 2009 15:37:40 -0400

checkbox (0.8.2) karmic; urgency=low

  * Fixed adding test information when reporting with apport (LP: #423798)
  * Fixed tagging bugs when reporting with apport (LP: #423799)
  * Fixed expressing package aliases for the linux package (LP: #423805)
  * Fixed detecting the disk category in devices (LP: #423864)
  * Fixed supporting apport symptoms when reporting bugs (LP: #424063)
  * Fixed gathering of dmi information for Launchpad report (LP: #424454)
  * Fixed tests using gksudo returning empty output (LP: #425284)

  [Javier Collado]
  * Fixed reporting of output in shell plugin (LP: #393894)

 -- Marc Tardif <marc@ubuntu.com>  Mon, 31 Aug 2009 17:16:38 -0500

checkbox (0.8.1) karmic; urgency=low

  * New upstream version:
    * Added disk tests.
    * Added fingerprint reader tests.
    * Added firewire tets.
    * Added kms tests.
    * Added media tests.
  * Fixed dependency on hal and using udev instead (LP: #399319)
  * Fixed calling ubuntu-bug when a test fails (LP: #418978)

 -- Marc Tardif <marc@ubuntu.com>  Tue, 26 Aug 2009 17:36:05 -0500

checkbox (0.8~alpha4) karmic; urgency=low

  * New upstream version:
    * Changed icon.
    * Added timeout property to lock_prompt plugin.
    * Added concept of attachments to tests.
    * Added support for backslahes in templates to wrap lines.
    * Added support blacklisting and whitelisting both tests and suites.
    * Introduced the concept of jobs for suites, tests and attachments.
    * Removed upstart event which is no longer needed.
    * Replaced architecture and category with requires in test definitions.
  * Fixed pygst dependency (LP: #334442)
  * Fixed configuration file updates during install (LP: #330596)
  * Fixed DBus exceptions (LP: #344916, #359440)
  * Fixed and expanded translations (LP: #347038)
  * Fixed ignored system proxy settings (LP: #345548)
  * Fixed parsing blank lines in templates (LP: #393907)
  * Fixed escaping of lists (LP: #394001)
  * Fixed timeout in manual tests (LP: #377986)
  * Fixed CLI interface dialog.
  * Fixed support for FreeDesktop XDG base directory specification (LP: #363549)
  * Added general and package specific apport hooks

  [ Gabor Keleman ]
  * Fixed untranslated strings in tests (LP: #374666)
  * Fixed untranslated last screen (LP: #374646)

 -- Marc Tardif <marc@ubuntu.com>  Wed, 19 Aug 2009 15:36:05 -0500

checkbox (0.7) jaunty; urgency=low

  [ Dave Murphy ]
  * Fixed viewing of report files in Firefox 3 (LP: #331481)
  * Added additional contextual information
   * /etc/sysctl* (LP: #331055)
   * /etc/modprobe.d (LP: #331056)
   * /etc/modules (LP: #331057)
  * Fixed packaging for Jaunty
   * https://lists.ubuntu.com/archives/ubuntu-devel/2009-February/027439.html
   * Uses --install-layout=deb
   * Installs to dist-packages instead of site-packages

  [ Andy Whitcroft ]
  * suspend_test: update suspend_test to version V6 matching kernel version.
    The version here will become the master copy.
  * suspend_test: add a --dry-run mode to simplify developement
  * suspend_test: add a automation mode for checkbox integration
  * suspend_test: add a new pm-suspend test
  * suspend_test: record and restore timer_delay around the variable
    time test.
  * suspend_test: release v7.
  * suspend_test: initial version of suspend power consumption test
    from a patch by Pete Graner.
  * suspend_test: power -- made the sleep time configurable
  * suspend_test: detect batteries and disable ac/power tests
  * suspend_test: disable dbus tests when we have no primary user
  * suspend_test: handle AC transitions better
  * suspend_test: enable power test as part of --full
  * suspend_test: reduce the noise in the test instructions
  * suspend_test: use minutes in output when that is more appropriate
  * suspend_test: track actual AC transitions and report them
  * suspend_test: only mention AC at all if we have a battery
  * suspend_test: report useful data at the bottom for posting
  * suspend_test: document the new power test in the usage
  * suspend_test: power -- indicate when the result is unreliable
  * suspend_test: report -- fix up spacing issues
  * suspend_test: release v8

 -- Dave Murphy <schwuk@ubuntu.com>  Tue, 17 Mar 2009 09:46:16 +0000

checkbox (0.6) jaunty; urgency=low

  * New upstream version:
    * Added suspend_test script - for more details see:
      https://wiki.ubuntu.com/KernelTeam/SuspendResumeTesting
    * Added XSL Stylesheet and the ability to view generated reports
    * Added support for PolicyKit to run the application as a user
    * Added logging for backend and logrotation script.
  * Fixed calling ucf was run via debconf (LP: #330502)

 -- Marc Tardif <marc@ubuntu.com>  Tue, 17 Feb 2009 15:36:05 +0000

checkbox (0.5) jaunty; urgency=low

  * New upstream version:
    * Added concept of hyper text view to display clickable links.
    * Added concept of properties to components.
    * Added pci information to launchpad report.
    * Added dmi information to launchpad report.
    * Added text area to keyboard test.
    * Removed sourcing of base postrm script.
    * Updated translations from Launchpad.
  * Fixed handling of interrupt signal (LP: #327810)
  * Fixed display of text in graphical interface (LP: #240374)
  * Fixed support for regexes in blacklist and whitelist (LP: #327177)
  * Fixed opening of subunit log file (LP: #325737)
  * Fixed internet test.

 -- Marc Tardif <marc@ubuntu.com>  Tue, 20 Jan 2009 18:55:20 -0500

checkbox (0.4) jaunty; urgency=low

  * Setup bzr-builddeb in native mode.
  * Removed LGPL notice from the copyright file.

 -- Marc Tardif <marc@ubuntu.com>  Tue, 20 Jan 2009 16:46:15 -0500

checkbox (0.3) jaunty; urgency=low

  * New upstream version:
    * Renamed hwtest to checkbox.
    * Renamed auto tests to shell tests.
    * Added watch file.
    * Added README file pointing to the Ubuntu wiki.
    * Added subunit to the test suite.
    * Added the subunit_report plugin to produce a standard test report.
    * Added pvs registry.
    * Added support for int return values to recursive registry eval.
    * Added debug information when a command registry returns an error.
    * Added mounts registry.
    * Added patches to upgrade the configuration files.
    * Added support for CHECKBOX_OPTIONS environment variable.
    * Added usage information.
    * Added gconf registry.
    * Added logging to checkbox event.
    * Added locking plugin.
    * Added message store and schema types.
    * Added caching to automatic tests so that they are not run multiple
      times.
    * Added persistence to category and system_id.
    * Added lshw registry and plugin.
    * Added newlines to German introduction message.
  * Fixed e-mail address should be remembered (LP: #156725)
  * Fixed $output variable does not seem to be reinterpolated when
    testing again (LP: #189404)
  * Fixed command line interface does not provide a test nor test again
    option (LP: #189423)
  * Fixed translation template unavailable, even though hwtest is in main
    (LP: #202447)
  * Fixed internet_test should support providing a destination other
    than canonical.com (LP: #216111)
  * Fixed hwtest loads editor backup files from suite dir (LP: #237954)
  * Fixed application should only have one instance running (LP: #266899)
  * Fixed disk information should be gathered (LP: #267889)
  * Fixed typo: payback device (LP: #288331)
  * Fixed tests skipped by constraint should be reported (LP: #304176)
  * Fixed manual tests which have commands should not be run automatically
    (LP: #304231)
  * Fixed CHECKBOX_DATA mapping is not working (LP: #304736)

 -- Marc Tardif <marc@ubuntu.com>  Fri, 16 Jan 2009 12:05:32 -0500

hwtest (0.1-0ubuntu10) hardy; urgency=low

  * Fixed xalign and yalign in exchange summary.

 -- Marc Tardif <marc@interunion.ca>  Mon, 21 Apr 2008 15:07:39 -0400

hwtest (0.1-0ubuntu9) hardy; urgency=low

  * Fixed internet_test to ping default gateway rather than canonical.com.
  * Fixed python-support issues to support upgrades of hwtest.
  * Fixed tooltip to be HIG compliant.
  * Fixed category to use GTK;System;Settings;.
  * Fixed command line interface to support escape characters.
  * Using python-central instead of python-support.
  * Added support to i18n the .desktop file.
  * Added support for http_proxy and https_proxy.
  * Added summary of information being submitted.

 -- Marc Tardif <marc@interunion.ca>  Thu, 17 Apr 2008 12:01:50 -0400

hwtest (0.1-0ubuntu8) hardy; urgency=low

  * debian/patches/01_change_menu_category.patch:
    - change the category so the item is moved to system, administration and not
      the only entry in applications, system tools on a default installation

 -- Sebastien Bacher <seb128@canonical.com>  Mon, 14 Apr 2008 15:49:06 +0200

hwtest (0.1-0ubuntu7) hardy; urgency=low

  * Fixed packaging bugs.
  * Improved internationalization.
  * Renamed questions and answers to tests and results.

 -- Marc Tardif <marc@interunion.ca>  Thu,  6 Mar 2008 10:58:43 -0500

hwtest (0.1-0ubuntu6) hardy; urgency=low

  * Upload to hardy/universe (without the .bzr files).
  * Make package conformant with current Python policy.

 -- Matthias Klose <doko@ubuntu.com>  Tue, 11 Mar 2008 14:06:02 +0000

hwtest (0.1-0ubuntu5) hardy; urgency=low

  * Set default timeout to None instead of 60 seconds.
  * Updated copyright information.
  * Reverted to using gksu to limit dependencies.
  * Removed dependency on python-apt.

 -- Marc Tardif <marc@interunoin.ca>  Thu, 28 Feb 2008 17:07:07 -0500

hwtest (0.1-0ubuntu4) hardy; urgency=low

  * Improved text in questions text file.
  * Improved user experience by only showing auto questions
    progress bar when there are actual questions.
  * Also improved the user experience by showing a progress
    bar while building the report.

 -- Marc Tardif <marc@interunion.ca>  Wed, 27 Feb 2008 23:12:24 -0500

hwtest (0.1-0ubuntu3) hardy; urgency=low

  * Fixed hwtest_cli so that it doesn't strip the DISPLAY environment
    variable.
  * Fixed system_info plugin so that it does a better effort for
    gathering system information instead of relying on non standard
    information from HAL.

 -- Marc Tardif <marc@interunion.ca>  Wed, 27 Feb 2008 10:52:33 -0500

hwtest (0.1-0ubuntu2) hardy; urgency=low

  * Fixed packaging following lintian error.
  * Added packages registry and plugin.

 -- Marc Tardif <marc@interunion.ca>  Tue,  5 Feb 2008 15:02:26 -0500

hwtest (0.1-0ubuntu1) hardy; urgency=low

  * Initial Release.

 -- Marc Tardif <marc@interunion.ca>  Mon, 17 Sep 2007 17:25:54 -0300<|MERGE_RESOLUTION|>--- conflicted
+++ resolved
@@ -86,11 +86,8 @@
     fake implementations of build_i18n and build_icons (LP #1049218)
   * checkbox/parsers/description.py: Fixed the PURPOSE and STEPS parts
     of the description parser to automatically fix bad descriptions.
-<<<<<<< HEAD
+  * plugins/suites_prompt.py: Fixed tree view in selection window (LP #1056432)
   * [FEATURE] tools/lint: Added script to consistently check syntax.
-=======
-  * plugins/suites_prompt.py: Fixed tree view in selection window (LP #1056432)
->>>>>>> 30e6397b
 
   [Sean Feole]
   * [FEATURE] scripts/battery_test: measures battery capacity before and after
