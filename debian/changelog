checkbox (0.15.1) raring; urgency=low

  * Bumped revision number to 0.15.1 and restored previous trunk changelog.

 -- Daniel Manrique <roadmr@ubuntu.com>  Wed, 09 Jan 2013 16:40:02 -0500

checkbox (0.15) raring; urgency=low

  [ Daniel Manrique ]
  * New version 0.15 for Raring Ringtail development.
  * Fail gracefully with a friendly and useful error message if audio settings
    file format is invalid. (LP: #1065703)
  * Added environ key to poweroff and reboot jobs so they create logs in the
    expected location (LP: #1085833)
  * Added reporting of dependencies that are outright missing from the
    whitelist to avoid confusion (LP: #1084986)
  * scripts/memory_compare: Fixed accumulator expression to give good results
    (LP: #1089046)
  * added scripts/key_test to the list of translatable files (LP: #1073359)
  * Added wireless network devices to networking/info local job (LP: #1089787)
  * Updated call to Thread constructor to use positional arguments
    (LP: #1097866)

  [ Brendan Donegan ] 
  * Change forward-slashes to asterisks in the filename of a connection, since
    this is what NetworkManager does internally (LP: #1073335)
  * Create a test to move a 3D window around the screen to check if there is any tearing
    or other artifacts.
  * jobs/info.txt.in - add an xrandr attachment job to provide information
    about displays connected to the system (LP: #1085219)
  * jobs/suspend.txt.in - changed suspend_advanced_auto dependency of key_after_suspend
    and led_after_suspend tests to suspend/suspend_advanced, since they are manual and
    should depend on the manual suspend test (LP: #1089227)
  * scripts/piglit_test, jobs/piglit.txt.in - create a script which wraps and
    parses the piglit test results and use it in the piglit jobs
  * scripts/touchhpad_driver_info - changed the shebang to python3, since it is
    using modules that will only be installed for python3 (LP: #1089727)
  * plugins/recover_prompt.py - changed the order of the buttons in the recover
    prompt to put them in the same order as mentioned in the text (LP: #1092143)
<<<<<<< HEAD
  * jobs/bluetooth.txt.in, jobs/suspend.txt.in - unblock Bluetooth hardware
    before running any Bluetooth tests to avoid these failing (LP: #1084601)
=======
  * jobs/suspend.txt.in - fix typo that was introduced into suspend_advanced job
    by a previous bug fix (LP: #1096799)
  * jobs/miscellanea.txt.in, plugins/environment_info.py - added test to check
    a sources file for specific repositories to make sure they are present
  * scripts/sources_test - show link to wiki for test configuration if not set up
    correctly
>>>>>>> 7836b0e4

  [ Jeff Lane ]
  * jobs/suspend.txt.in - removed incorrect multiple router requirement for
    suspend/wireless_after_suspend (LP: #1070333)
  * jobs/suspend.txt.in - fixed cycle_resolutions_after_suspend_auto so that it
    properly depends on suspend_advanced_auto rather than suspend_advanced
    (LP: #1071605)
  * jobs/graphics.txt.in - removed perl wrappings from tests using
    unity_support_test. They should pipe through ansi_parser like other jobs.
    (LP: #1087777)
  * jobs/info.txt.in - added job info/disk_partitions (LP: #1081833)
  * jobs/stress.txt.in, jobs/suspend.txt.in - fixed a bug in the command for
    the suspend jobs where checkbox was getting the exitcode for tee rather
    than for sleep_test or fwts_test (LP: #1095713)
  * jobs/stress.txt.in, jobs/hibernate.txt.in - increased device-check-delay
    from 30 seconds to 45 seconds to avoid a race condition.
    jobs/suspend.txt.in - added 45 second device-check-delay to the
    suspend_advanced and suspend_avanced_auto jobs to avoid a race condition.
    (LP: #1095668)
  * jobs/bluetooth.txt.in - added pipefail to bluetooth/detect-output 
    jobs/suspend.txt.in - added pipefail to suspend/network_before_suspend
    (LP: #1096948)

  [Sylvain Pineau]
  * jobs/info.txt.in: Fixed the requirement of info/touchpad_driver.
  * jobs/info.txt.in: Fixed the info/xrandr command.
  * jobs/audio.txt.in: Added Line In/Out and Display Port tests.
  * checkbox/tests/test_message_files.py:
    test_shell_jobs_with_root_have_needed_environ now checks every jobs
    containing a command line parameter.
  * jobs/graphics.txt.in: Set the bash pipefail option for tests using
    unity_support_test and piped to ansi_parser.
  * scripts/network_device_info: Set the driver version to 'Unknown' if the
    modinfo_parser returns nothing (LP: #1089911)
  * scripts/kvm_test: Add verbose output on errors (LP: #1086048)

 -- Daniel Manrique <roadmr@ubuntu.com>  Fri, 16 Nov 2012 12:14:21 -0500

checkbox (0.14.10) quantal; urgency=low

  [Jeff Marcom]
  * jobs/keys.txt.in - Fixed job command line to have appropriate volume "Up"
    and Volume "Down" UI instructions.

  [ Jeff Lane ]
  * Increased version number after final Ubuntu Quantal release.

  [Brendan Donegan]
  * jobs/suspend.txt.in - make sure FWTS logs end with .log so file names
    don't get tampered with (LP: #1065932)
  * plugins/launchpad_exchange.py - Remove call to string_to_type on
    self.timeout, which is an int (LP: #1066967)
  * checkbox/lib/templates.py, jobs/resources.txt.in, jobs/wireless.txt.in,
    jobs/suspend.txt.in - Don't try and coerce keys of resource jobs to
    lowercase, as it upset the core of Checkbox (LP: #1067280)
  * jobs/suspend.txt.in - created new batch of wireless tests depending only on
    suspend_advanced so that they will run in manual testing (LP: #1067678)
  * jobs/suspend.txt.in - Let suspend_advanced only depend on
    power-management/rtc (LP: #1067692)
  * scripts/resolution_test - Slightly clarify output of script so that it's
    a bit more obvious why it failed (LP: #1065976)
  * Allow verification and interaction to be used as aliases for manual tests
    so that we can distinguish between tests which are partly manual and
    those which are entirely manual.
  * plugins/launchpad_exchange.py - make sure exchange-error signal is sent
    with a string instead of an Exception (LP: #1066862)
  * scripts/network_check - Get the base page for cdimage.ubuntu.com instead
    of some subdirectory which may or may not change in future (LP: #1065855)
  * scripts/internet_test - Wait some time (ten seconds) for the ARP cache to
    be populated, as it can be slow on some systems
  * Change the plugin types verification and interaction to user-verify and
    user-interact, to clarify their meaning.
  * Added a unit test to ensure user-verify and user-interact jobs
    have a command
  * Change most of the job plugin fields to use the appropriate new plugin type,
    i.e. user-verify or user-interact.
  * scripts/audio_settings - Use pactl instead of pacmd where possible as it
    is better maintained than pacmd (LP: #1067026)
  
  [Daniel Manrique]
  * [FEATURE] checkbox/job.py: Fixed intltool warning about unnamed
    parameters in string, applied pep8 fixes.
  * checkbox-cli progress indicator is now static, spinning around instead of
    filling the screen with dots. (LP: #926104)
  * Increased version number after final Ubuntu Quantal release.
  * Added environment resource to whitelists (LP: #1067038)
  * Added retrying pactl commands in case audio layer is not up yet
    (LP: #1065908)
  * Removed references to inexistent opts.verbose setting (LP: #1070829)
  * Added unit test to catch jobs with mismatching environ and actual
    variables used in shell command (LP: #955053)
  * Forced utf-8 decoding on modinfo output and updated to use check_output
    instead of communicate (LP: #1055730)

  [Marc Tardif]
  * plugins/environment_info.py: Enabling environment to take precedence
    over configuration files.
  * setup.py: added support for installing in virtualenv
  * setup.py: made build dependency on qt4-make optional
  * debian/control: Added python3-gi to run checkbox-qt.
  * jobs/input.txt.in, jobs/touchpad.txt.in: Added input/pointing tests
    and simplified horizontal/vertical scrolling tests.
  * scripts/touchpad_scroll_resource, scripts/xinput_resource: Replaced
    the touchpad_scroll_resource by reusing the xinput_resource script.
  * plugins/error_prompt.py: Fixed call to show_error (LP: #1075605)

  [Sean Feole]
  * [FEATURE] jobs/optical.txt.in: modified existing automation test
    jobs. Added a _description field to each so that the test cases properly
    appear in the checkbox UI (LP: #1064189)

  [Sylvain Pineau]
  * [FEATURE] scripts/network_restart, jobs/stress.txt.in: Added a new stress
    test: network restart.
  * debian/control: Fixed a missing dependency (python3-pkg-resources) to build
    the package (LP: #1066502)
  * jobs/stress.txt.in: stress/sdhc now launches removable_storage_test with
    --memorycard. stress/sdhc and stress/usb run with root privileges to mount
    all partitions (LP: #1065862)
  * [FEATURE] jobs/stress.txt.in: Added a wireless hotkey stress test.
  * jobs/power-management.txt.in: Fixed path to the /proc acpi lid button
    (LP: #1068799)
  * scripts/fwts_test: Properly handle UnicodeDecodeError when parsing syslog
    (LP: #1075080)
  * scripts/camera_test: Fix the camera resolution test to give the pixelformat
    to use with fswebcam (LP: #1073176)
  * checkbox/parsers/udevadm.py: Enhanced bluetooth detection by looking at the
    RFKILL_TYPE property (LP: #1075052) 

  [Zygmunt Krynicki]
  * scripts/removable_storage_watcher - properly detect removal of 'firewire',
    'usb' and 'sdio devices' when either or both 'ata_serial_esata' or 'scsi'
    were provided on command line, in addition to the device actually being
    manipulated. (LP: #1066948)
  * checkbox/dbus/udisks2.py: Fix typo in fireware name LP: #1070859
  * scripts/udev_resource: Use simpler interfaces
  * checkbox/parsers/udevadm.py: Allow using UdevadmParser with a string
  
  [Jeff Lane]
  * scripts/sleep_test - Added timeing code to create start/end markers in
    for each sleep/resume iteration.  Pull kernel timestamps to determine the
    time to sleep and time to resume for each iteration.  Output the times for
    each iteration and an average time for all iterations.  Tweaks to output to
    make it all look better. Verified perf code doesn't run on S4 tests.
    scripts/fwts_test - Added similar performance code to fwts_test.  Added
    sleep test functions to fwts_test to provide the ability to run sleep tests
    via fwts using the wrapper.  Tweaked the output to make it pretty. Added
    some code to prevent the perf stuff from running on S4 tests.
    jobs/suspend.txt, jobs/stress.txt, jobs/hibernate.txt - modifed jobs to use
    the shell code to call fwts_test if fwts is installed and fall back to
    sleep_test otherwise.  Modifed the commands so that they all call fwts_test
    rather than fwts directly.  Ensured all are calling with the proper
    options. Fixed log name problems that caused log attachment jobs to not
    work.
  * checkbox/parsers/modinfo.py - added exception handling to address possible
    bad output from modinfo causing a ValueError to occur. (LP: #1066118)
  * [FEATURE] jobs/expresscard.txt.in - renamed pcmcia-pcix.txt to
    expresscard.txt.
    renamed pcmcia-pcix/detect to expresscard/verification. Modified
    instructions slightly.
    data/whitelists/default.whitelist - modified list to reflect new
    expresscard test name.
    jobs/local.txt.in - changed __pcmcia-pcix__ job to reflect changes to the
    job name
    qt/frontend/qtfront.cpp - modified the list of testnames to reflect changes
    to the expresscard test
    setup.cfg - modified the list of job files since I renamed pcmcia-pcix.txt
  * scripts/sleep_test, scripts/fwts_test - removed the code that triggered a 
    fail if the system took too long to sleep or resume. Also removed the 
    options to set sleep or resume time from sleep_test as they were no longer 
    necessary.
    jobs/hibernate.txt.in, jobs/suspend.txt.in, jobs/stress.txt.in - added
    environ: to the sleep jobs so the logs would be written properly. Modified
    suspend jobs to also write output to log files so we can capture timing
    data. Added jobs to parse the new sleep times logs and faile if outside the
    threshold.
    scripts/sleep_time_check - added script to check the logs generated by
    the sleept tests and fail if the average times exceed a given threshold
    po/POTFILES.in - changed the pcmcia-pcix.txt.in pointer to expresscard.txt.in
  * removed xorg_memory_test and graphics/xorg-memory as the test produces no
    real benefit and fails about 100% of the time. (LP: #764376)
  * scrips/volume_test - script now only fails if volume is greater than maxvol or
    less than minvol, not when equal to either. (LP: #1077008)
  * Added root user requirement to all jobs using removable storage test 
    (LP: #1014813)
  * scripts/alsa_info - updated script to latest version available 
    (LP: #1078837) 
  * jobs/mediacard.txt.in - fixed the depends for all *remove* mediacard tests
    to more properly depend on the insert tests rather than storage.
    (LP: #1070328)

 -- Jeff Lane <jeff@ubuntu.com>  Thu, 15 Nov 2012 10:50:03 -0500

checkbox (0.14.6) quantal; urgency=low

  [Chris Wayne]
  * [FEATURE] scripts/touchpad_scroll_resource, jobs/touchpad.txt.in:
    adding in touchpad scroll detection resource job, and modified jobs
    to require the capability to be present.

  [Jeff Lane]
  * Cleaning up duplicated modinfo code: (LP: #1043521)
    * checkbox/parsers/modinfo.py: added a parser to handle output from modinfo
    * scripts/audio_driver_info: modified to use modinfo parser
    * scripts/network_device_info: modified to use modinfo parser
    * scripts/accelerometer_test: modified to use modinfo parser
  * Cleaning up missing touchpad driver info bits: (LP: #1052942)
    * scripts/touchpad_driver_info: added script from automation sprint to get
      driver info for installed/detected touchpad devices
    * jobs/info.txt.in: added job to get driver info during info job phase.
      Moved audio_driver_info and network_driver_info into info.txt.in because
      they are better suited there. Moved network_device_info job into
      info.txt.in.
  * jobs/wireless.txt.in: Added jobs to individually test 802.11a/b/g/n
    connections. This is necessary for adequate QA testing (LP: #1042425)
  * scripts/graphics_driver: fixed a bug causing the hybrid check to throw an
    exception on hybrid systems (LP: #1048058)
  * setup.py: added checkbox.dbus to packages (LP: #1052601)
  * jobs/optical.txt.in: removed the optical/dvd_movie_playback job definition
    as it was redundant (LP: #868643)
  * [FEATURE] jobs/fingerprint.txt.in: Cleaned up the definitions to
    match current Unity (LP: #946184)
  * [FEATURE] jobs/usb.txt.in: replaced the usb/mouse and usb/keyboard tests
    with usb/HID to combine them so the tester can choose one device rather
    than requiring multiple devices. (LP: #1053032)
  * [FEATURE] jobs/keys.txt.in: modified the battery info key job to
    use the keys_test script as we do with other hotkey tests (LP: #990538)
  * [FEATURE] jobs/bluetooth.txt.in: removed the bluetooth/keyboard job
    and modified bluetooth/mouse to be bluetooth/HID and allow the tester
    to choose a device to use. (LP: #1053010)
  * jobs/piglit.txt.in: fixed the texturing job that was incorrectly using the
    word texturize, causing the tests to not run (LP: #1060432)

  [Jeff Marcom]
  * jobs/optical.txt.in: Changed optical read/write job commands to use
    a more reliable dev path (LP: #990560)
  * Fixed bug where previous test description and instructions were displayed
    while an automated test was running (LP: #1012377)

  [Daniel Manrique]
  * Bumped to 0.14.6 to keep changelog size sane and fix a small mishap in the
    daily build recipe.
  * scripts/audio_settings: Added exception handlers to catch problems with
    unwritable or absent settings files (LP: #1041644) (LP: #1041340)
  * Ensured that strings passed to qtiface.showError via dbus are strings,
    and not NoneType as could happen under certain circumstances.
    (LP: #1032337)
  * scripts/graphics_modes_info: updated shebang to python3 (LP: #1047515)
  * scripts/graphics_driver, scripts/color_depth_info: Added ignoring
    possible invalid characters in Xorg logfiles (LP: #1048096)
  * scripts/audio_test: made the default mode verbose, it now sends all
    output to stderr (but still exits a proper return value). Jobs using it
    are updated to remove the now-unneeded -v parameter.
  * Added tests to ensure all job files are declared in setup.cfg,
    po/POTFILES.in and included in jobs/local.txt.in. (LP: #1052986)
  * setup.cfg, po/POTFILES.in, jobs/local.txt.in: Fixed so the tests pass.
    (LP: #1052986)
  * [FEATURE] checkbox/tests/message_files.py: Added a test to validate
    that all shell jobs have descriptions (LP: #1052992).
  * [FEATURE] jobs/stress.txt.in: Updated some shell jobs that had no
    description (LP: #1052992).
  * Added consecutive numbering to messages sent to the backend, so the
    frontend knows to discard out-of-sequence messages. (LP: #886118)
  * [FEATURE] Added a test to verify that jobs contain only keys
    declared in the schema (avoid stray keys).

  [Alberto Milone]
  * [FEATURE] scripts/window_test, jobs/graphics.txt.in: Added script
    window_test to open and close 3D windows in various conditions for
    graphics testing. Added three new window_test based jobs to graphics.txt.in.
  * [FEATURE] scripts/graphics_stress_test, jobs/stress.txt.in: Added script to
    do some graphics stress by ensuring the graphics system continues to
    function after several iterations of: switching VTs, suspend/resume, screen
    rotation and running the rendercheck graphics suite.

  [Marc Tardif]
  * scripts/touchpad_scroll_resource: Added support for systems without
    a touchpad (LP #1045066)
  * [FEATURE] scripts/xinput_resource, checkbox/parsers/xinput.py: Xinput
    resource script to test multitouch devices.
  * patch/0.14.2: Fixed patch to rmtree instead of rmdir scripts directory.
  * [FEATURE] debian/checkbox.templates, debian/checkbox.config: Added support to
    preseed properties in environment_info plugin.
  * [FEATURE] qt/frontend/qtfront.ui: Fixed warnings when building with
    qtcreator (LP #1053126)
  * setup.py: Fixed required dependency on distutils-extra by providing
    fake implementations of build_i18n and build_icons (LP #1049218)
  * checkbox/parsers/description.py: Fixed the PURPOSE and STEPS parts
    of the description parser to automatically fix bad descriptions.
  * plugins/suites_prompt.py: Fixed tree view in selection window (LP #1056432)
  * [FEATURE] tools/lint: Added script to consistently check syntax.
  * plugins/apport_prompt.py: Removed apport plugin that caused crashes
    when trying to send bug report (LP #1047857)
  * jobs/optical.txt.in: Fixed missing category assignment in optical
    dvd write tests (LP: #1057762)
  * [FEATURE] jobs/touchpad.txt.in, jobs/touchscreen.txt.in: Added singletouch
    and multitouch for touchpads and touchscreens.
  * Cleaning up test modules.
  * Removed package.name == 'linux' only needed by the apport_prompt plugin.

  [Sean Feole]
  * [FEATURE] scripts/battery_test: measures battery capacity before and after
    an activity and determines battery life at the rate of drain.
    jobs/power-management.txt.in: added two manual tests to ask the user to
    unplug and then re-plug the laptop so that three new automated battery
    drain tests can run:
   * power-management/battery_drain_idle
   * power-management/battery_drain_movie
   * power-management/battery_drain_sleep

  [Brendan Donegan]
  * [FEATURE] Add environment_info plugin which sets environment variables
    according to the values set in the plugin via Checkboxes INI files.
  * [FEATURE] Added semi-automated wireless tests which require only a single
    router to run, prompting the user to modify the routers config during 
    the test.
  * [FEATURE] Added semi-automated wireless after suspend tests to suspend.txt.in,
    since they were missed in the previous merge    
  * Attach the output of udev_resource, for debugging purposes (LP: #974271)
  * Make audio_settings before/after suspend tests more robust by not requiring
    every little audio setting to be the same before and after suspend, just
    the major ones such as the current source/sink and the mute/volume settings
    on them (LP: #1043144)
  * Remove default value from windows_number argument since the logic following
    it dictates that it's only valid for certain tests (LP: #1047621)
  * scripts/frequency_governors_test - Ensure that check for difference in
    expected and actual speedup only fails if the actual speedup is less than
    the expected speedup (LP: #999547)
  * jobs/cpu.txt.in, jobs/stress.txt.in - add environ field containing
    CHECKBOX_DATA to allow that environment variable to be used in the command
    (LP: #1049595)
  * jobs/wireless.txt.in - replace use of network_wireless_test in wireless_scanning
    with a simple Bash script using nmcli and delete network_wireless_test (LP: #900370)
  * jobs/audio.txt.in - fix description of audio/playback_hdmi (LP: #1052136)
  * [FEATURE] plugin/environment_info.py - allow BT device address to be set
    in the checkbox.ini file to facilitate self-testing
  * [UIFe] qt/frontend/qtfront.ui, qt/frontend/qtfront.cpp - set focus to Continue
    button and make it the default so that it can be 'clicked' using Enter,
    as well as renaming it to 'continueButton' (LP: #1052506)
  * jobs/keys.txt.in, scripts/key_test - Fix keys/battery test to have correct
    fields and tidy up pep8 violations in key_test script (LP: #1054410)
  * [FEATURE] jobs/power-management.txt.in, jobs/touchpad.txt.in,
    jobs/sniff.txt.in - Fix incorrect formatting of job descriptions to
    allow steps to be displayed by the UI (LP: #1054208)
  * jobs/usb.txt.in - Fix dependencies of USB tests so that things work properly if
    the usb/storage-automated test fails (LP: #987876)
  * Remove networking/bandwidth job since it is not useful (LP: #1009658)
  * scripts/network_info - add exception handling to file reading so that
    sensible values are given if the required file cannot be read (LP: #823606)
  * [FEATURE] jobs/suspend.txt.in - pipe output of bluetooth_obex jobs through ansi_parser
    to avoid invalid characters ending up in the submission.xml (LP: #1060332)
  * scripts/network_reconnect_resume_test - map reconnect time strings to float
    that they can be used in calculations later on (LP: #1064385)
  * scripts/network_reconnect_resume_test - convert map of reconnect times into
    a list in order to check if the list is empty (LP: #1064425)
 
  [Sylvain Pineau]
  * jobs/suspend.txt.in: Fixed suspend/suspend_advanced dependencies to avoid
    calling fwts with the live CD (LP: #1045687)
  * qt/frontend/qtfront.ui: Fixed the test purpose widget size to allow two
    lines of description (LP: #1032255)
  * qt/frontend/qtfront.ui: Fixed the progressLabel widget size to support job
    names > 50 chars (LP: #1046274)
  * scripts/camera_test, jobs/camera.txt.in: Added a 10s timeout to the camera
    still test (LP: #990133)
  * scripts/graphics_stress_test, scripts/rendercheck_test, jobs/stress.txt.in: 
    Exit with proper error message if rendercheck is not installed.
    (LP: #1048262)
  * [FEATURE] jobs/suspend.txt.in: Add usb wakeup tests (mouse and keyboard).
  * setup.py, qt/checkbox-qt.ui: Removed the old UI design file (LP: #1049912)
  * [FEATURE] jobs/rendercheck.txt.in, po/POTFILES.in, setup.cfg: Fixed
    the rendercheck tests, added the suite file to setup.cfg/POTFILES.in
    and moved the rendercheck/tarball job into an attachment (LP #1053033)
  * scripts/optical_write_test: Filter ANSI escape char outputed by wodim 
    (LP: #1052803)
  * checkbox/parsers/udevadm.py: Improved wireless devices detection.
    The wireless category is now set if the subsystem is equal to ieee80211 
    (LP: #855382)
  * scripts/memorycard_resource, scripts/removable_storage_test,
    scripts/removable_storage_watcher: Fixed the memorycard regexp flags and 
    add the DriveVendor Udisks property to the re.search() string (LP: #1050920)
  * scripts/display_resource, jobs/resource.txt.in: Added a new display 
    resource script to properly handle connector names returned by proprietary
    drivers (LP: #956139 and #992727)
  * debian/control, jobs/esata.txt.in, jobs/firewire.txt.in, jobs/usb.txt.in,
    jobs/mediacard.txt.in: Remove udisks package references in all of the jobs
    that use removable_storage scripts (LP: #1059620)
  * scripts/graphics_driver: Added NVIDIA driver detection (LP: #1060211)
  * [FEATURE] jobs/mediacard.txt.in: Added SDXC, MS, MSP and XD memory card
    tests.
  * setup.py: Add the missing checkbox.heuristics module (LP: #1064220)
  * scripts/pts_run: Force pts_run to exit on errors as phoronix-test-suite
    always exits with success (LP: #1061297)
  * [FEATURE] jobs/keys.txt.in: Added video-out and touchpad keys tests.
  * [FEATURE] jobs/keys.txt.in, jobs/led.txt.in, jobs/suspend.txt.in: Provide
    leds and special keys tests after suspend. Volume and Mute key tests now
    use the key_test script. Fix steps numbering for led/wireless.

  [Zygmunt Krynicki]
  * Fixed simple duplicate 'the' mistakes (LP: #1040022)
  * Fix incorrect debconf template description for 802.11n open access point
    SSID (LP: #1049563)
  * Add new utility, scripts/udisks2_monitor, for looking at various storage
    changes interactively
  * Make scripts/removable_storage_watcher {insert,remove} properly validate
    the 'device' argument (bus type) and require at least one value
  * [FEATURE] scripts/removable_storage_watcher: add support for debugging

 -- Jeff Lane <jeff@ubuntu.com>  Tue, 02 Oct 2012 16:21:12 -0400

checkbox (0.14.5) quantal; urgency=low

  [Sylvain Pineau]
  * New version 0.14.5 for Quantal Quetzal development.
  * jobs/virtualization.txt.in, scripts/kvm_test, jobs/miscellanea.txt.in,
    setup.cfg: Added a new KVM test to ensure that a VM boots and works
    properly with KVM.
  * jobs/suspend.txt.in, scripts/gpu_test: Update the job description and the
    script docstrings from Flash to HTML5 video playback.
  * [FEATURE] scripts/removable_storage_test, scripts/removable_storage_watcher,
    jobs/mediacard.txt.in: Added memory cards detection (on bus other than sdio)
    and a new automated (based on usb/storage-pre-inserted) for SD cards.

  [Jeff Marcom]
  * scripts/accelerometer_test, jobs/input.txt.in: Improved ability to detect 
    oem manufacturer info, and cleanup up job step formatting.
  * /jobs/touchpad.txt.in: Fixed instruction steps for manual touchpad horizontal 
     and vertical tests.
  * scripts/audio_settings, jobs/audio.txt.in: Added automated switch to 
    HDMI interface, modified corresponding jobs file..
  * jobs/audio.txt.in, added method to bypass return code of /scripts/audio_settings
    and instead only return the exit code for the appropriate audio test.
  * scripts/audio_settings: Added automated switch to restore previous 
    audio profile setting

  [ Daniel Manrique ]
  * jobs/peripheral.txt.in: Fixed a typo in the DSL job. (LP: #1039192)
  * jobs/resource.txt.in: Added usb resource that indicates which versions of
    the protocol are supported (currently only reports for USB 2.0 and 3.0).
  * scripts/removable_storage_watcher, scripts/removable_storage_test: Added
    a parameter to specify minimum speed to accept a device, and a parameter
    to fail removable_storage_test if the transfer speed is below a threshold.
  * jobs/usb.txt.in: Added usb3 jobs that will only pass if an actual USB 3.0
    device is inserted/removed/tested.
  * jobs/audio.txt.in: replaced gconfaudiosink by autoaudiosink (LP: #978895)
  * [FEATURE]: qt/frontend/qtfront.cpp, qt/frontend/qtfront.h,
    qt/frontend/qtfront.ui, checkbox_qt/qt_interface.py: Replaced test result
    buttons with radiobuttons,  made comment area always visible, and added
    keyboard shortcuts.
  * [FEATURE] Added oem-config directory to setup.py so it builds correctly.

  [ Jeff Lane ]
  * scripts/removable_storage_test (total overhaul):
    * Added --iterations option, now you can run -i iterations of -c files of
      -s size.
    * Added RandomData class to generate test files using a much faster method.
    * Replaced copy_file() with file_write() and file_read() to take advantage of
      buffer flushing and fsync() opeations not available to shutils/copy2.
    * Redid the runtime bits of main() so now for every device found, it runs I
      iterations of C files.
    * Redid output so now you get an avg write speed per iteration and a summary
      at the end of all iterations for each device.
  * scripts/wifi_reconnect_resume_test: fixed a bug where timestamps being
    grabbed from dmesg were strings instead of floats (LP: #1038270)
  * jobs/stress.txt.in: added two sample jobs to demonstrate the new features
    of removable_storage_test
  * jobs/piglit.txt.in: added jobs that run the piglit graphics test suite
  * scripts/lsmod_info: added script to provide better lsmod output for the
    lsmod_attachment job using the power of the modinfo parser
    jobs/info.txt.in: modified lsmod_attachment job to use lsmod_info script
    rather than just lsmod output (LP: #1043531)
  
  [Matt Fischer]
  * scripts/audio_driver_info: added script to find info on loaded drivers
    jobs/audio.txt.in: added automated job to determine audio drivers loaded
    jobs/networking.txt.in: added a requires on networking/info for
    module-init-tools package.
    scripts/volume_test: cleanup and fixing a small issue
  * scripts/network-device-info: fixed a problem with output causing a
    traceback and a problem where modules with improper modules field causes
    problems. (LP: #1042395)
    jobs/networking.txt.in: added requires for pciutils for the above bugfix

  [Alberto Milone]
  * [FEATURE] scripts/rendercheck_test: added test to take advantage of the
    rendercheck test suites.
    [FEATURE] jobs/rendercheck.txt.in: added jobs to run the rendercheck_test
    script.
    [FEATURE] jobs/local.txt.in: added job to parse rendercheck.txt.in job file
  * checkbox/contrib/gdk.py: removed legacy code and used python 3.
  * scripts/rotation_test:
    * Made sure to report all failures, not only the first.
    * Made it look more pythonic.
    * Fixed issues with python 3 and used python 3.
  * checkbox/contrib/xrandr.py:
    * Fixed issues with python 3 and used python 3 (LP: #1043155).

  [Sean Feole]
  * scripts/network-reconnect-resume-time: fixed the wifi-reconnect-resume-time
    script to also check wired connections for completeness (LP: #1042391)

  [Chris Wayne]
  * [FEATURE] Added oem_config_test, related jobs and data files

 -- Daniel Manrique <roadmr@ubuntu.com>  Thu, 30 Aug 2012 12:45:49 -0400

checkbox (0.14.4) quantal; urgency=low

  * New upstream release (LP #1039094):

  [ Daniel Manrique ]
  * New version 0.14.4 for Quantal Quetzal development.
  * Added new audio_test and test definitions.

  [Jeff Lane]
  * jobs/esata.txt.in: added tests for removable eSATA drives
    scripts/removable_storage_test: added support for ata_serial_esata devices
    scripts/removable_storage_watcher: added support for ata_serial_esata
    devices
  * scripts/optical_write_test: changed behaviour to timeout after 5 minutes
    rather than a few seconds to give testers a chance to complete the test
    without having to sit on top of the machine waiting. If tester doesn't hit
    itself and proceed.
    jobs/optical.txt.in: Cleared up text in the existing manual optical write
    tests and added two automated tests that can be used if desired (they still
    require the user to push the tray in after writing, but eliminate other
    steps)
  * scripts/graphics_driver: Added this script based to parse Xorg.0.log and
    discover the currently running graphics driver and driver version
    jobs/graphics.txt.in: Added a new job to take advantage of the
    graphics_driver script.
    data/whitelists/default.whitelist: Added the graphics_driver job to the
    default whitelist because this would be good data to gather for UF and
    doesn't cost much
  * scripts/graphics_driver: Merged Alberto Milone's work on a
    hybrid_graphics_test into graphics_driver as his stuff and my stuff were
    similar enough to be in the same script, plus this allows the advantage of
    using Bryce Harrington's xorglog library down the road.
  * scripts/removable_storage_test: removed a lot of unnecessary output to
    clean up the test run and also added in some basic performance monitoring.

  [Sylvain Pineau]
  * jobs/graphics.txt.in, jobs/benchmarks.txt.in: Move gtkperk to the benchmarks
    section.
  * jobs/benchmarks.txt.in, scripts/wifi_time2reconnect: Add a test to monitor
    the time needed to reconnect to a WIFI access point.
  * jobs/cpu.txt.in: Added a check for ARM Vector Floating Point Unit support.
  * jobs/touchscreen.txt.in: Add 3 new manual tests (tap-detect, drag-n-drop and
    multitouch-zoom)
  * jobs/audio.txt.in: Added a test that verifies that the various audio 
    channels are working properly.
  * scripts/camera_test, jobs/camera.txt.in: Replace the call to "xawtv -hwscan"
    in camera_test by the VIDIOC_QUERYCAP ioctl, xawtv requirement removed.
  * jobs/led.txt.in, jobs/local.txt.in, scripts/led_hdd_test.py: Add LED
    tests.
  * jobs/suspend.txt.in: Resurrect scripts/sleep_test as a fallback of fwts for
    the suspend/suspend_advanced test.

  [Brendan Donegan]
  * scripts/audio_settings: Converted script from Perl to Python(3), putting 
    it in line with approved technology guidelines
  * jobs/audio.txt.in: Fixed audio jobs to use --file option of audio_settings 
    instead of piping to STDOUT.
  * Prettify the Step icons that appear next to each test step in the test run
    screen (LP: #1036085)
  * Remove the 'Don't show this message on startup' checkbox from the
    introduction screen, since it isn't used (LP: #1036218)
  * Continue to run the progress bar when the test dependencies are being
    resolved so that it doesn't look like the UI hung (LP: #1036573)
  * Remove gcov_attachment from default whitelist since it depends on lcov
    which is not in the default install, and is not used anyway.
  * Better feedback from resolution_test script. Display the expected and
    detected resolution values.

  [Nathan Williams]
  * scripts/network_check: Fixed exception handling in the absence of zenity
    (LP: #988260)

  [Samantha Jian]
  * Added disk spindown test script and definition.
  * Added support for BT devices on PCI bus. (LP: #1036124)

  [Jeff Marcom]
  * Added Accelerometer test.
  * scripts/gst_pipeline_test, jobs/audio.txt.in: Added device sink check

  [Matt Fischer]
  * Added test to check that volume is within acceptable range and audio
    elements are not muted.
  * scripts/camera_test: added the resolutions option to take sample pictures
    in all resolutions supported by the specified webcam
    jobs/camera.txt.in: added the camera/multiple-resolution-images test which
    utilitizes the changes to the camera_test script 

  [Alberto Milone]
  * checkbox/contrib/gdk.py: Added library for getting gtk.gdk.Screen object
    checkbox/contrib/xrandr.py: Added library for manipulating graphics
    settings similar to how xrandr does it.
    scripts/brightness_test: Added automated test to verify that backlight
    settings are properly honored
    scripts/color_depth_info: Added script to get info on color depth and pixel
    format
    scripts/graphics_modes_info: Added script to gather info on the supported
    graphics modes available
    scripts/rotation_test: Added script to automate screen rotation testing
    jobs/graphics.txt.in, jobs/monitor.txt.in: Added jobs to take advantage of
    the new scripts added to Checkbox

  [ Sean Feole ]
  * scripts/wifi_reconnect_resume_test, jobs/wifi_resume_time added.
  * Fixed an output issue in scripts/wifi_reconnect_test that was not handled
    in the original merge. Also tweaked error messages to be more useful.

  [Chris Wayne]
  * Added in bluetooth_test and related jobs for automated bluetooth
    testing

 -- Jeff Lane <jeff@ubuntu.com>  Fri, 17 Aug 2012 16:47:08 -0400

checkbox (0.14.3) quantal; urgency=low

  * New upstream release (LP: #1033652)

  [Benjamin Kerensa]
  * Changed description of PCMCIA/PCIX to PCMCIA/ExpressCard since PCIX
    generally applies to servers (LP: #992249) 

  [Brendan Donegan]
  * Removed call to unlink temporary file in Html5Thread part of gpu_test.
    Also addressed a few pyflakes complaints and removed a stray print.
  * Include block device name in fields of block_device resource
    output. This will prevent different block device fields from being
    confused with each other (LP: #1027849)
  * Fix apport_prompt.py so it properly checks the value in
    /etc/default/apport (LP: #1029897)
  * Initially disable the 'Run' tab in the Qt UI, re-enabling it when the
    'Start Testing' has been clicked (LP: #1029815)
  * Put Component and Status into one tree view on the selection screen,
    rather than two seperate ones (LP: #1030871)
  * Disable the Select All and Deselect All buttons in the selection
    view during testing (LP: #1032259)

  [Daniel Manrique]
  * New version 0.14.3 for Quantal Quetzal development.
  * alsa_info is invoked with --no-dialog, otherwise if dialog is installed
    it results in invalid data in the submission file and results.
    (LP: #1028065)
  * Instruct Chromium browser to accept file:// URLs so it can correctly
    open the checkbox submission.xml report (LP: #1026614)
  * scripts/gconf_resource: decode gconf output as utf-8 rather than ascii
    (LP: #1022593)
  * jobs/user_apps.txt.in: Quicktime test now depends on gstreamer0.10-ffmpeg
    to ensure it's able to play .mov files (LP: #633009)
  * scripts/network_check: InvalidURL exception is caught and handled more
    cleanly (LP: #751701)
  
  [Sylvain Pineau]
  * jobs/usb.txt.in, scripts/disk_read_performance_test: Add a USB3 read
    performance test.
    scripts/block_device_resource: Add the maximum usb specification supported
    by both a block device and the corresponding root hub port.
  * qt/frontend/qtfront.ui, qt/frontend/images/checkbox-qt-head.png: 
    Add transparency properties to the main window header to keep the main theme
    colors in the widget background (LP: #1030857)

  [Jeff Marcom]
  * Added timeout to job call for disk smart test.

  [Marc Tardif]
  * Escaping encoded strings in udevadm output (LP: #1025381)

  [Jeff Lane]
  * jobs/cpu.txt.in: added a depends to cpu/scaling_test-log-attach to ensure
    that job does not run until afte cpu/scaling_test (LP: #1031994)
  
  [Matt Fischer]
  * scripts/network_device_info: added a check to ensure what lspci reports and
    what NetworkManger reports (if it is installed) are the same. Reports more
    useful info now like driver and driver version, IP address, etc.
  * scripts/cycle_vts: added checks to fail test if chvt returns a non-zero
    exit code. Added a final check at the end to verify we did land back on the
    original VT after testing.
    jobs/miscellanea.txt.in: fixed a typo in the chvt job. It used to reqire
    'package.alias' instead of 'package.name'

 -- Jeff Lane <jeff@ubuntu.com>  Mon, 06 Aug 2012 09:26:41 -0400

checkbox (0.14.2) quantal; urgency=low

  * New upstream release (LP: #1025869)

  [Jeff Marcom]
  * scripts/gpu_test - Fixed potential thread exiting issue.

  [Javier Collado]
  * Fixed detection of circular references in resolver.

  [Jeff Lane]
  * New version 0.14.2 for Quantal Quetzal development.
  * jobs/cpu.txt.in: added cpu_scaling_test log attachment job
  * jobs/disk.txt.in: modified block_device requirements so they'll work right
    jobs/info.txt.in: added block_device resource requirements to hdparm job so
    it won't run on removable stuff where it's not necessary.
  * jobs/info.txt.in: removed extraneous fwts_log job
    jobs/miscellanea.txt.in: modified fwts_results.log job
  * scripts/optical_detect: minor tweak to send error output to stderr
    scripts/optical_read_test: added root user check because this needs to be
    run with root privileges. Added some additional output for stderr for
    failures so we will know WHY a test or the script failed. Replaced 
    sys.stdout.write() and flush() calls with simple print statements.
  * scripts/ipmi_test: output tweaks so error messages now go to stderr. No BMC
    message is a little more clear. Module failed to load now generates an
    error rather than a simple exit.
  * scripts/network_device_info: minor change so that the fail message now
    specifies that it was an error and outputs to stderr properly.
  * scripts/disk_smart: Improvements to the logging and output during testing.
  * scripts/cpu_scaling_test: lots of output changes using logging module.
    renamed script to frequency_governors_test to be more descriptive and less
    confusing. Added a --log option to write logs to an actual file
    jobs/cpu.txt.in: added an attachment job to attach the freq_governors log.
    Modified cpu/frequency_governors to write to log file
  * scripts/cpu_offlining: added an extra bit of output in case of failures. 
  * scripts/fwts_test: improved console output so that the info displayed in
    submission.xml is more useful.
    jobs/power-management.txt.in: added job to attach fwts_wakealarm.log to
    results.
  * scripts/network_ntp_test: Tweaked output to use log levels more
    appropriately. Added some decoding so that bytes output show up as strings
    properly in output. Converted from optparse to argparse. Added a root
    check because this needs to be root to properly run.
  * scripts/disk_read_performance_test: Added extra targeted output so that
    users can understand what's going on. Moved the exit bits so the test will
    actuall run on multiple drives as originally intended and not exit on the
    first failure.
  * scripts/removable_storage_test: vastly improved the output from that script
    and also introduced some new error handling to cover a couple conditions
    that generated unhelpful tracebacks.
  * scripts/memory_compare: changed the output a little so failures now dump
    data to stderr and success to stdout. Also added a try/except block to
    catch possible ZeroDivisionError cases if dmi or meminfo return 0 (found on
    my local system due to a library issue)
  * jobs/power-management.txt.in: improved rtc and tickless idle tests to
    provide more useful output, even though they are very simple tests.
  * jobs/networking.txt.in: added some output to networking/multi_nic so a 
    failure due to unconfigured ifaces generates something beyond a blank line
  * scripts/cpu_topology: Changed it so there is less output on success and
    more useful output on failure. Fixed a bug in the test for Failure that
    caused the False condition to never be met.
  * scripts/network_bandwidth_test: fleshed out the output to make it a little
    more useful in both debug and info levels. Was going to set the
    networking/bandwidth job to debug, but the info output should now be
    sufficient to begin diagnosing test failures.
  * jobs/usb.txt.in: Added output to usb/detect in case no USB controllers are
    found. Added dependencies on the udisks package which may not be installed
    by default.
    debian/control: Added udisks as a suggests for checkbox as it's required
    for the USB tests to function.
  * scripts/memory_test: converted from optparse to argparse. Added some extra
    stderr output that may be useful if this test fails. redirected some
    existing error messages to stderr also
  * scripts/disk_stats_test: some minor changes to output. Also, error output
    now goes to stderr on test failure.

  [Marc Tardif]
  * Fixed duplicate jobs appearing in the store when rerunning jobs.
  * Fixed packaging to install scripts under /usr/lib.

  [Daniel Manrique]
  * Added a message file format test that does some simplistic checks
    on jobs/* files to ensure they are sane.
  * Fixed two typos in jobs/suspend.txt.in.
  * Merging of translations into job files prior to running message 
    file format test, to further ensure that translated strings
    and field descriptions are parsed correctly.
  * Explicit encoding of error strings in Job.execute, so that data returned
    is consistent and invokers of this method don't choke on it. (LP:
    #1024541)

  [Brendan Donegan]
  * Make a call to rfkill unblock in the create_connection script, incase
    those nasty Broadcom drivers have left a soft-block on the wireless after
    loading. Also do a bit of refactoring to use check_output and check_call
    instead of Popen (LP: #1019162)
  * Move the call to unblock to before the connection is created
  * Reimplemented memory_compare in python3 and restructured it to put
    things into dictionaries for easy access. Also fixed bug with detecting
    non-RAM devices as RAM. (LP: #960087)
  * Wait longer to get the window handle in gpu_test, so that we don't fall foul
    of timing issues. (LP: #1018563)
  * Catch exception raised in memory_compare by DMI RAM entries with No Module
    Installed in the Size field (LP: #1023220)
  * Also unblock wireless before wireless_scanning test, as I neglected to do
    this before. (LP: #1023619)
  * Replace Flash video playback with HTML5 video playback. This has better
    support in Ubuntu and is more relevant (LP: #1024078)

  [Sylvain Pineau]
  * Add the firmware version (BIOS or UEFI) to the XML report.

 -- Daniel Manrique <roadmr@ubuntu.com>  Fri, 13 Jul 2012 16:26:06 -0400

checkbox (0.14.1) quantal; urgency=low

  * New upstream release (LP: #1018571)

  [Brendan Donegan]
  * Fixed up a few things with the gpu_lockup tests. Removed depends,
    renamed to gpu_lockup_suspend to reflect behaviour and removed the
    requirement on Firefox
  * Changed suspend_advanced and suspend_advanced_auto to use less
    strict definition of fwts s3 test.

  [Javier Collado]
  * Make sure that jobs are topologically ordered (LP: #990075)
  * Keep job ordering as close to whitelist as possible (LP: #1017951)

  [Marc Tardif]
  * New version 0.14.1 for Quantal Quetzal development.
  * jobs/suspend.txt.in: Fixed trailing newline on otherwise empty line.
  * scripts/run_templates: Fixed calls to Popen to use universal_newlines
    to return strings instead of bytes (LP: #1018354)

  [Daniel Manrique]
  * Fixed duplicate suspend/bluetooth_obex_after_suspend job name.
  * scripts/dpkg_resource: Changed encoding from ascii to utf-8 to handle
    non-ascii locales (LP: #1018353)

  [Jeff Lane]
  * Migrated audio/external-HDMI-playback into checkbox. Modified the
    command to match our other audio tests that save and reset mixer
    levels.

 -- Javier Collado <javier.collado@canonical.com>  Tue, 26 Jun 2012 16:07:04 +0200

checkbox (0.14) quantal; urgency=low

  New upstream release (LP: #1016746):

  [Brendan Donegan]
  * [FEATURE] Python 2 to 3 conversion:
    * scripts/create_connection - switched to using argparse and fixed
      representation of octal literal
    * scripts/internet_test - ran 2to3 tool and decoded result of
      check_output. Also replaced optparse with argparse
    * scripts/memory_info
    * scripts/removable_storage_test - ran 2to3 tool and fixed some
      encoding issues
    * scripts/removable_storage_watcher - ran 2to3 tool and swapped
      use of gobject with gi.repository.GObject
    * scripts/xrandr_cycle - ran 2to3 tool and fixed encoding issue
    * scripts/obex_send - ran 2to3 tool and swapped
      use of gobject with gi.repository.GObject
  * Update touchpad.py to use gsettings instead of deprecated gconf
    (LP: #1004212)
  * Instead of checking output of nmcli con up in create_connection,
    check the return code is success instead (LP: #1013537)
  * base64 encode the after suspend screenshot attachement so that it can
    be uploaded properly (LP: #1016126)
  * Fixed simple type in xorg_memory_test, introduced by Python3
    conversion (LP: #1016387)
  * [FEATURE] Add suspend/bluetooth_obex_after_suspend_auto test to be
    used during fully automated SRU testing

  [Marc Tardif]
  * [FEATURE] Reworked media_keys_test into key_test, making it more generic
    and able to test for any key that sends an scancode. Used it to implement
    a test for the Super key.
  * [FEATURE] Added new interactive and auto-verifying touchpad scrolling
    test.
  * [FEATURE] Python 2 to 3 conversion:
    * scripts/ansi_parser
    * scripts/cking_suite
    * scripts/floppy_test
    * scripts/network_bandwidth_test
    * scripts/cpu_scaling_test
  * Removed sleep_test script no longer used by any test definition.
  * [FEATURE] Deprecated scripts:
    * scripts/autotest_filter and scripts/autotest_suite
    * scripts/ltp_filter and scripts/ltp_suite
    * scripts/mago_filter and scripts/mago_suite
    * scripts/qa_regression_suite

  [Daniel Manrique]
  * New version 0.14 for Quantal Quetzal development.
  * Set the correct user (root) for fwts-wakealarm test (LP: #1004102)
  * Set correct user (root) for usb/storage-preinserted, so it works correctly
    on servers (LP: #1004131)
  * Log (at level INFO) name of each message we execute, so the currently
    running job can be determined by looking at the logfile, rather than
    hunting through process lists.
  * [FEATURE] Added script and jobs to collect and attach output from
    alsa-info.sh.
  * Assume utf-8 encoding always, when opening template files.
    (LP: #1015174)
  * [FEATURE] Replaced the context menu in the selection tree with explicit
    "select/deselect all" buttons.

  [Javier Collado]
  * Submission screen in Qt interface updated to support certification client:
    - customize contents depending on the upload target (launchpad or certification)
    - display links to the report properly in the show_entry method
  * Fixed qt interface show_entry method preopulates widget that gets
    user input (LP: #1000451)
  * Added customizable deselect_warning message in qt show_tree method (LP: #1000443)
  * show_error method shows long text properly in gtk/qt interfaces (LP:
    #1012052)

  [Jeff Lane]
  * [FEATURE] Changes to Power Management testing in Checkbox:
    * scripts/pm_test: added a slightly modified version of OEM team's pm.py
      script for reboot/poweroff testing
    * jobs/hibernate.txt.in: modified hibernate test to use fwts and added new
      jobs to attach log files from hibernate testing.
    * jobs/power-management.txt.in: added new poweroff and reboot jobs using pm_test
      script. Added jobs to attach logs from reboot and poweroff tests to
      results.
    * jobs/stress.txt.in: modified suspend_30_cycles and hibernate_30_cycles to
      use fwts. Added jobs to attach logs from 30 cycle tests to results.
    * jobs/suspend.txt.in: Modified suspend_advanced and suspend_advanced_auto to use
      fwts. Added job to attach log from suspend_advanced and suspend_advanced_auto
      to results.
  * [FEATURE] jobs/miscellanea.txt.in: added a job to gather tester info for
    certification purposes. Not to be used for UF.
  * [FEATURE] Python 2 to 3 conversion:
    * scripts/cpu_topology: ran 2to3, made modificates based on code review and
      tested script to verify functionality.
    * scripts/disk_smart: ported to Python 3. Inserted bits to decode byte
      data returned by Popen. Fixed list_handler to decode bytes types to clean
      up debug output.  Added bits to improve debug output. Migrated from
      optparse to argparse.
    * scripts/network_check: ran 2to3 and that was all that was needed. Also
      took the liberty of migrating from optparse to ArgParse sine we're
      Python3 only now.
    * scripts/network_device_info: ran 2to3 and changed shebang.
    * scripts/network_info: ran 2to3 and changed shebang. Fixed encoding issue
      with interface[:15] (needed to be a bytes object).
    * scripts/fwts_test: ran 2to3 and changed shebang, fixed an encoding bug
      with Popen output. Cleaned up the final output to be more useful for
      debugging test failures.
    * scripts/keyboard_test: nothing to do for conversion beyond changing shebang.
    * scripts/network_ntp_test: 2to3 changed nothing, so modified shebang.
      Fixed an encoding issue with Popen output in. Re-inserted a call to
      SilentCall() that was removed from TimeSkew() by someone in a previous
      revision, which made the TimeSkew() function do nothing. Fixed an
      unbuffered I/O error in SilentCall() discovered while testing Python3
      changes.
    * scripts/optical_detect, scripts/optical_read_test: ran 2to3 and changed
      shebang. Changes were minimal.
    * scripts/xorg_memory_test: 2to3 made minimal changes, modifed shebang.
      Converted optparse code to argparse code and replaced sys.argv[] stuff
      with more useful positional arguments. Removed a redundant import that
      2to3 injected.
    * scripts/resolution_test: ran 2to3 with minimal changes. Changed shebang.
      Converted optparse to argparse and removed unnecessary calls to
      sys.argv[]
    * scripts/pm_log_check: ran 2to3 and changed shebang.
    * scripts/pm_test: ran 2to3 and changed shebang. After a lot of trial and
      error, changed the way xinput is called to avoid confusing bytecode
      embedded in the command output that was causing problems with
      bytes.decode() on the "after reboot" hardware checks.

  [Jeff Marcom]
  * [FEATURE] Python 2 to 3 conversion:
    * scripts/memory_info
    * scripts/memory_test
    * scripts/touchpad_test
  * Deprecated: wake_on_lan_test
  * Update touchpad.py to use gsettings instead of deprecated gconf
    (LP: #1004212)

  [Marc Tardif]
  * [FEATURE] Reworked media_keys_test into key_test, making it more generic
    and able to test for any key that sends an scancode. Used it to implement
    a test for the Super key.
  * [FEATURE] Added new interactive and auto-verifying touchpad scrolling
    test.
  * Removed sleep_test script no longer used by any test definition.
  * Migrated project minus scripts to Python 3.

  [Sylvain Pineau]
  * [FEATURE] Python 2 to 3 conversion:
    * scripts/gst_pipeline_test. Migrated to PyGI.
    * scripts/removable_resource: Add a resource job to identify removable
      block devices. __disks__ jobs updated to run only on internal drives.
  * [FEATURE] jobs/benchmarks.txt.in, scripts/pts_run: Add a reworked launcher
    for phoronix-test-suite tests.
  * [FEATURE] Python 2 to 3 conversion:
  * jobs/stress.txt.in: add OEM team's stress tests (including reboot and poweroff)
    and log analysis jobs

 -- Marc Tardif <marc@ubuntu.com>  Fri, 22 Jun 2012 17:04:14 -0400

checkbox (0.13.8) precise; urgency=low

  [Brendan Donegan]
  * Run fwts_test as root so that the log can be written to on servers and
    also because it's supposed to be run as root (LP: #989701)
  * Fixed cpu_offlining to work properly on systems with ten or more CPU
    cores. (LP: #926136)
  * Give more verbose output from fwts_test script and upload results log as an
    attachment. (LP: #992607)
  * Fix identation on optical/read-automated (LP: #991737)
  * Fixed problem with fwts test log attachment (No bug filed)

  [Nathan Williams]
  * fix typo in jobs/optical.txt.in (lp: #987652)

  [Jeff Lane]
  * Bumped revision to 0.13.8
  * scripts/removable_storage_watcher: increased default timeout to 20 seconds
    to account for time for testers to plug devices in and for the system to
    register the insert/remove event (LP: #978925)
  * [FEATURE] plugins/jobs_prompt.py, plugins/recover_prompt.py, 
    plugins/suites_prompt.py: Added "Fail last test" functionality. Now if a
    test causes a crash (checkbox, system or otherwise), when we recover we
    have the option to just mark the last test failed and move on, or re-run
    the last test and try again.
  * [FEATURE] jobs/local.txt.in, jobs/sniff.txt.in added 8 simple manual sniff 
    tests to be used for test purposes when developing features.
  * [FEATURE] data/whitelists/sniff.whitelist added a whitelist to make use of 
    the basic sniff tests.

  [Daniel Manrique]
  * [FEATURE] checkbox/user_interface.py, checkbox/qt-interface.py,
    plugins/jobs_prompt.py, plugins/recover_prompt.py,
    plugins/suites_prompt.py: Made some modifications to the recover prompt
    changes that better handle accented and other characters in translation.
    This avoides a situation where the recovery could fail due to accented
    characters in translations.

  [Łukasz Zemczak]
  * [FEATURE] checkbox_gtk/gtk_interface.py: Capture ESC keypresses so that
    Checkbox doesn't close/die when user presses ESC.

  [Sylvain Pineau]
  * [FEATURE] jobs/info.txt.in: added new attachments, lspci -vvnnQ and
    lsusb -vv and ensure outputs of lscpi, lsusb and dmidecode return UTF8.

  [Tim Chen]
  * Use nmcli con delete instead of deleting the connection file, also avoid
    bringing eth0 down when running the wireless_monitoring tests.

 -- Jeff Lane <jeff@ubuntu.com>  Mon, 14 May 2012 10:20:59 -0400

checkbox (0.13.7) precise; urgency=low

  [Tiago Salem Herrmann]
  * checkbox_qt/qt_interface.py, qt/frontend/qtfront.cpp,
    qt/frontend/qtfront.h: Do async calls to some ui methods and avoid
    unexpected dbus timeouts (LP: #962333)

  [Sylvain Pineau]
  * qt/frontend/qtfront.cpp: Submit/View results buttons are disabled until
    every selected test has been run (LP: #937715)

  [Jeff Lane]
  * Converted submissionWarningLabel and text to submissionUbuntuFriendlyLabel
    wtih instructional text for submitting results. This is a workaround for
    the bug causing the warning to be displayed at all times rather than only
    when testing is incomplete. (LP: #967457)
  * [FEATURE] Modified stress jobs so that they are all automated per decision
     made during the cert sprint.
  * Removed dhclient call from networking/multi_nic tests because of a bug in
    dhclient that can cause it to hang when run on eth0. New test requirement
    will be that the tester must configure and bring up all ethernet devices
    prior to running checkbox. Also added a check to make sure we're not trying
    to run the test on a device that's not active. (LP: #926229)

  [Daniel Manrique]
  * jobs/optical.txt.in: Change test descriptions to avoid confusing
    instruction to press the "Next" button (which is incorrect). (LP: #971181)
  * jobs/local.txt.in: Fixed touchpad local job which was using suspend.txt 
    as the job source) (LP: #979344) 
  * jobs/mediacards.txt.in: Added usb and scsi devices to
    removable_storage_test commands (LP: #979356)

 -- Jeff Lane <jeff@ubuntu.com>  Wed, 11 Apr 2012 19:23:45 -0400

checkbox (0.13.6) precise; urgency=low

  [Jeff Lane]
  * Removed files in /data that are not used in any job descriptions
    (LP: #957396)

  [Javier Collado]
  * plugins/jobs_info.py: Checkbox doesn't warn that invalid whitelist patterns
    are being used (LP: #937651)
  * [FEATURE] Added smoke test jobs, whitelist and local job to use for
    checkbox development purposes.
  * Fixed "camera_test detect" problem with missing args attributes (LP:
    #967419)

  [Marc Tardif]
  * Fixed string_to_type conversion in network_bandwidth_test (LP: #954587)

  [Sylvain Pineau]
  * qt/frontend/qtfront.cpp, qt/frontend/qtfront.h, plugins/suites_prompt.py,
    checkbox_qt/qt_interface.py, plugins/jobs_prompt.py: The selection tree is
    now updated when recovering from a previous run (LP: #937696)

  [Brendan Donegan]
  * [FEATURE] Added touchpad tests from CE QA Checkbox to allow touchpad
    testing to be performed

  [Daniel Manrique]
  * Internationalization support in checkbox-qt; updated checkbox.pot file
    (LP: #951054) 

 -- Javier Collado <javier.collado@canonical.com>  Wed, 28 Mar 2012 17:02:53 -0400

checkbox (0.13.5) precise; urgency=low

  New upstream release (LP: #960633):

  [Tiago Salem Herrmann]
  * qt/frontend/qtfront.ui: If the test text is too long, then it is cut off
    (LP: #950111)
  * checkbox/user_interface.py, checkbox_qt/qt_interface.py,
    plugins/user_interface.py, qt/frontend/qtfront.cpp, qt/frontend/qtfront.h:
    Correctly update automated test execution status in the Selection tab
    (LP: #950105).
  * qt/frontend/qtfront.cpp: Avoid QDBusArgument warnings when running
    checkbox-qt from a terminal (LP: #957476)
  * checkbox_qt/qt_interface.py, qt/frontend/qtfront.cpp,
    qt/frontend/qtfront.h, qt/frontend/qtfront.ui: add a popup comment box
    for each test under the "Run" tab. (LP: #959452)
  * checkbox/user_interface.py, qt/frontend/qtfront.cpp,
    qt/frontend/qtfront.h, checkbox_qt/qt_interface.py: Set
    interface.direction to NEXT if all the tests were executed and the user
    either analyzed or submitted the results. (LP: #956329)
  * checkbox/user_interface.py, plugins/user_interface.py,
    qt/frontend/qtfront.cpp, qt/frontend/qtfront.h,
    checkbox_qt/qt_interface.py: Use the ui persistent storage to keep some ui
    configuration values. (LP: #937626)
  * checkbox/user_interface.py: Avoid using fork() + call() to run a web
    browser. Use Popen instead.(LP: #956307)
  * qt/frontend/qtfront.ui, qt/frontend/qtfront.cpp, qt/frontend/qtfront.h:
    Removed welcome tab (LP: #957090)

  [Jeff Lane]
  * Reset default checkbox log level to INFO from DEBUG to make logs less
    confusing and verbose. (LP: #949745) 
  * Removed dependency on bluetooth/detect-output on the
    suspend/suspend_advanced job. (LP: #955375)
  * jobs/mediacard.txt.in, scripts/removable_storage_test,
    scripts/removable_storage_watcher: Modified removable_storage_watcher and
    removable_storage_test to accept list of busses to watch to resolve
    problems on systems with MMC readers that present themselves as USB
    devices rather than SDIO (LP: #953160)
  * jobs/optical.txt.in: Fixed the job descriptions for optical/read and
    optical/cdrom-audio-playback to account for changes in Precise and make
    them less confusing (LP: #954606)
  * Created automated version of optical/read for server testing
    Fixed issues with optical_read_test script:
    - test could pass if /dev/cdrom did not exist
    - test could pass if /dev/cdrom was inaccessible
    - test could pass if no optical device was passed in (LP: #945178)
  * Removed hard coded paths from scripts (LP: #949435)

  [Marc Tardif]
  * Linted qt_interface which had a few syntax errors (LP: #949957)
  * plugins/apport_prompt.py: Fixed apport integration was producing a trace
    (LP: #959463)

  [Daniel Manrique]
  * Bumped revision number to 0.13.5 in trunk
  * jobs/keys.txt.in: Fix definition for keys/media-keys test which failed to
    run (LP: #954480)
  * Reverted feature to keep tests ordered, as the sortkey attribute causes
    undesirable secondary effects.

  [Sylvain Pineau]
  * Show the UF invalidation warning if all test cases are unchecked from the
    right click menu (LP: #956757)
  * checkbox_qt/qt_interface.py, qt/frontend/qtfront.cpp,
    qt/frontend/qtfront.h: Tests now select Yes on PASS status (LP: #954556)

  [Brendan Donegan]
  * jobs/suspend.txt.in: Fixed dependencies on wireless and suspend_advanced
    jobs.
  * Changed screenshot jobs to use /dev/external_webcam which will be set by
    a udev rule (LP: #956885)

 -- Jeff Lane <jeff@ubuntu.com>  Fri, 16 Mar 2012 19:14:09 -0400

checkbox (0.13.4) precise; urgency=low

  [Brendan Donegan]
  * Added 'scsi' as a valid bus ID for determining product in udevadm.py
    (LP: #940249)
  * Added 'cciss' as a valid bus ID for determining product in udevadm.py
    (LP: #942548)
  * Updated command fields in composite disk jobs to address the ! in 
    some disk paths (LP: #942769)
  * Updated create_connection to poll for registration of connection and 
    then attempt to bring it up (LP: #944662)
  * Fixed command run by wireless_connection tests so that they fail if the
    internet_test fails, but still clean up the connection file (LP: #944176)
  * Fixed wireless_connection_open_* jobs to not provide security options
    (LP: #947163)

  [Daniel Manrique]
  * Tweaks to internet_test: don't try to ping an IP that's unreachable from 
    the specified interface (or at all), try to find something pingable via
    other means.

  [Javier Collado]
  * Added python-cairo as a dependency for checkbox-gtk (LP: #940163)
  * Updated camera_test script to use better tool for capturing the image
    and allow specifying a device to use, plus other improvements. Create a
    job which takes a capture from the webcam of the desktop.
  * Added jobs to take screenshots after suspend and attach the resulting jpg

  [Marc Tardif]
  * Tidied up logic for determining DISK device product and vendor 
    (LP: #942548)
  * Fixed filename matching expression for local jobs (LP: #942273)
  * Fixed duplicate System Testing applications after upgrade (LP: #940627)

  [Aurelien Gateau]
  * lib/template.py, lib/template_i18n.py, plugins/jobs_info.py,
    plugins/suites_prompt.py: Add a "sortkey" attribute to jobs, the sortkey
    order matches the order in which they appear in jobfiles.
  * checkbox_gtk/gtk_interface.py: Shows jobs and suites in sortkey order
    (that is, as they appear in job definition files, rather than
    alphabetically).
  * checkbox_gtk/gtk_interface.py, gtk/checkbox-gtk.ui,
    plugins/jobs_prompt.py: Added a progress bar showing tests completed and
    total.

  [Sylvain Pineau]
  * Updated gst_pipeline_test to add a --fullscreen option for video playback.
  * Add python-gtk2 dependency, Gst from gi.repository don't work well with 
    messages (See https://bugzilla.gnome.org/show_bug.cgi?id=631901).
  * Add a new job to capture screen during fullscreen video playback.

  [Tiago Salem Herrmann]
  * checkbox_qt/qt_interface.py, qt/frontend/qtfront.cpp,
    qt/frontend/qtfront.h, qt/frontend/treemodel.cpp, qt/frontend/treemodel.h:
    Makes it possible for the job selection tree to have more than 2 levels of
    children nodes.
 
  [Tim Chen]
  * Modifications to removable_storage_test to handle cases where removable
    media is not mounted prior to test running. (LP: #944623)

 -- Jeff Lane <jeff@ubuntu.com>  Thu, 08 Mar 2012 09:29:10 -0500

checkbox (0.13.3) precise; urgency=low

  New upstream release (LP: #939549):
 
  [Brendan Donegan]
  * Typo in command for for miscellanea/virtualization-check (LP: #934243)
  * Resized test selection views in checkbox-qt (LP: #937113)

  [Daniel Manrique]
  * Use GObject from gi.repository instead of gobject (LP: #937099)
  * Disable flushing to disk after every file access during gathering phase for
    a significant speed boost. (LP: #939019)

  [Javier Collado]
  * Fixed running of disk/read_performance tests (LP: #933528)
  
  [Sylvain Pineau]
  * Fix depends fields in info and suspend test suites (LP: #934051) 
  * Display results report in non-graphical interfaces (LP: #937657)

  [ Tiago Salem Herrmann ]
  * Remove auto generated qt resource file (LP: #938863)
 
  [Ara Pulido]
  * Fix the Ubuntu Friendly warning message (LP: #939448)

 -- Marc Tardif <marc@ubuntu.com>  Thu, 16 Feb 2012 10:31:18 -0500

checkbox (0.13.2) precise; urgency=low

  New upstream release (LP: #933090):

  [Jeff Lane]
  * Added a Hard Disk Stats Test that was part of a much older merge request
    for server test suite.
  * Modified apport-directory to provide feedback
  * Added new optical_write_test script and created appropriate jobs to refine
    optical drive testing
  * Created new resource job that creates an optical.{CD-R,DVD-R} resource to
    determine if a machine's optical drive supports writing or is read-only.
  * Added virt-check test to determine if a server will work as an OpenStack
    Compute Node.
  * Moved apport-directory changes from an old branch to checkbox where the
    job now resides.

  [Marc Tardif]
  * Removed trailing directories from the devpath of disk devices (LP: #925582)
  * Fixed awk regular expression in max_diskspace_used script (LP: #926312)
  * Implemented anonymous submissions to Launchpad with a dummy e-mail
    address.
  * Qt: Moved widgets around in Results window.
  * Changed options and arguments passed to show_tree method, and related UI
    changes.
  * Simplified running checkbox-qt from source tree, by compiling if needed.
  * Added support for decimals and multiple partitions in max_diskspace_used.
  * Fixed reference to xrandr_detect_modes replaced by VESA_drivers_not_in_use.
  * Fixed depends in debian/control file for checkbox-qt.

  [Daniel Manrique]
  * Changed way of obtaining preferred browser to ensure we honor the user's
    preference rather than Chromium's clobbering of
    /etc/alternatives/gnome-www-browser (LP: #925603) 
  * Added submission_path_prompt config variable; if set, it will be shown to
    the user before the test selection screen, and the value entered will
    override the default filename for the xml report.
  * plugins/suites_prompt.py: Fixed jobs being run despite being deselected. 
  * Qt: Changed color of the step bubbles to Ubuntu Orange, and made it
    parametrizable.
  * Qt: View report functionality.
  * Qt: Set the runtime application icon.
  * Fixed typo in network/info.
  * Fixed typo in create_connection.

  [Brendan Donegan]
  * Changed checkbox-cli text to clearly explain what + does (LP: #926417)
  * Changed progress bar of Qt UI to standard rather than custom one,
    prettified tabs and updated Launchpad email text amongst other UI tweaks
    in qt/frontend/qtfront.ui
  * Fixed some oversights in the mediacard job files regarding test 
    descriptions and card types.
  * Tweaked the memory_compare script a bit to make it easier to maintain.
  * Used regexes in default whitelist.

  [Javier Collado]
  * Removed job that installed ipmitool by default (LP: #931954)

  [Tiago Salem Herrmann]
  * Implementation of Qt frontend for checkbox.
  * Qt-related features and bugfixes:
  * Qt: Added welcome screen image and background color.
  * Qt: Removed maximize/restore button.
  * Qt: added select/deselect all popup menu.
  * Qt: Status screen
  * Qt: Antialiasing hint for step numbers and question mark.
  
  [Sylvain Pineau]
  * Tests will run in in order specified by the whitelist.
  * JobStore caches most of a job's attributes in memory to speed up sorting.

 -- Jeff Lane <jeff@ubuntu.com>  Wed, 15 Feb 2012 00:11:21 -0500

checkbox (0.13.1) precise; urgency=low

  New upstream release (LP: #925090):

  [Brendan Donegan]
  * Fixed the cpu_topology script so that it doesn't mistake the word
    'processor' in the value of another field for the field 'processor'
    (LP: #882161)
  * Added create_connection script and jobs to automatically create/test a
    wireless network connection.
  * Updated wireless job dependencies.
  * Add wireless performance data collecting tests.
  * Changed is_laptop test to a shell test and implemented a check_is_laptop
    script to check automatically for a systems 'laptopness' (LP: #886668)
  * Fixed connect_wireless script which continued failing to correctly
    identify wireless connections.
  * Don't fail the sleep_test if the wake alarm is still set (LP: #911161)
  * Add requirement for mem sleep state to be supported to the
    suspend_advanced_auto job (LP: #804190)
  * Fixed the camera/display test and removed the camera/video one.
  * Added display resource and matching requirements to external video 
    output tests.
  * Added removable_storage_watcher script to replace watch_command to make
    testing USB, FireWire and MMC devices easier and more cohesive.
  * Added memory_compare script to automate the memory/info job
  * Switch audio settings to correct device before running audio tests
    (LP: #916859)
  * Nixed graphics/xorg-version-output job and updated other job dependencies,
    since it is redundant with graphics/xorg-version. (LP: #671144)

  [Gabor Kelemen]
  * Fixed last two remaining strings with backslashes (LP: #868571)
  * Fix misplaced parentheses, so translation can work (LP: #904876)

  [Marc Tardif]
  * Refactored install scripts to be agnostic of variant name: 
    install/postinst, install/config and debian/*.postinst.
  * Using title defined in user_interface plugin in GTK interface.
  * Updated default.whitelist to reflect renamed jobs.
  * Removed files with non-printable characters from submission.xml.
  * Fixed parser for submission files with empty question comments
    and context info (LP: #912546)
  * Added support for skipping tests when the depends don't pass
    (LP: #509598)
  * Removed extraneous code from the sleep_test.
  * Refactored logic to check for network after suspend.
  * Removed deprecated hwtest package.
  * cpu_offlining was incorrectly using return instead of exit.

  [Daniel Manrique]
  * Update control files under debian/ to eliminate (most) lintian warnings
    (LP: #352986)
  * Environment variables specified with environ: in a job description will be
    passed to the backend for it to add to its environment. (LP: #897889)
  * Handle malformed LANGUAGE environment variable values (LP: #912946)
  * Added interactive media_keys_test script.
  * Make creation of wireless connection files more robust (LP: #923836)
  * Recommend gstreamer-gconf to enable media tests on kubuntu (LP: #898641)
  * Add bluetooth device requirement to obex jobs (LP: #921128)
  * Add a plugin conf variable for the welcome string (shown on the first
    screen when checkbox runs), so it can be changed without much effort.
  * Remove superflous bluetooth/detect job
  * Fixed typo in jobs/local.txt.in (phoronix misspelled as peripherals).
  * Rearranged a misplaced changelog entry.
  * Updated debian/control to remove unneeded Uploader: field.

  [Robert Roth]
  * Fixed spelling mistakes in user_apps job file. (LP: #904209)

  [Jeff Lane]
  * Created automated network info test to get some config info during automated 
    runs. (LP: #912038)
  * Added requires to suspend wireless jobs so they won't run if wireless isn't
    present (LP: #907150)
  * Fixed issue in usb_test with unwritable filesystems (LP: #912522)
  * Fixed USB tests so that insert, storage, remove run in proper order
  * Removed usb_storage_after_suspend since it's superfluous, all other USB
    tests already run after suspend.
  * Modifed usb_test to handle firewire drives as well, renamed script to
    removable_storage_test

  [Aurélien Gâteau]
  * Improvements to Recover dialog and show_info method.

  [ Javier Collado ]
  * Error while creating binary package fixed (LP: #921576)

  [ Sylvain Pineau ]
  * Replaced xrandr_display_modes with automated check for VESA driver
  * Refactored Unity compatibility tests

 -- Daniel Manrique <daniel.manrique@canonical.com>  Fri, 10 Feb 2012 11:19:05 -0500

checkbox (0.13) precise; urgency=low

  New upstream release (LP: #892268):

  [Marc Tardif]
  * Generate a submission.xml file that contains all device and attachment
  * Write the report before reporting the validation error.
  * Changed device.product to dmi.product for the formfactor (LP: #875312)

  [Daniel Manrique]
  * Use gettext for string (LP: #869267)
  * Move progress indicator to main checkbox dialog instead of a 
    transient window (LP: #868995)
  * Ignore malformed dpkg entries in package_resource (LP: #794747)
  * Reset window title after finishing a manual test (LP: #874690)
  * Handle "@" in locale names (as in ca@valencia).

  [Jeff Lane]
  * Went through all the job files and:
    * Updated descriptions to match Unity UI structure
    * Added descriptions where necessary
    * Added further details to some descriptions
    * Moved some jobs to more appropriate files
    * Fixed job names in older job files to match new naming scheme 
      (suite/testname)
    * Added jobs to local.txt to ensure all job files are now parsed
      (this allows easier addition of existing tests to whitelists)
    * Changed remaining manual job descriptions to match the new format
  * Updated CD and DVD write tests to be more clear about when to skip
    them (LP: #772794)

  [Ara Pulido]
  * Rewrote all job descriptions to match OEM QA syntax

  [Brendan Donegan]  
  * Fix the code that assigns keys in checkbox-cli so that it never assigns
    keys which have other uses. (LP: #877467)
  * Show details of unmet job requirements (LP: #855852)
  * Ensure that connect_wireless chooses a wireless connection from the list
    of available connections (LP: #877752)
  * Have the bluetooth/detect tests require a device with the category
    BLUETOOTH to run, thus preventing the test from failing on systems with
    no Bluetooth device (LP: #862322)
  * Rename attachment jobs to not have a forward slash in their name
    (LP: #887964)
  * Guard against trying to write files to logical partitions on USB sticks
    (which will obviously fail) in usb_test (LP: #887049)
  * Make the OpenGL test ignore the return value of glxgears and improve
    the test description (LP: #890725)
  * Allow input/mouse test to run if a TOUCH device is present
    (LP: #886129)

  [ Javier Collado ]
  * Broken job dependencies fixed (LP: #888447)
  * Regex support when specifying blacklists and whitelists on the
    commandline (LP: #588647)

 -- Daniel Manrique <daniel.manrique@canonical.com>  Thu, 18 Nov 2011 12:46:21 -0500

checkbox (0.12.8) oneiric; urgency=low

  New upstream release (LP: #862579):

  [Brendan Donegan]
  * Remove test for FTP connection from network_check script (LP: #854222)
  * Update a parameter in usb_test to have it run faster.
  * Remove record_playback_after_suspend from Ubuntu Friendly whitelist (LP: #855540)
  * Fix minor typo in multi-monitor friendly resolution_test script which caused 
    minimum_resolution test to fail (LP: #855599)
  * Remove storage_devices_test from Ubuntu Friendly whitelist since bonnie++  (which it uses) is not installed by default (LP: #855841)
  * Changed description and name to reflect Ubuntu Friendly branding. Now when a user searches for Ubuntu Friendly in the lens, Checkbox will appear (LP: #852036)
  * Reset the selections at the test suite prompt if No is selected at the recover prompt (LP: #861208)
  * Save the connection name(s) instead of the interface name so that they can be reconnected to properly after the wireless before/after suspend tests have completed (LP: #861502)
  * Make connect_wireless use the UUID of the connection instead of the name for greater reliability (LP: #862190)

  [Daniel Manrique]
  * Restored _recover attribute, re-enabling welcome and test selection
    screens (LP: #852204)
  * Remove memory/test from the Ubuntu Friendly whitelist (LP: #853799)
  * Use diff instead of grep, better comparing of empty files (LP: #852014)
  * Apport integration: new mandatory "tag" value in ApportOptions (LP: #852201)
  * Add warning prior to starting the tests (LP: #855328)
  * Apport integration: Fix instantiation of Gtk.RadioButton, needed due 
    to PyGI related API changes (LP: #805679)
  * Remove ping -R parameter that apparently caused ICMP packets to be dropped
    by some routers (LP: #861404)

  [ Evan Broder ]
  * Replace resolution_test with an implementation which uses GdkScreen to
    be multimonitor-aware (LP: #632987)

  [Jeff Lane]
  * Fix names of optical drive tests and remove a non-existing test from the
    whitelist (LP: #854808) 
  * Fix wireless_*_suspend jobs so they recreate iface file instead of append
    each time (LP: #855845)
    (LP: #852201)
  * Clarify better the intend of the is_laptop question (LP: #861844)
  * Fixed dependencies for tests that depend on suspend/suspend_advanced 
    (LP: #860651)

  [Tim Chen]
  * Fix cpu_scaling_test (LP: #811177)
 
  [Ara Pulido]
  * Avoid connect_wireless messing with AP with similar names (LP: #861538)
  * Remove bluetooth/file-transfer from the list of tests to run, since due to
    bug 834348 it always fails.

  [Marc Tardif]
  * Added support for wildcards when verifying the transport certificate.
  * Applying depends across suites (LP: #861218)

 -- Daniel Manrique <daniel.manrique@canonical.com>  Thu, 29 Sep 2011 13:12:01 -0400

checkbox (0.12.7) oneiric; urgency=low

  New upstream release (LP: #850395):

  [Brendan Donegan]
  * Redirecting stderr to pipe to fix the gconf_resource script (LP: #832321)
  * Clear jobs directory when user selects No to recover question (LP: #836623)

  [Daniel Manrique]
  * checkbox/job.py: Guard against bogus timeout values (LP: #827859)
  * More explicit handling of string decoding/encoding, avoids problems with
    non-ascii characters (LP: #833747)
  * Changed architecture from all to any for checkbox base, to build
    architecture-specific binaries (LP: #833696)

  [Jeff Lane]
  * Several corrections necessary due to test name changes or typos found in
    job files

  [Marc Tardif]
  * Connecting hyper text widgets only once (LP: #827904)
  * Detecting MMC readers as OTHER instead of DISK (LP: #822948)
  * Validating the hostname in the SSL certificate (LP: #625076)
  * Validating the submission.xml (LP: #838123)

 -- Daniel Manrique <daniel.manrique@canonical.com>  Fri, 14 Sep 2011 17:15:26 -0400

checkbox (0.12.6) oneiric; urgency=low

  New upstream release (LP: #841983):

  [ Daniel Manrique ]
  * Work around PyGTK API changes that kept checkbox from starting up
    (LP: #839675).

 -- Daniel Manrique <daniel.manrique@canonical.com>  Mon, 05 Sep 2011 12:47:58 -0400

checkbox (0.12.5) oneiric; urgency=low

  New upstream release (LP: #838745):

  [Ara Pulido]
  * Created a "suspend" suite and renamed relevant tests.

  [Brendan Donegan]
  * Removed redundant tests in power-management suite.
  * Fixed dependencies in power-management suite.

  [Daniel Manrique]
  * Changed name of apt-get test to reflect the suite it's in.
  * Fixed typos in job definitions that caused them to not be run.
  * Added missing description to info/hdparm test (LP: #832351)
  * Quote command to obtain bluetooth address, to avoid hanging if 
    a device is not present (LP: #836756).
  * Added BLUETOOTH category to udev parser.
  * Removed some tests from default whitelist.
  * Fixed dependencies for keys/sleep.
  
  [Jeff Lane]
  * Added new USB storage transfer test
  * Re-worked and added automated audio test

  [Marc Tardif]
  * Added WIRELESS category to udev parser.

 -- Ara Pulido <ara@ubuntu.com>  Thu, 01 Sep 2011 12:23:07 +0100

checkbox (0.12.4) oneiric; urgency=low

  New upstream release (LP: #824180):

  [Brendan Donegan]
  * Refactored job definition files.
  * Fixed dependencies and test naming.
  * Added Online CPU before/after suspend test.
  * Automated wireless tests.
  * Removed redundant sru_suite.txt, updated dependencies accordingly.
  * Automated bluetooth_obex tests.

  [Daniel Manrique]
  * Further improvements to make frontend/backend communication more reliable.
    Prevents stuck backends, failure to close the GUI due to lack of reply
    from the backend, and test specifying "user" not being run.
  * scripts/keyboard_test modified to account for pygi-related GTK API
    changes. (LP: #804369)
  * scripts/sleep_test: improve handling of NetworkManager DBus API
    changes. (LP: #808423)
  * scripts/cdimage_resource: properly handle releases with "LTS" in their
    name (LP: #814085)
  * Updated minimum_resolution test as per latest system requirements, leaving
    just one unified test. (LP: #767166)

  [Javier Collado]
  * Checkbox exits with EX_NOINPUT if a whitelist or blacklist file is
    specified and cannot be found.
  * Deselect a test suite automatically when none of its children is selected,
    in the GTK interface. (LP: #651878)
  * Make the "Next" button the default action when Enter is pressed, to 
    streamline testing with the GTK interface.

  [Marc Tardif]
  * Fixed udevam not being found because /sbin not in PATH (LP: #597305)
  * Fixed hardware attachments for udev and dmi (LP: #822682)

  [Sylvain Pineau]
  * Expose the message store to other plugins, via firing an expose-msgstore
    event.

  [Andrew Faulkner]
  * Fix description for nautilus_file_create job (LP: #821141) 

  [Kenneth Wimer]
  * New header image that follows brand guidelines (LP: #554202)

 -- Daniel Manrique <daniel.manrique@canonical.com>  Wed, 10 Aug 2011 15:16:39 -0400

checkbox (0.12.3) oneiric; urgency=low

  [Marc Tardif]
  * Only reading CHECKBOX_* environment variables in config (LP: #802458)
  * Imported scripts and jobs from Platform Services.

  [Chad A. Davis]
  * Switch to dh_python2 and debhelper7 (LP: #788514)

  [Barry Warsaw]
  * Fix checkbox_clean.run() to ignore missing executables, as is the case
    in a fresh checkout.

 -- Daniel Manrique <daniel.manrique@canonical.com>  Fri, 01 Jul 2011 11:37:27 -0400

checkbox (0.12.2) oneiric; urgency=low

  New upstream release (LP: #800199):

  [Brendan Donegan]
  * Added interface parameter to internet_test script.

  [Daniel Manrique]
  * GTK GUI: Change assignment of TreeStore model to TreeView to account for
    pygi-related API changes. Also seems to fix lingering select/deselect all
    buttons. (LP: #796666) (LP: #796622)
  * GTK GUI: Fix call to Gtk buffer get_text to add now-mandatory fourth
    parameter, keeps the GUI from misbehaving in connection to fixed bug.
    (LP: #796827)
  * GTK GUI: Fix handling of mouse events in gtk_hypertext_view.py which
    prevented displaying the final report.
  * Put test name as part of the window title, as an aid to
    reporting/debugging (LP: #744190)
  * plugins/apport_prompt.py: Add test name to "Do you want to report a bug?"
    dialog to make it clearer.

  [Sylvain Pineau]
  * Fix evaluation of job requirements (LP: #798200)
  * Added "in" operator to job requirements.

 -- Marc Tardif <marc@ubuntu.com>  Tue, 21 Jun 2011 09:41:57 -0400

checkbox (0.12.1) oneiric; urgency=low

  New upstream release (LP: #796629):

  [Brendan Donegan]
  * Fix timeout in sleep_test script (LP: #665299)
  * Fix traces in hyper_text_view module (LP: #796508)
  * Added camera test (LP: #764222)

  [Daniel Manrique]
  * Fix GUI definition file so main window uses "natural request", growing
    when child widgets require so (LP: #776734)
  * Fix open/read blocking behavior and backend/frontend communications to
    avoid hangs and lingering backends. (LP: #588539)
  * Render header text dynamically over the image background, and updated pot
    file with the new string. (LP: #621880)

  [Robert Roth]
  * Improve command line key prompts (LP: #786924)

 -- Marc Tardif <marc@ubuntu.com>  Fri, 03 Jun 2011 17:00:11 -0400

checkbox (0.12) oneiric; urgency=low

  New upstream release (LP: #784076):
  * Removed dead pixel test.

  [Bilal Akhtar]
  * Port checkbox to Gtk3/PyGI (LP: #783822)

 -- Marc Tardif <marc@ubuntu.com>  Tue, 17 May 2011 09:48:07 -0400

checkbox (0.11.4) natty; urgency=low

  * Changed udev_resource to report CAPTURE for USB VIDEO devices
  * Fixed eval of resources with names like list item names
  
  [Carl Milette]
  * Fixed hard coded disk in disk_bench_test so that it matches convention
    utilizing udev_resource for finding devices. (LP: #507943)

 -- Jeff Lane <jeff@ubuntu.com>  Fri, 22 Apr 2011 11:05:19 -0400

checkbox (0.11.3) natty; urgency=low

  New upstream release (LP: #751928):
  * Fixed sleep_test crashing with ioerror (LP: #630785)
  * Fixed keyerror when running some manual tests (LP: #729431)

  [Ara Pulido]
  * Improved debconf messages and ordering (LP: #553777)
  * Video bugs should be reported as a display symptom (LP: #744964)
  * Added checkbox log to apport report

  [Gerhard Burger]
  * Fixed punctuation inconsistencies in verification procedures (LP: #744167):

 -- Marc Tardif <marc@ubuntu.com>  Tue, 05 Apr 2011 16:19:17 -0400

checkbox (0.11.2) natty; urgency=low

  New upstream release (LP: #736919):
  * Added version to dpkg dependency
  * Added multiarch support to install script (LP: #727411)
  * Fixed submitting data twice (LP: #531010)
  * Fixed job descriptions for checkbox-cli (LP: #221400)

  [Daniel Manrique]
  * Fixed strings in audio tests and updated pot file (LP: #691241)
  
  [Jochen Kemnade]
  * Fixed grammar in user-apps tests (LP: #642001)

  [Jeff Lane]
  * Added reboot instructions to suspend/hibernate tests (LP: #420493)
  * Made the firewire instructions make more sense (LP: #693068)
  
  [Michael Terry]
  * Fixed several strings appear in English although translated (LP: #514401)
    - jobs/fingerprint.txt.in
    - jobs/media.txt.in
    - jobs/monitor.txt.in
    - jobs/sleep.txt.in
    - jobs/firewire.txt.in
    - po/checkbox.pot
  * Fixed grammar (LP: #525454)
    + jobs/fingerprint.txt.in

 -- Jeff Lane <jeff@ubuntu.com>  Tue, 29 Mar 2011 09:17:36 -0400

checkbox (0.11.1) natty; urgency=low

  New upstream release (LP: #725110):
  * Checking for lock file before firing stop-all event (LP: #719552)
  * Changed description of nautilus_file_copy job (LP: #709688)

  [Javier Collado]
  * Fixed title in progress dialog

 -- Marc Tardif <marc@ubuntu.com>  Fri, 25 Feb 2011 11:56:43 -0500

checkbox (0.11) natty; urgency=low

  New upstream release (LP: #719073):
  * Changed support for persist plugin as optional (LP: #561816)

  [Ara Pulido]
  * Fixed lintian errors and warnings

  [Eitan Isaacson]
  * Migrate the UI from libglade to gtkbuilder  

 -- Marc Tardif <marc@ubuntu.com>  Mon, 14 Feb 2011 18:19:27 -0500

checkbox (0.10.4) maverick; urgency=low

  * Fixed parsing of config parameters (LP: #689140)

 -- Marc Tardif <marc@ubuntu.com>  Tue, 14 Sep 2010 12:43:51 -0400

checkbox (0.10.3) maverick; urgency=low

  New upstream release (LP: #638333):
  * Fixed verification of SSL validity (LP: #625076)
  * Improved audio test questions.

 -- Marc Tardif <marc@ubuntu.com>  Tue, 14 Sep 2010 12:43:51 -0400

checkbox (0.10.2) maverick; urgency=low

  New upstream release (LP: #617583):
  * Fixed sleep_test to check the connection if using network-manager.
  * Fixed reporting bugs against alsa-base and xorg (LP: #607214)
  * Fixed apport dialog no longer appearing (LP: #607217)
  * Reduced data file size for the desktop image.
  * Updated report to be more pretty.

 -- Marc Tardif <marc@ubuntu.com>  Fri, 13 Aug 2010 16:23:16 -0400

checkbox (0.10.1) maverick; urgency=low

  New upstream release (LP: #597295):
  * Added support for urwid interface.
  * Added sound check test.
  * Added document viewer test.
  * Added update-manager and nautilus tests.
  * Added resolution tests.
  * Added sleep tests.

 -- Marc Tardif <marc@ubuntu.com>  Tue, 22 Jun 2010 10:43:52 -0400

checkbox (0.10) maverick; urgency=low

  * Added media tests (LP: #397944)
  * Added support for comments in templates.

 -- Marc Tardif <marc@ubuntu.com>  Tue, 04 May 2010 11:51:22 -0400

checkbox (0.9.2) lucid; urgency=low

  New upstream release (LP: #567568):
  * Added referer when sending submissions to Launchpad (LP: #550973)
  * Added suggests to checkbox package in debian/control file (LP: #352740)
  * Fixed udev_resource script to be more resilient (LP: #556824)
  * Fixed cdimage_resource script to read casper.log (LP: #558728)
  * Fixed reporting all resources found for a job (LP: #560948)
  * Fixed stalling when using kdesudo to start backend (LP: #557443)
  * Fixed starting the appropriate default browser on UNR (LP: #563050)
  * Fixed ansi_parser script when outputting to stdout (LP: #560952)
  * Fixed opening the report with the gconf preferred browser (LP: #562580)
  * Fixed suspend_test to use relative time for wakealarm (LP: #349768)
  * Fixed backend not getting terminated upon closing (LP: #553328)

 -- Marc Tardif <marc@ubuntu.com>  Tue, 06 Apr 2010 14:17:46 -0400

checkbox (0.9.1) lucid; urgency=low

  New upstream release (LP: #548800):
  * Added cpu_scaling_test script.
  * Fixed hard drive detection (LP: #549714)
  * Fixed backend to handle empty messages (LP: #536645)
  * Fixed parsing of package resource (LP: #539691)
  * Fixed malformed xml report (LP: #485445)
  * Fixed running root manual tests as normal user (LP: #383559)
  * Fixed writing apport files only after submitting (LP: #530380)
  * Fixed audio test instructions (LP: #529205)
  * Fixed gathering chassis information (LP: #537435)
  * Fixed detection of disks in kvm (LP: #552998)
  * Fixed udev_resource script to be more resilient (LP: #552999)
  * Fixed filter_packages script to use new resources.

 -- Marc Tardif <marc@ubuntu.com>  Sun, 07 Mar 2010 15:05:44 -0400

checkbox (0.9) lucid; urgency=low

  * Introduced job_prompt plugin to treat all jobs (suites, tests, etc.) as composites.
  * Replaced the registry and resource scripts and centralized job iteration.
  * Replaced dependency on dbus by using sudo/gksu/kdesudo instead.
  * Replaced mktemp with mkdtemp for security purposes.
  * Fixed strings in fingerprint and modem tests (LP: #457759)
  * Fixed client side validation of Launchpad form (LP: #438671)
  * Added device information to tags when reporting bugs with apport.
  * Added shorthands for blacklist-file and whitelist-file.
  * Added support for apport default configuration (LP: #465447)
  * Added support for scrolled options list (LP: #411526)
  * Added support for tests generated by suites to run as root.
  * Added support for requirements in attachments.
  * Added support for armv7l processor
  * Added Autotest integration
  * Added LTP integration
  * Added Phoronix integration
  * Added qa-regression-testing integration

 -- Marc Tardif <marc@ubuntu.com>  Wed, 04 Nov 2009 19:36:09 -0400

checkbox (0.8.5) karmic; urgency=low

  * Fixed translation of suites and tests files (LP: #456115)
  * Fixed checking the status of command registries (LP: #457502)
  * Fixed selecting suites in the command line (LP: #457559)
  * Fixed reporting of bugs to contain test description (LP: #427932)
  * Fixed execute permissions on scripts (LP: #459606)
  * Renamed processors_info plugin to singular because processor
    information is reported as a single structure with a count attribute
  * Updated translation files.

 -- Marc Tardif <marc@ubuntu.com>  Mon, 26 Oct 2009 12:17:30 -0400

checkbox (0.8.4) karmic; urgency=low

  * Fixed failing dependencies when not available (LP: #430051)
  * Fixed supporting udevadm not providing DEVPATH variable (LP: #430084)
  * Fixed supporting audio devices without a /proc/asound entry (LP: #430086)
  * Fixed running when python-apport package is not installed (LP: #430103)
  * Fixed X error when exiting after reporting a bug (LP: #430776)
  * Fixed prompting to report a bug according to GNOME HIG (LP: #429701)
  * Fixed prompting for answer in checkbox-cli (LP: #429764)
  * Fixed resolution_test message for fglrx driver (LP: #346816)
  * Fixed adding of manpage symlinks for gtk and cli (LP: #426641)
  * Fixed recovering from connecting to the backend (LP: #446693)
  * Fixed backend to use dbus instead of policykit (LP: #435714)
  * Fixed interpolation of output variable in cli (LP: #450673)
  * Fixed selection of suites in cli (LP: #450713)
  * Fixed parsing of virtio-pci devices (LP: #450774)

 -- Marc Tardif <marc@ubuntu.com>  Tue, 13 Oct 2009 16:44:12 -0400

checkbox (0.8.3) karmic; urgency=low

  * Fixed trailing newline requirement in test definitions (LP: #427993)
  * Fixed reporting firmware version as product name (LP: #428563)
  * Fixed detecting pci and usb audio devices (LP: #429558)
  * Fixed prompting to report a bug when there's no package (LP: #429668)

 -- Marc Tardif <marc@ubuntu.com>  Sat, 12 Sep 2009 15:37:40 -0400

checkbox (0.8.2) karmic; urgency=low

  * Fixed adding test information when reporting with apport (LP: #423798)
  * Fixed tagging bugs when reporting with apport (LP: #423799)
  * Fixed expressing package aliases for the linux package (LP: #423805)
  * Fixed detecting the disk category in devices (LP: #423864)
  * Fixed supporting apport symptoms when reporting bugs (LP: #424063)
  * Fixed gathering of dmi information for Launchpad report (LP: #424454)
  * Fixed tests using gksudo returning empty output (LP: #425284)

  [Javier Collado]
  * Fixed reporting of output in shell plugin (LP: #393894)

 -- Marc Tardif <marc@ubuntu.com>  Mon, 31 Aug 2009 17:16:38 -0500

checkbox (0.8.1) karmic; urgency=low

  * New upstream version:
    * Added disk tests.
    * Added fingerprint reader tests.
    * Added firewire tets.
    * Added kms tests.
    * Added media tests.
  * Fixed dependency on hal and using udev instead (LP: #399319)
  * Fixed calling ubuntu-bug when a test fails (LP: #418978)

 -- Marc Tardif <marc@ubuntu.com>  Tue, 26 Aug 2009 17:36:05 -0500

checkbox (0.8~alpha4) karmic; urgency=low

  * New upstream version:
    * Changed icon.
    * Added timeout property to lock_prompt plugin.
    * Added concept of attachments to tests.
    * Added support for backslahes in templates to wrap lines.
    * Added support blacklisting and whitelisting both tests and suites.
    * Introduced the concept of jobs for suites, tests and attachments.
    * Removed upstart event which is no longer needed.
    * Replaced architecture and category with requires in test definitions.
  * Fixed pygst dependency (LP: #334442)
  * Fixed configuration file updates during install (LP: #330596)
  * Fixed DBus exceptions (LP: #344916, #359440)
  * Fixed and expanded translations (LP: #347038)
  * Fixed ignored system proxy settings (LP: #345548)
  * Fixed parsing blank lines in templates (LP: #393907)
  * Fixed escaping of lists (LP: #394001)
  * Fixed timeout in manual tests (LP: #377986)
  * Fixed CLI interface dialog.
  * Fixed support for FreeDesktop XDG base directory specification (LP: #363549)
  * Added general and package specific apport hooks

  [ Gabor Keleman ]
  * Fixed untranslated strings in tests (LP: #374666)
  * Fixed untranslated last screen (LP: #374646)

 -- Marc Tardif <marc@ubuntu.com>  Wed, 19 Aug 2009 15:36:05 -0500

checkbox (0.7) jaunty; urgency=low

  [ Dave Murphy ]
  * Fixed viewing of report files in Firefox 3 (LP: #331481)
  * Added additional contextual information
   * /etc/sysctl* (LP: #331055)
   * /etc/modprobe.d (LP: #331056)
   * /etc/modules (LP: #331057)
  * Fixed packaging for Jaunty
   * https://lists.ubuntu.com/archives/ubuntu-devel/2009-February/027439.html
   * Uses --install-layout=deb
   * Installs to dist-packages instead of site-packages

  [ Andy Whitcroft ]
  * suspend_test: update suspend_test to version V6 matching kernel version.
    The version here will become the master copy.
  * suspend_test: add a --dry-run mode to simplify developement
  * suspend_test: add a automation mode for checkbox integration
  * suspend_test: add a new pm-suspend test
  * suspend_test: record and restore timer_delay around the variable
    time test.
  * suspend_test: release v7.
  * suspend_test: initial version of suspend power consumption test
    from a patch by Pete Graner.
  * suspend_test: power -- made the sleep time configurable
  * suspend_test: detect batteries and disable ac/power tests
  * suspend_test: disable dbus tests when we have no primary user
  * suspend_test: handle AC transitions better
  * suspend_test: enable power test as part of --full
  * suspend_test: reduce the noise in the test instructions
  * suspend_test: use minutes in output when that is more appropriate
  * suspend_test: track actual AC transitions and report them
  * suspend_test: only mention AC at all if we have a battery
  * suspend_test: report useful data at the bottom for posting
  * suspend_test: document the new power test in the usage
  * suspend_test: power -- indicate when the result is unreliable
  * suspend_test: report -- fix up spacing issues
  * suspend_test: release v8

 -- Dave Murphy <schwuk@ubuntu.com>  Tue, 17 Mar 2009 09:46:16 +0000

checkbox (0.6) jaunty; urgency=low

  * New upstream version:
    * Added suspend_test script - for more details see:
      https://wiki.ubuntu.com/KernelTeam/SuspendResumeTesting
    * Added XSL Stylesheet and the ability to view generated reports
    * Added support for PolicyKit to run the application as a user
    * Added logging for backend and logrotation script.
  * Fixed calling ucf was run via debconf (LP: #330502)

 -- Marc Tardif <marc@ubuntu.com>  Tue, 17 Feb 2009 15:36:05 +0000

checkbox (0.5) jaunty; urgency=low

  * New upstream version:
    * Added concept of hyper text view to display clickable links.
    * Added concept of properties to components.
    * Added pci information to launchpad report.
    * Added dmi information to launchpad report.
    * Added text area to keyboard test.
    * Removed sourcing of base postrm script.
    * Updated translations from Launchpad.
  * Fixed handling of interrupt signal (LP: #327810)
  * Fixed display of text in graphical interface (LP: #240374)
  * Fixed support for regexes in blacklist and whitelist (LP: #327177)
  * Fixed opening of subunit log file (LP: #325737)
  * Fixed internet test.

 -- Marc Tardif <marc@ubuntu.com>  Tue, 20 Jan 2009 18:55:20 -0500

checkbox (0.4) jaunty; urgency=low

  * Setup bzr-builddeb in native mode.
  * Removed LGPL notice from the copyright file.

 -- Marc Tardif <marc@ubuntu.com>  Tue, 20 Jan 2009 16:46:15 -0500

checkbox (0.3) jaunty; urgency=low

  * New upstream version:
    * Renamed hwtest to checkbox.
    * Renamed auto tests to shell tests.
    * Added watch file.
    * Added README file pointing to the Ubuntu wiki.
    * Added subunit to the test suite.
    * Added the subunit_report plugin to produce a standard test report.
    * Added pvs registry.
    * Added support for int return values to recursive registry eval.
    * Added debug information when a command registry returns an error.
    * Added mounts registry.
    * Added patches to upgrade the configuration files.
    * Added support for CHECKBOX_OPTIONS environment variable.
    * Added usage information.
    * Added gconf registry.
    * Added logging to checkbox event.
    * Added locking plugin.
    * Added message store and schema types.
    * Added caching to automatic tests so that they are not run multiple
      times.
    * Added persistence to category and system_id.
    * Added lshw registry and plugin.
    * Added newlines to German introduction message.
  * Fixed e-mail address should be remembered (LP: #156725)
  * Fixed $output variable does not seem to be reinterpolated when
    testing again (LP: #189404)
  * Fixed command line interface does not provide a test nor test again
    option (LP: #189423)
  * Fixed translation template unavailable, even though hwtest is in main
    (LP: #202447)
  * Fixed internet_test should support providing a destination other
    than canonical.com (LP: #216111)
  * Fixed hwtest loads editor backup files from suite dir (LP: #237954)
  * Fixed application should only have one instance running (LP: #266899)
  * Fixed disk information should be gathered (LP: #267889)
  * Fixed typo: payback device (LP: #288331)
  * Fixed tests skipped by constraint should be reported (LP: #304176)
  * Fixed manual tests which have commands should not be run automatically
    (LP: #304231)
  * Fixed CHECKBOX_DATA mapping is not working (LP: #304736)

 -- Marc Tardif <marc@ubuntu.com>  Fri, 16 Jan 2009 12:05:32 -0500

hwtest (0.1-0ubuntu10) hardy; urgency=low

  * Fixed xalign and yalign in exchange summary.

 -- Marc Tardif <marc@interunion.ca>  Mon, 21 Apr 2008 15:07:39 -0400

hwtest (0.1-0ubuntu9) hardy; urgency=low

  * Fixed internet_test to ping default gateway rather than canonical.com.
  * Fixed python-support issues to support upgrades of hwtest.
  * Fixed tooltip to be HIG compliant.
  * Fixed category to use GTK;System;Settings;.
  * Fixed command line interface to support escape characters.
  * Using python-central instead of python-support.
  * Added support to i18n the .desktop file.
  * Added support for http_proxy and https_proxy.
  * Added summary of information being submitted.

 -- Marc Tardif <marc@interunion.ca>  Thu, 17 Apr 2008 12:01:50 -0400

hwtest (0.1-0ubuntu8) hardy; urgency=low

  * debian/patches/01_change_menu_category.patch:
    - change the category so the item is moved to system, administration and not
      the only entry in applications, system tools on a default installation

 -- Sebastien Bacher <seb128@canonical.com>  Mon, 14 Apr 2008 15:49:06 +0200

hwtest (0.1-0ubuntu7) hardy; urgency=low

  * Fixed packaging bugs.
  * Improved internationalization.
  * Renamed questions and answers to tests and results.

 -- Marc Tardif <marc@interunion.ca>  Thu,  6 Mar 2008 10:58:43 -0500

hwtest (0.1-0ubuntu6) hardy; urgency=low

  * Upload to hardy/universe (without the .bzr files).
  * Make package conformant with current Python policy.

 -- Matthias Klose <doko@ubuntu.com>  Tue, 11 Mar 2008 14:06:02 +0000

hwtest (0.1-0ubuntu5) hardy; urgency=low

  * Set default timeout to None instead of 60 seconds.
  * Updated copyright information.
  * Reverted to using gksu to limit dependencies.
  * Removed dependency on python-apt.

 -- Marc Tardif <marc@interunoin.ca>  Thu, 28 Feb 2008 17:07:07 -0500

hwtest (0.1-0ubuntu4) hardy; urgency=low

  * Improved text in questions text file.
  * Improved user experience by only showing auto questions
    progress bar when there are actual questions.
  * Also improved the user experience by showing a progress
    bar while building the report.

 -- Marc Tardif <marc@interunion.ca>  Wed, 27 Feb 2008 23:12:24 -0500

hwtest (0.1-0ubuntu3) hardy; urgency=low

  * Fixed hwtest_cli so that it doesn't strip the DISPLAY environment
    variable.
  * Fixed system_info plugin so that it does a better effort for
    gathering system information instead of relying on non standard
    information from HAL.

 -- Marc Tardif <marc@interunion.ca>  Wed, 27 Feb 2008 10:52:33 -0500

hwtest (0.1-0ubuntu2) hardy; urgency=low

  * Fixed packaging following lintian error.
  * Added packages registry and plugin.

 -- Marc Tardif <marc@interunion.ca>  Tue,  5 Feb 2008 15:02:26 -0500

hwtest (0.1-0ubuntu1) hardy; urgency=low

  * Initial Release.

 -- Marc Tardif <marc@interunion.ca>  Mon, 17 Sep 2007 17:25:54 -0300<|MERGE_RESOLUTION|>--- conflicted
+++ resolved
@@ -1,6 +1,11 @@
 checkbox (0.15.1) raring; urgency=low
 
+  [ Daniel Manrique ]
   * Bumped revision number to 0.15.1 and restored previous trunk changelog.
+
+  [ Brendan Donegan ]
+  * jobs/bluetooth.txt.in, jobs/suspend.txt.in - unblock Bluetooth hardware
+    before running any Bluetooth tests to avoid these failing (LP: #1084601)
 
  -- Daniel Manrique <roadmr@ubuntu.com>  Wed, 09 Jan 2013 16:40:02 -0500
 
@@ -37,17 +42,12 @@
     using modules that will only be installed for python3 (LP: #1089727)
   * plugins/recover_prompt.py - changed the order of the buttons in the recover
     prompt to put them in the same order as mentioned in the text (LP: #1092143)
-<<<<<<< HEAD
-  * jobs/bluetooth.txt.in, jobs/suspend.txt.in - unblock Bluetooth hardware
-    before running any Bluetooth tests to avoid these failing (LP: #1084601)
-=======
   * jobs/suspend.txt.in - fix typo that was introduced into suspend_advanced job
     by a previous bug fix (LP: #1096799)
   * jobs/miscellanea.txt.in, plugins/environment_info.py - added test to check
     a sources file for specific repositories to make sure they are present
   * scripts/sources_test - show link to wiki for test configuration if not set up
     correctly
->>>>>>> 7836b0e4
 
   [ Jeff Lane ]
   * jobs/suspend.txt.in - removed incorrect multiple router requirement for
