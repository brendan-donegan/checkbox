--- conflicted
+++ resolved
@@ -19,12 +19,9 @@
   * [FEATURE] Added new interactive and auto-verifying touchpad scrolling
     test.
   * [FEATURE] Python 2 to 3 conversion:
-<<<<<<< HEAD
     * scripts/cking_suite
+    * scripts/ansi_parser
     * scripts/network_bandwidth_test
-=======
-    * scripts/ansi_parser
->>>>>>> e8cf3893
   * Removed sleep_test script no longer used by any test definition.
 
   [Daniel Manrique]
