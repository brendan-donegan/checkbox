--- conflicted
+++ resolved
@@ -19,7 +19,6 @@
   * scripts/ipmi_test: output tweaks so error messages now go to stderr. No BMC
     message is a little more clear. Module failed to load now generates an
     error rather than a simple exit.
-<<<<<<< HEAD
   * scripts/network_device_info: minor change so that the fail message now
     specifies that it was an error and outputs to stderr properly.
   * scripts/disk_smart: Improvements to the logging and output during testing.
@@ -59,13 +58,11 @@
     more useful in both debug and info levels. Was going to set the
     networking/bandwidth job to debug, but the info output should now be
     sufficient to begin diagnosing test failures.
-=======
   * jobs/usb.txt.in: Added output to usb/detect in case no USB controllers are
     found. Added dependencies on the udisks package which may not be installed
     by default.
     debian/control: Added udisks as a suggests for checkbox as it's required
     for the USB tests to function.
->>>>>>> 35dab166
 
   [Marc Tardif]
   * Fixed duplicate jobs appearing in the store when rerunning jobs.
@@ -89,11 +86,7 @@
   * Catch exception raised in memory_compare by DMI RAM entries with No Module
     Installed in the Size field (LP: #1023220)
 
-<<<<<<< HEAD
- -- Jeff Lane <jeff@ubuntu.com>  Wed, 11 Jul 2012 11:57:15 -0400
-=======
  -- Jeff Lane <jeff@ubuntu.com>  Wed, 11 Jul 2012 13:21:46 -0400
->>>>>>> 35dab166
 
 checkbox (0.14.1) quantal; urgency=low
 
