checkbox (0.14) quantal; urgency=low

  [Brendan Donegan]
  * [FEATURE] Python 2 to 3 conversion:
    * scripts/create_connection - switched to using argparse and fixed
      representation of octal literal
    * scripts/internet_test - ran 2to3 tool and decoded result of
      check_output. Also replaced optparse with argparse
    * scripts/memory_info
    * scripts/removable_storage_test - ran 2to3 tool and fixed some
      encoding issues
    * scripts/removable_storage_watcher - ran 2to3 tool and swapped
      use of gobject with gi.repository.GObject
  * Update touchpad.py to use gsettings instead of deprecated gconf
    (LP: #1004212)
  * Instead of checking output of nmcli con up in create_connection,
    check the return code is success instead (LP: #1013537)

  [Marc Tardif]
  * [FEATURE] Reworked media_keys_test into key_test, making it more generic
    and able to test for any key that sends an scancode. Used it to implement
    a test for the Super key.
  * [FEATURE] Added new interactive and auto-verifying touchpad scrolling
    test.
  * [FEATURE] Python 2 to 3 conversion:
    * scripts/cking_suite
    * scripts/ansi_parser
    * scripts/network_bandwidth_test
  * Removed sleep_test script no longer used by any test definition.

  [Daniel Manrique]
  * New version 0.14 for Quantal Quetzal development.
  * Set the correct user (root) for fwts-wakealarm test (LP: #1004102)
  * Set correct user (root) for usb/storage-preinserted, so it works correctly
    on servers (LP: #1004131)
  * Log (at level INFO) name of each message we execute, so the currently
    running job can be determined by looking at the logfile, rather than
    hunting through process lists.
  * [FEATURE] Added script and jobs to collect and attach output from
    alsa-info.sh.

  [Javier Collado]
  * Submission screen in Qt interface updated to support certification client:
    - customize contents depending on the upload target (launchpad or certification)
    - display links to the report properly in the show_entry method
  * Fixed qt interface show_entry method preopulates widget that gets
    user input (LP: #1000451)
  * Added customizable deselect_warning message in qt show_tree method (LP: #1000443)
  * show_error method shows long text properly in gtk/qt interfaces (LP:
    #1012052)

  [Jeff Lane]
  * [FEATURE] Changes to Power Management testing in Checkbox:
    * scripts/pm_test: added a slightly modified version of OEM team's pm.py
      script for reboot/poweroff testing
    * jobs/hibernate.txt.in: modified hibernate test to use fwts and added new
      jobs to attach log files from hibernate testing.
    * jobs/power-management.txt.in: added new poweroff and reboot jobs using pm_test
      script. Added jobs to attach logs from reboot and poweroff tests to
      results.  
    * jobs/stress.txt.in: modified suspend_30_cycles and hibernate_30_cycles to
      use fwts. Added jobs to attach logs from 30 cycle tests to results.
    * jobs/suspend.txt.in: Modified suspend_advanced and suspend_advanced_auto to use 
      fwts. Added job to attach log from suspend_advanced and suspend_advanced_auto 
      to results.
  * [FEATURE] jobs/miscellanea.txt.in: added a job to gather tester info for
    certification purposes. Not to be used for UF.
  * [FEATURE] Python 2 to 3 conversion:
    * scripts/cpu_topology: ran 2to3, made modificates based on code review and
      tested script to verify functionality.
    * scripts/disk_smart: ported to Python 3. Inserted bits to decode byte
      data returned by Popen. Fixed list_handler to decode bytes types to clean
      up debug output.  Added bits to improve debug output. Migrated from
      optparse to argparse.
    * scripts/network_check: ran 2to3 and that was all that was needed. Also
      took the liberty of migrating from optparse to ArgParse sine we're
      Python3 only now.
    * scripts/network_device_info: ran 2to3 and changed shebang.
    * scripts/network_info: ran 2to3 and changed shebang. Fixed encoding issue
      with interface[:15] (needed to be a bytes object).
    * scripts/fwts_test: ran 2to3 and changed shebang, fixed an encoding bug
      with Popen output. Cleaned up the final output to be more useful for
      debugging test failures.
    * scripts/keyboard_test: nothing to do for conversion beyond changing shebang.
    * scripts/network_ntp_test: 2to3 changed nothing, so modified shebang.
      Fixed an encoding issue with Popen output in. Re-inserted a call to
      SilentCall() that was removed from TimeSkew() by someone in a previous
      revision, which made the TimeSkew() function do nothing. Fixed an
      unbuffered I/O error in SilentCall() discovered while testing Python3
      changes. 
<<<<<<< HEAD
    * scripts/optical_detect, scripts/optical_read_test: ran 2to3 and changed
      shebang. Changes were minimal.
=======
    * scripts/xorg_memory_test: 2to3 made minimal changes, modifed shebang.
      Converted optparse code to argparse code and replaced sys.argv[] stuff
      with more useful positional arguments. Removed a redundant import that
      2to3 injected.
>>>>>>> 720e9f2a

  [Jeff Marcom]
  * [FEATURE] Python 2 to 3 conversion:
    * scripts/memory_info
    * scripts/memory_test
    * scripts/touchpad_test
  * Deprecated: wake_on_lan_test
  * Update touchpad.py to use gsettings instead of deprecated gconf
    (LP: #1004212)

  [Marc Tardif]
  * [FEATURE] Reworked media_keys_test into key_test, making it more generic
    and able to test for any key that sends an scancode. Used it to implement
    a test for the Super key.
  * [FEATURE] Added new interactive and auto-verifying touchpad scrolling
    test.
  * Removed sleep_test script no longer used by any test definition.
  * Migrated project minus scripts to Python 3.

  [Sylvain Pineau]
  * [FEATURE] Python 2 to 3 conversion:
    * scripts/gst_pipeline_test. Migrated to PyGI.
    * scripts/removable_resource: Add a resource job to identify removable
      block devices. __disks__ jobs updated to run only on internal drives.
    * scripts/camera_test. Migrated to PyGI.    
    * scripts/gpu_test
  * Fullscreen playbacks are now performed with Totem instead of gst_pipeline_test.  
  * scripts/pm_log_check: added a slightly modified version of OEM team's pm_check.py
    script to analyze pm_test logs
  * jobs/stress.txt.in: add OEM team's stress tests (including reboot and poweroff)
    and log analysis jobs      

<<<<<<< HEAD
 -- Jeff Lane <jeff@ubuntu.com>  Mon, 18 Jun 2012 21:01:08 -0400
=======
 -- Jeff Lane <jeff@ubuntu.com>  Tue, 19 Jun 2012 14:02:37 -0400
>>>>>>> 720e9f2a

checkbox (0.13.8) precise; urgency=low

  [Brendan Donegan]
  * Run fwts_test as root so that the log can be written to on servers and
    also because it's supposed to be run as root (LP: #989701)
  * Fixed cpu_offlining to work properly on systems with ten or more CPU
    cores. (LP: #926136)
  * Give more verbose output from fwts_test script and upload results log as an
    attachment. (LP: #992607)
  * Fix identation on optical/read-automated (LP: #991737)
  * Fixed problem with fwts test log attachment (No bug filed)

  [Nathan Williams]
  * fix typo in jobs/optical.txt.in (lp: #987652)

  [Jeff Lane]
  * Bumped revision to 0.13.8
  * scripts/removable_storage_watcher: increased default timeout to 20 seconds
    to account for time for testers to plug devices in and for the system to
    register the insert/remove event (LP: #978925)
  * [FEATURE] plugins/jobs_prompt.py, plugins/recover_prompt.py, 
    plugins/suites_prompt.py: Added "Fail last test" functionality. Now if a
    test causes a crash (checkbox, system or otherwise), when we recover we
    have the option to just mark the last test failed and move on, or re-run
    the last test and try again.
  * [FEATURE] jobs/local.txt.in, jobs/sniff.txt.in added 8 simple manual sniff 
    tests to be used for test purposes when developing features.
  * [FEATURE] data/whitelists/sniff.whitelist added a whitelist to make use of 
    the basic sniff tests.

  [Daniel Manrique]
  * [FEATURE] checkbox/user_interface.py, checkbox/qt-interface.py,
    plugins/jobs_prompt.py, plugins/recover_prompt.py,
    plugins/suites_prompt.py: Made some modifications to the recover prompt
    changes that better handle accented and other characters in translation.
    This avoides a situation where the recovery could fail due to accented
    characters in translations.

  [Łukasz Zemczak]
  * [FEATURE] checkbox_gtk/gtk_interface.py: Capture ESC keypresses so that
    Checkbox doesn't close/die when user presses ESC.

  [Sylvain Pineau]
  * [FEATURE] jobs/info.txt.in: added new attachments, lspci -vvnnQ and
    lsusb -vv and ensure outputs of lscpi, lsusb and dmidecode return UTF8.

  [Tim Chen]
  * Use nmcli con delete instead of deleting the connection file, also avoid
    bringing eth0 down when running the wireless_monitoring tests.

 -- Jeff Lane <jeff@ubuntu.com>  Mon, 14 May 2012 10:20:59 -0400

checkbox (0.13.7) precise; urgency=low

  [Tiago Salem Herrmann]
  * checkbox_qt/qt_interface.py, qt/frontend/qtfront.cpp,
    qt/frontend/qtfront.h: Do async calls to some ui methods and avoid
    unexpected dbus timeouts (LP: #962333)

  [Sylvain Pineau]
  * qt/frontend/qtfront.cpp: Submit/View results buttons are disabled until
    every selected test has been run (LP: #937715)

  [Jeff Lane]
  * Converted submissionWarningLabel and text to submissionUbuntuFriendlyLabel
    wtih instructional text for submitting results. This is a workaround for
    the bug causing the warning to be displayed at all times rather than only
    when testing is incomplete. (LP: #967457)
  * [FEATURE] Modified stress jobs so that they are all automated per decision
     made during the cert sprint.
  * Removed dhclient call from networking/multi_nic tests because of a bug in
    dhclient that can cause it to hang when run on eth0. New test requirement
    will be that the tester must configure and bring up all ethernet devices
    prior to running checkbox. Also added a check to make sure we're not trying
    to run the test on a device that's not active. (LP: #926229)

  [Daniel Manrique]
  * jobs/optical.txt.in: Change test descriptions to avoid confusing
    instruction to press the "Next" button (which is incorrect). (LP: #971181)
  * jobs/local.txt.in: Fixed touchpad local job which was using suspend.txt 
    as the job source) (LP: #979344) 
  * jobs/mediacards.txt.in: Added usb and scsi devices to
    removable_storage_test commands (LP: #979356)

 -- Jeff Lane <jeff@ubuntu.com>  Wed, 11 Apr 2012 19:23:45 -0400

checkbox (0.13.6) precise; urgency=low

  [Jeff Lane]
  * Removed files in /data that are not used in any job descriptions
    (LP: #957396)

  [Javier Collado]
  * plugins/jobs_info.py: Checkbox doesn't warn that invalid whitelist patterns
    are being used (LP: #937651)
  * [FEATURE] Added smoke test jobs, whitelist and local job to use for
    checkbox development purposes.
  * Fixed "camera_test detect" problem with missing args attributes (LP:
    #967419)

  [Marc Tardif]
  * Fixed string_to_type conversion in network_bandwidth_test (LP: #954587)

  [Sylvain Pineau]
  * qt/frontend/qtfront.cpp, qt/frontend/qtfront.h, plugins/suites_prompt.py,
    checkbox_qt/qt_interface.py, plugins/jobs_prompt.py: The selection tree is
    now updated when recovering from a previous run (LP: #937696)

  [Brendan Donegan]
  * [FEATURE] Added touchpad tests from CE QA Checkbox to allow touchpad
    testing to be performed

  [Daniel Manrique]
  * Internationalization support in checkbox-qt; updated checkbox.pot file
    (LP: #951054) 

 -- Javier Collado <javier.collado@canonical.com>  Wed, 28 Mar 2012 17:02:53 -0400

checkbox (0.13.5) precise; urgency=low

  New upstream release (LP: #960633):

  [Tiago Salem Herrmann]
  * qt/frontend/qtfront.ui: If the test text is too long, then it is cut off
    (LP: #950111)
  * checkbox/user_interface.py, checkbox_qt/qt_interface.py,
    plugins/user_interface.py, qt/frontend/qtfront.cpp, qt/frontend/qtfront.h:
    Correctly update automated test execution status in the Selection tab
    (LP: #950105).
  * qt/frontend/qtfront.cpp: Avoid QDBusArgument warnings when running
    checkbox-qt from a terminal (LP: #957476)
  * checkbox_qt/qt_interface.py, qt/frontend/qtfront.cpp,
    qt/frontend/qtfront.h, qt/frontend/qtfront.ui: add a popup comment box
    for each test under the "Run" tab. (LP: #959452)
  * checkbox/user_interface.py, qt/frontend/qtfront.cpp,
    qt/frontend/qtfront.h, checkbox_qt/qt_interface.py: Set
    interface.direction to NEXT if all the tests were executed and the user
    either analyzed or submitted the results. (LP: #956329)
  * checkbox/user_interface.py, plugins/user_interface.py,
    qt/frontend/qtfront.cpp, qt/frontend/qtfront.h,
    checkbox_qt/qt_interface.py: Use the ui persistent storage to keep some ui
    configuration values. (LP: #937626)
  * checkbox/user_interface.py: Avoid using fork() + call() to run a web
    browser. Use Popen instead.(LP: #956307)
  * qt/frontend/qtfront.ui, qt/frontend/qtfront.cpp, qt/frontend/qtfront.h:
    Removed welcome tab (LP: #957090)

  [Jeff Lane]
  * Reset default checkbox log level to INFO from DEBUG to make logs less
    confusing and verbose. (LP: #949745) 
  * Removed dependency on bluetooth/detect-output on the
    suspend/suspend_advanced job. (LP: #955375)
  * jobs/mediacard.txt.in, scripts/removable_storage_test,
    scripts/removable_storage_watcher: Modified removable_storage_watcher and
    removable_storage_test to accept list of busses to watch to resolve
    problems on systems with MMC readers that present themselves as USB
    devices rather than SDIO (LP: #953160)
  * jobs/optical.txt.in: Fixed the job descriptions for optical/read and
    optical/cdrom-audio-playback to account for changes in Precise and make
    them less confusing (LP: #954606)
  * Created automated version of optical/read for server testing
    Fixed issues with optical_read_test script:
    - test could pass if /dev/cdrom did not exist
    - test could pass if /dev/cdrom was inaccessible
    - test could pass if no optical device was passed in (LP: #945178)
  * Removed hard coded paths from scripts (LP: #949435)

  [Marc Tardif]
  * Linted qt_interface which had a few syntax errors (LP: #949957)
  * plugins/apport_prompt.py: Fixed apport integration was producing a trace
    (LP: #959463)

  [Daniel Manrique]
  * Bumped revision number to 0.13.5 in trunk
  * jobs/keys.txt.in: Fix definition for keys/media-keys test which failed to
    run (LP: #954480)
  * Reverted feature to keep tests ordered, as the sortkey attribute causes
    undesirable secondary effects.

  [Sylvain Pineau]
  * Show the UF invalidation warning if all test cases are unchecked from the
    right click menu (LP: #956757)
  * checkbox_qt/qt_interface.py, qt/frontend/qtfront.cpp,
    qt/frontend/qtfront.h: Tests now select Yes on PASS status (LP: #954556)

  [Brendan Donegan]
  * jobs/suspend.txt.in: Fixed dependencies on wireless and suspend_advanced
    jobs.
  * Changed screenshot jobs to use /dev/external_webcam which will be set by
    a udev rule (LP: #956885)

 -- Jeff Lane <jeff@ubuntu.com>  Fri, 16 Mar 2012 19:14:09 -0400

checkbox (0.13.4) precise; urgency=low

  [Brendan Donegan]
  * Added 'scsi' as a valid bus ID for determining product in udevadm.py
    (LP: #940249)
  * Added 'cciss' as a valid bus ID for determining product in udevadm.py
    (LP: #942548)
  * Updated command fields in composite disk jobs to address the ! in 
    some disk paths (LP: #942769)
  * Updated create_connection to poll for registration of connection and 
    then attempt to bring it up (LP: #944662)
  * Fixed command run by wireless_connection tests so that they fail if the
    internet_test fails, but still clean up the connection file (LP: #944176)
  * Fixed wireless_connection_open_* jobs to not provide security options
    (LP: #947163)

  [Daniel Manrique]
  * Tweaks to internet_test: don't try to ping an IP that's unreachable from 
    the specified interface (or at all), try to find something pingable via
    other means.

  [Javier Collado]
  * Added python-cairo as a dependency for checkbox-gtk (LP: #940163)
  * Updated camera_test script to use better tool for capturing the image
    and allow specifying a device to use, plus other improvements. Create a
    job which takes a capture from the webcam of the desktop.
  * Added jobs to take screenshots after suspend and attach the resulting jpg

  [Marc Tardif]
  * Tidied up logic for determining DISK device product and vendor 
    (LP: #942548)
  * Fixed filename matching expression for local jobs (LP: #942273)
  * Fixed duplicate System Testing applications after upgrade (LP: #940627)

  [Aurelien Gateau]
  * lib/template.py, lib/template_i18n.py, plugins/jobs_info.py,
    plugins/suites_prompt.py: Add a "sortkey" attribute to jobs, the sortkey
    order matches the order in which they appear in jobfiles.
  * checkbox_gtk/gtk_interface.py: Shows jobs and suites in sortkey order
    (that is, as they appear in job definition files, rather than
    alphabetically).
  * checkbox_gtk/gtk_interface.py, gtk/checkbox-gtk.ui,
    plugins/jobs_prompt.py: Added a progress bar showing tests completed and
    total.

  [Sylvain Pineau]
  * Updated gst_pipeline_test to add a --fullscreen option for video playback.
  * Add python-gtk2 dependency, Gst from gi.repository don't work well with 
    messages (See https://bugzilla.gnome.org/show_bug.cgi?id=631901).
  * Add a new job to capture screen during fullscreen video playback.

  [Tiago Salem Herrmann]
  * checkbox_qt/qt_interface.py, qt/frontend/qtfront.cpp,
    qt/frontend/qtfront.h, qt/frontend/treemodel.cpp, qt/frontend/treemodel.h:
    Makes it possible for the job selection tree to have more than 2 levels of
    children nodes.
 
  [Tim Chen]
  * Modifications to removable_storage_test to handle cases where removable
    media is not mounted prior to test running. (LP: #944623)

 -- Jeff Lane <jeff@ubuntu.com>  Thu, 08 Mar 2012 09:29:10 -0500

checkbox (0.13.3) precise; urgency=low

  New upstream release (LP: #939549):
 
  [Brendan Donegan]
  * Typo in command for for miscellanea/virtualization-check (LP: #934243)
  * Resized test selection views in checkbox-qt (LP: #937113)

  [Daniel Manrique]
  * Use GObject from gi.repository instead of gobject (LP: #937099)
  * Disable flushing to disk after every file access during gathering phase for
    a significant speed boost. (LP: #939019)

  [Javier Collado]
  * Fixed running of disk/read_performance tests (LP: #933528)
  
  [Sylvain Pineau]
  * Fix depends fields in info and suspend test suites (LP: #934051) 
  * Display results report in non-graphical interfaces (LP: #937657)

  [ Tiago Salem Herrmann ]
  * Remove auto generated qt resource file (LP: #938863)
 
  [Ara Pulido]
  * Fix the Ubuntu Friendly warning message (LP: #939448)

 -- Marc Tardif <marc@ubuntu.com>  Thu, 16 Feb 2012 10:31:18 -0500

checkbox (0.13.2) precise; urgency=low

  New upstream release (LP: #933090):

  [Jeff Lane]
  * Added a Hard Disk Stats Test that was part of a much older merge request
    for server test suite.
  * Modified apport-directory to provide feedback
  * Added new optical_write_test script and created appropriate jobs to refine
    optical drive testing
  * Created new resource job that creates an optical.{CD-R,DVD-R} resource to
    determine if a machine's optical drive supports writing or is read-only.
  * Added virt-check test to determine if a server will work as an OpenStack
    Compute Node.
  * Moved apport-directory changes from an old branch to checkbox where the
    job now resides.

  [Marc Tardif]
  * Removed trailing directories from the devpath of disk devices (LP: #925582)
  * Fixed awk regular expression in max_diskspace_used script (LP: #926312)
  * Implemented anonymous submissions to Launchpad with a dummy e-mail
    address.
  * Qt: Moved widgets around in Results window.
  * Changed options and arguments passed to show_tree method, and related UI
    changes.
  * Simplified running checkbox-qt from source tree, by compiling if needed.
  * Added support for decimals and multiple partitions in max_diskspace_used.
  * Fixed reference to xrandr_detect_modes replaced by VESA_drivers_not_in_use.
  * Fixed depends in debian/control file for checkbox-qt.

  [Daniel Manrique]
  * Changed way of obtaining preferred browser to ensure we honor the user's
    preference rather than Chromium's clobbering of
    /etc/alternatives/gnome-www-browser (LP: #925603) 
  * Added submission_path_prompt config variable; if set, it will be shown to
    the user before the test selection screen, and the value entered will
    override the default filename for the xml report.
  * plugins/suites_prompt.py: Fixed jobs being run despite being deselected. 
  * Qt: Changed color of the step bubbles to Ubuntu Orange, and made it
    parametrizable.
  * Qt: View report functionality.
  * Qt: Set the runtime application icon.
  * Fixed typo in network/info.
  * Fixed typo in create_connection.

  [Brendan Donegan]
  * Changed checkbox-cli text to clearly explain what + does (LP: #926417)
  * Changed progress bar of Qt UI to standard rather than custom one,
    prettified tabs and updated Launchpad email text amongst other UI tweaks
    in qt/frontend/qtfront.ui
  * Fixed some oversights in the mediacard job files regarding test 
    descriptions and card types.
  * Tweaked the memory_compare script a bit to make it easier to maintain.
  * Used regexes in default whitelist.

  [Javier Collado]
  * Removed job that installed ipmitool by default (LP: #931954)

  [Tiago Salem Herrmann]
  * Implementation of Qt frontend for checkbox.
  * Qt-related features and bugfixes:
  * Qt: Added welcome screen image and background color.
  * Qt: Removed maximize/restore button.
  * Qt: added select/deselect all popup menu.
  * Qt: Status screen
  * Qt: Antialiasing hint for step numbers and question mark.
  
  [Sylvain Pineau]
  * Tests will run in in order specified by the whitelist.
  * JobStore caches most of a job's attributes in memory to speed up sorting.

 -- Jeff Lane <jeff@ubuntu.com>  Wed, 15 Feb 2012 00:11:21 -0500

checkbox (0.13.1) precise; urgency=low

  New upstream release (LP: #925090):

  [Brendan Donegan]
  * Fixed the cpu_topology script so that it doesn't mistake the word
    'processor' in the value of another field for the field 'processor'
    (LP: #882161)
  * Added create_connection script and jobs to automatically create/test a
    wireless network connection.
  * Updated wireless job dependencies.
  * Add wireless performance data collecting tests.
  * Changed is_laptop test to a shell test and implemented a check_is_laptop
    script to check automatically for a systems 'laptopness' (LP: #886668)
  * Fixed connect_wireless script which continued failing to correctly
    identify wireless connections.
  * Don't fail the sleep_test if the wake alarm is still set (LP: #911161)
  * Add requirement for mem sleep state to be supported to the
    suspend_advanced_auto job (LP: #804190)
  * Fixed the camera/display test and removed the camera/video one.
  * Added display resource and matching requirements to external video 
    output tests.
  * Added removable_storage_watcher script to replace watch_command to make
    testing USB, FireWire and MMC devices easier and more cohesive.
  * Added memory_compare script to automate the memory/info job
  * Switch audio settings to correct device before running audio tests
    (LP: #916859)
  * Nixed graphics/xorg-version-output job and updated other job dependencies,
    since it is redundant with graphics/xorg-version. (LP: #671144)

  [Gabor Kelemen]
  * Fixed last two remaining strings with backslashes (LP: #868571)
  * Fix misplaced parentheses, so translation can work (LP: #904876)

  [Marc Tardif]
  * Refactored install scripts to be agnostic of variant name: 
    install/postinst, install/config and debian/*.postinst.
  * Using title defined in user_interface plugin in GTK interface.
  * Updated default.whitelist to reflect renamed jobs.
  * Removed files with non-printable characters from submission.xml.
  * Fixed parser for submission files with empty question comments
    and context info (LP: #912546)
  * Added support for skipping tests when the depends don't pass
    (LP: #509598)
  * Removed extraneous code from the sleep_test.
  * Refactored logic to check for network after suspend.
  * Removed deprecated hwtest package.
  * cpu_offlining was incorrectly using return instead of exit.

  [Daniel Manrique]
  * Update control files under debian/ to eliminate (most) lintian warnings
    (LP: #352986)
  * Environment variables specified with environ: in a job description will be
    passed to the backend for it to add to its environment. (LP: #897889)
  * Handle malformed LANGUAGE environment variable values (LP: #912946)
  * Added interactive media_keys_test script.
  * Make creation of wireless connection files more robust (LP: #923836)
  * Recommend gstreamer-gconf to enable media tests on kubuntu (LP: #898641)
  * Add bluetooth device requirement to obex jobs (LP: #921128)
  * Add a plugin conf variable for the welcome string (shown on the first
    screen when checkbox runs), so it can be changed without much effort.
  * Remove superflous bluetooth/detect job
  * Fixed typo in jobs/local.txt.in (phoronix misspelled as peripherals).
  * Rearranged a misplaced changelog entry.
  * Updated debian/control to remove unneeded Uploader: field.

  [Robert Roth]
  * Fixed spelling mistakes in user_apps job file. (LP: #904209)

  [Jeff Lane]
  * Created automated network info test to get some config info during automated 
    runs. (LP: #912038)
  * Added requires to suspend wireless jobs so they won't run if wireless isn't
    present (LP: #907150)
  * Fixed issue in usb_test with unwritable filesystems (LP: #912522)
  * Fixed USB tests so that insert, storage, remove run in proper order
  * Removed usb_storage_after_suspend since it's superfluous, all other USB
    tests already run after suspend.
  * Modifed usb_test to handle firewire drives as well, renamed script to
    removable_storage_test

  [Aurélien Gâteau]
  * Improvements to Recover dialog and show_info method.

  [ Javier Collado ]
  * Error while creating binary package fixed (LP: #921576)

  [ Sylvain Pineau ]
  * Replaced xrandr_display_modes with automated check for VESA driver
  * Refactored Unity compatibility tests

 -- Daniel Manrique <daniel.manrique@canonical.com>  Fri, 10 Feb 2012 11:19:05 -0500

checkbox (0.13) precise; urgency=low

  New upstream release (LP: #892268):

  [Marc Tardif]
  * Generate a submission.xml file that contains all device and attachment
  * Write the report before reporting the validation error.
  * Changed device.product to dmi.product for the formfactor (LP: #875312)

  [Daniel Manrique]
  * Use gettext for string (LP: #869267)
  * Move progress indicator to main checkbox dialog instead of a 
    transient window (LP: #868995)
  * Ignore malformed dpkg entries in package_resource (LP: #794747)
  * Reset window title after finishing a manual test (LP: #874690)
  * Handle "@" in locale names (as in ca@valencia).

  [Jeff Lane]
  * Went through all the job files and:
    * Updated descriptions to match Unity UI structure
    * Added descriptions where necessary
    * Added further details to some descriptions
    * Moved some jobs to more appropriate files
    * Fixed job names in older job files to match new naming scheme 
      (suite/testname)
    * Added jobs to local.txt to ensure all job files are now parsed
      (this allows easier addition of existing tests to whitelists)
    * Changed remaining manual job descriptions to match the new format
  * Updated CD and DVD write tests to be more clear about when to skip
    them (LP: #772794)

  [Ara Pulido]
  * Rewrote all job descriptions to match OEM QA syntax

  [Brendan Donegan]  
  * Fix the code that assigns keys in checkbox-cli so that it never assigns
    keys which have other uses. (LP: #877467)
  * Show details of unmet job requirements (LP: #855852)
  * Ensure that connect_wireless chooses a wireless connection from the list
    of available connections (LP: #877752)
  * Have the bluetooth/detect tests require a device with the category
    BLUETOOTH to run, thus preventing the test from failing on systems with
    no Bluetooth device (LP: #862322)
  * Rename attachment jobs to not have a forward slash in their name
    (LP: #887964)
  * Guard against trying to write files to logical partitions on USB sticks
    (which will obviously fail) in usb_test (LP: #887049)
  * Make the OpenGL test ignore the return value of glxgears and improve
    the test description (LP: #890725)
  * Allow input/mouse test to run if a TOUCH device is present
    (LP: #886129)

  [ Javier Collado ]
  * Broken job dependencies fixed (LP: #888447)
  * Regex support when specifying blacklists and whitelists on the
    commandline (LP: #588647)

 -- Daniel Manrique <daniel.manrique@canonical.com>  Thu, 18 Nov 2011 12:46:21 -0500

checkbox (0.12.8) oneiric; urgency=low

  New upstream release (LP: #862579):

  [Brendan Donegan]
  * Remove test for FTP connection from network_check script (LP: #854222)
  * Update a parameter in usb_test to have it run faster.
  * Remove record_playback_after_suspend from Ubuntu Friendly whitelist (LP: #855540)
  * Fix minor typo in multi-monitor friendly resolution_test script which caused 
    minimum_resolution test to fail (LP: #855599)
  * Remove storage_devices_test from Ubuntu Friendly whitelist since bonnie++  (which it uses) is not installed by default (LP: #855841)
  * Changed description and name to reflect Ubuntu Friendly branding. Now when a user searches for Ubuntu Friendly in the lens, Checkbox will appear (LP: #852036)
  * Reset the selections at the test suite prompt if No is selected at the recover prompt (LP: #861208)
  * Save the connection name(s) instead of the interface name so that they can be reconnected to properly after the wireless before/after suspend tests have completed (LP: #861502)
  * Make connect_wireless use the UUID of the connection instead of the name for greater reliability (LP: #862190)

  [Daniel Manrique]
  * Restored _recover attribute, re-enabling welcome and test selection
    screens (LP: #852204)
  * Remove memory/test from the Ubuntu Friendly whitelist (LP: #853799)
  * Use diff instead of grep, better comparing of empty files (LP: #852014)
  * Apport integration: new mandatory "tag" value in ApportOptions (LP: #852201)
  * Add warning prior to starting the tests (LP: #855328)
  * Apport integration: Fix instantiation of Gtk.RadioButton, needed due 
    to PyGI related API changes (LP: #805679)
  * Remove ping -R parameter that apparently caused ICMP packets to be dropped
    by some routers (LP: #861404)

  [ Evan Broder ]
  * Replace resolution_test with an implementation which uses GdkScreen to
    be multimonitor-aware (LP: #632987)

  [Jeff Lane]
  * Fix names of optical drive tests and remove a non-existing test from the
    whitelist (LP: #854808) 
  * Fix wireless_*_suspend jobs so they recreate iface file instead of append
    each time (LP: #855845)
    (LP: #852201)
  * Clarify better the intend of the is_laptop question (LP: #861844)
  * Fixed dependencies for tests that depend on suspend/suspend_advanced 
    (LP: #860651)

  [Tim Chen]
  * Fix cpu_scaling_test (LP: #811177)
 
  [Ara Pulido]
  * Avoid connect_wireless messing with AP with similar names (LP: #861538)
  * Remove bluetooth/file-transfer from the list of tests to run, since due to
    bug 834348 it always fails.

  [Marc Tardif]
  * Added support for wildcards when verifying the transport certificate.
  * Applying depends across suites (LP: #861218)

 -- Daniel Manrique <daniel.manrique@canonical.com>  Thu, 29 Sep 2011 13:12:01 -0400

checkbox (0.12.7) oneiric; urgency=low

  New upstream release (LP: #850395):

  [Brendan Donegan]
  * Redirecting stderr to pipe to fix the gconf_resource script (LP: #832321)
  * Clear jobs directory when user selects No to recover question (LP: #836623)

  [Daniel Manrique]
  * checkbox/job.py: Guard against bogus timeout values (LP: #827859)
  * More explicit handling of string decoding/encoding, avoids problems with
    non-ascii characters (LP: #833747)
  * Changed architecture from all to any for checkbox base, to build
    architecture-specific binaries (LP: #833696)

  [Jeff Lane]
  * Several corrections necessary due to test name changes or typos found in
    job files

  [Marc Tardif]
  * Connecting hyper text widgets only once (LP: #827904)
  * Detecting MMC readers as OTHER instead of DISK (LP: #822948)
  * Validating the hostname in the SSL certificate (LP: #625076)
  * Validating the submission.xml (LP: #838123)

 -- Daniel Manrique <daniel.manrique@canonical.com>  Fri, 14 Sep 2011 17:15:26 -0400

checkbox (0.12.6) oneiric; urgency=low

  New upstream release (LP: #841983):

  [ Daniel Manrique ]
  * Work around PyGTK API changes that kept checkbox from starting up
    (LP: #839675).

 -- Daniel Manrique <daniel.manrique@canonical.com>  Mon, 05 Sep 2011 12:47:58 -0400

checkbox (0.12.5) oneiric; urgency=low

  New upstream release (LP: #838745):

  [Ara Pulido]
  * Created a "suspend" suite and renamed relevant tests.

  [Brendan Donegan]
  * Removed redundant tests in power-management suite.
  * Fixed dependencies in power-management suite.

  [Daniel Manrique]
  * Changed name of apt-get test to reflect the suite it's in.
  * Fixed typos in job definitions that caused them to not be run.
  * Added missing description to info/hdparm test (LP: #832351)
  * Quote command to obtain bluetooth address, to avoid hanging if 
    a device is not present (LP: #836756).
  * Added BLUETOOTH category to udev parser.
  * Removed some tests from default whitelist.
  * Fixed dependencies for keys/sleep.
  
  [Jeff Lane]
  * Added new USB storage transfer test
  * Re-worked and added automated audio test

  [Marc Tardif]
  * Added WIRELESS category to udev parser.

 -- Ara Pulido <ara@ubuntu.com>  Thu, 01 Sep 2011 12:23:07 +0100

checkbox (0.12.4) oneiric; urgency=low

  New upstream release (LP: #824180):

  [Brendan Donegan]
  * Refactored job definition files.
  * Fixed dependencies and test naming.
  * Added Online CPU before/after suspend test.
  * Automated wireless tests.
  * Removed redundant sru_suite.txt, updated dependencies accordingly.
  * Automated bluetooth_obex tests.

  [Daniel Manrique]
  * Further improvements to make frontend/backend communication more reliable.
    Prevents stuck backends, failure to close the GUI due to lack of reply
    from the backend, and test specifying "user" not being run.
  * scripts/keyboard_test modified to account for pygi-related GTK API
    changes. (LP: #804369)
  * scripts/sleep_test: improve handling of NetworkManager DBus API
    changes. (LP: #808423)
  * scripts/cdimage_resource: properly handle releases with "LTS" in their
    name (LP: #814085)
  * Updated minimum_resolution test as per latest system requirements, leaving
    just one unified test. (LP: #767166)

  [Javier Collado]
  * Checkbox exits with EX_NOINPUT if a whitelist or blacklist file is
    specified and cannot be found.
  * Deselect a test suite automatically when none of its children is selected,
    in the GTK interface. (LP: #651878)
  * Make the "Next" button the default action when Enter is pressed, to 
    streamline testing with the GTK interface.

  [Marc Tardif]
  * Fixed udevam not being found because /sbin not in PATH (LP: #597305)
  * Fixed hardware attachments for udev and dmi (LP: #822682)

  [Sylvain Pineau]
  * Expose the message store to other plugins, via firing an expose-msgstore
    event.

  [Andrew Faulkner]
  * Fix description for nautilus_file_create job (LP: #821141) 

  [Kenneth Wimer]
  * New header image that follows brand guidelines (LP: #554202)

 -- Daniel Manrique <daniel.manrique@canonical.com>  Wed, 10 Aug 2011 15:16:39 -0400

checkbox (0.12.3) oneiric; urgency=low

  [Marc Tardif]
  * Only reading CHECKBOX_* environment variables in config (LP: #802458)
  * Imported scripts and jobs from Platform Services.

  [Chad A. Davis]
  * Switch to dh_python2 and debhelper7 (LP: #788514)

  [Barry Warsaw]
  * Fix checkbox_clean.run() to ignore missing executables, as is the case
    in a fresh checkout.

 -- Daniel Manrique <daniel.manrique@canonical.com>  Fri, 01 Jul 2011 11:37:27 -0400

checkbox (0.12.2) oneiric; urgency=low

  New upstream release (LP: #800199):

  [Brendan Donegan]
  * Added interface parameter to internet_test script.

  [Daniel Manrique]
  * GTK GUI: Change assignment of TreeStore model to TreeView to account for
    pygi-related API changes. Also seems to fix lingering select/deselect all
    buttons. (LP: #796666) (LP: #796622)
  * GTK GUI: Fix call to Gtk buffer get_text to add now-mandatory fourth
    parameter, keeps the GUI from misbehaving in connection to fixed bug.
    (LP: #796827)
  * GTK GUI: Fix handling of mouse events in gtk_hypertext_view.py which
    prevented displaying the final report.
  * Put test name as part of the window title, as an aid to
    reporting/debugging (LP: #744190)
  * plugins/apport_prompt.py: Add test name to "Do you want to report a bug?"
    dialog to make it clearer.

  [Sylvain Pineau]
  * Fix evaluation of job requirements (LP: #798200)
  * Added "in" operator to job requirements.

 -- Marc Tardif <marc@ubuntu.com>  Tue, 21 Jun 2011 09:41:57 -0400

checkbox (0.12.1) oneiric; urgency=low

  New upstream release (LP: #796629):

  [Brendan Donegan]
  * Fix timeout in sleep_test script (LP: #665299)
  * Fix traces in hyper_text_view module (LP: #796508)
  * Added camera test (LP: #764222)

  [Daniel Manrique]
  * Fix GUI definition file so main window uses "natural request", growing
    when child widgets require so (LP: #776734)
  * Fix open/read blocking behavior and backend/frontend communications to
    avoid hangs and lingering backends. (LP: #588539)
  * Render header text dynamically over the image background, and updated pot
    file with the new string. (LP: #621880)

  [Robert Roth]
  * Improve command line key prompts (LP: #786924)

 -- Marc Tardif <marc@ubuntu.com>  Fri, 03 Jun 2011 17:00:11 -0400

checkbox (0.12) oneiric; urgency=low

  New upstream release (LP: #784076):
  * Removed dead pixel test.

  [Bilal Akhtar]
  * Port checkbox to Gtk3/PyGI (LP: #783822)

 -- Marc Tardif <marc@ubuntu.com>  Tue, 17 May 2011 09:48:07 -0400

checkbox (0.11.4) natty; urgency=low

  * Changed udev_resource to report CAPTURE for USB VIDEO devices
  * Fixed eval of resources with names like list item names
  
  [Carl Milette]
  * Fixed hard coded disk in disk_bench_test so that it matches convention
    utilizing udev_resource for finding devices. (LP: #507943)

 -- Jeff Lane <jeff@ubuntu.com>  Fri, 22 Apr 2011 11:05:19 -0400

checkbox (0.11.3) natty; urgency=low

  New upstream release (LP: #751928):
  * Fixed sleep_test crashing with ioerror (LP: #630785)
  * Fixed keyerror when running some manual tests (LP: #729431)

  [Ara Pulido]
  * Improved debconf messages and ordering (LP: #553777)
  * Video bugs should be reported as a display symptom (LP: #744964)
  * Added checkbox log to apport report

  [Gerhard Burger]
  * Fixed punctuation inconsistencies in verification procedures (LP: #744167):

 -- Marc Tardif <marc@ubuntu.com>  Tue, 05 Apr 2011 16:19:17 -0400

checkbox (0.11.2) natty; urgency=low

  New upstream release (LP: #736919):
  * Added version to dpkg dependency
  * Added multiarch support to install script (LP: #727411)
  * Fixed submitting data twice (LP: #531010)
  * Fixed job descriptions for checkbox-cli (LP: #221400)

  [Daniel Manrique]
  * Fixed strings in audio tests and updated pot file (LP: #691241)
  
  [Jochen Kemnade]
  * Fixed grammar in user-apps tests (LP: #642001)

  [Jeff Lane]
  * Added reboot instructions to suspend/hibernate tests (LP: #420493)
  * Made the firewire instructions make more sense (LP: #693068)
  
  [Michael Terry]
  * Fixed several strings appear in English although translated (LP: #514401)
    - jobs/fingerprint.txt.in
    - jobs/media.txt.in
    - jobs/monitor.txt.in
    - jobs/sleep.txt.in
    - jobs/firewire.txt.in
    - po/checkbox.pot
  * Fixed grammar (LP: #525454)
    + jobs/fingerprint.txt.in

 -- Jeff Lane <jeff@ubuntu.com>  Tue, 29 Mar 2011 09:17:36 -0400

checkbox (0.11.1) natty; urgency=low

  New upstream release (LP: #725110):
  * Checking for lock file before firing stop-all event (LP: #719552)
  * Changed description of nautilus_file_copy job (LP: #709688)

  [Javier Collado]
  * Fixed title in progress dialog

 -- Marc Tardif <marc@ubuntu.com>  Fri, 25 Feb 2011 11:56:43 -0500

checkbox (0.11) natty; urgency=low

  New upstream release (LP: #719073):
  * Changed support for persist plugin as optional (LP: #561816)

  [Ara Pulido]
  * Fixed lintian errors and warnings

  [Eitan Isaacson]
  * Migrate the UI from libglade to gtkbuilder  

 -- Marc Tardif <marc@ubuntu.com>  Mon, 14 Feb 2011 18:19:27 -0500

checkbox (0.10.4) maverick; urgency=low

  * Fixed parsing of config parameters (LP: #689140)

 -- Marc Tardif <marc@ubuntu.com>  Tue, 14 Sep 2010 12:43:51 -0400

checkbox (0.10.3) maverick; urgency=low

  New upstream release (LP: #638333):
  * Fixed verification of SSL validity (LP: #625076)
  * Improved audio test questions.

 -- Marc Tardif <marc@ubuntu.com>  Tue, 14 Sep 2010 12:43:51 -0400

checkbox (0.10.2) maverick; urgency=low

  New upstream release (LP: #617583):
  * Fixed sleep_test to check the connection if using network-manager.
  * Fixed reporting bugs against alsa-base and xorg (LP: #607214)
  * Fixed apport dialog no longer appearing (LP: #607217)
  * Reduced data file size for the desktop image.
  * Updated report to be more pretty.

 -- Marc Tardif <marc@ubuntu.com>  Fri, 13 Aug 2010 16:23:16 -0400

checkbox (0.10.1) maverick; urgency=low

  New upstream release (LP: #597295):
  * Added support for urwid interface.
  * Added sound check test.
  * Added document viewer test.
  * Added update-manager and nautilus tests.
  * Added resolution tests.
  * Added sleep tests.

 -- Marc Tardif <marc@ubuntu.com>  Tue, 22 Jun 2010 10:43:52 -0400

checkbox (0.10) maverick; urgency=low

  * Added media tests (LP: #397944)
  * Added support for comments in templates.

 -- Marc Tardif <marc@ubuntu.com>  Tue, 04 May 2010 11:51:22 -0400

checkbox (0.9.2) lucid; urgency=low

  New upstream release (LP: #567568):
  * Added referer when sending submissions to Launchpad (LP: #550973)
  * Added suggests to checkbox package in debian/control file (LP: #352740)
  * Fixed udev_resource script to be more resilient (LP: #556824)
  * Fixed cdimage_resource script to read casper.log (LP: #558728)
  * Fixed reporting all resources found for a job (LP: #560948)
  * Fixed stalling when using kdesudo to start backend (LP: #557443)
  * Fixed starting the appropriate default browser on UNR (LP: #563050)
  * Fixed ansi_parser script when outputting to stdout (LP: #560952)
  * Fixed opening the report with the gconf preferred browser (LP: #562580)
  * Fixed suspend_test to use relative time for wakealarm (LP: #349768)
  * Fixed backend not getting terminated upon closing (LP: #553328)

 -- Marc Tardif <marc@ubuntu.com>  Tue, 06 Apr 2010 14:17:46 -0400

checkbox (0.9.1) lucid; urgency=low

  New upstream release (LP: #548800):
  * Added cpu_scaling_test script.
  * Fixed hard drive detection (LP: #549714)
  * Fixed backend to handle empty messages (LP: #536645)
  * Fixed parsing of package resource (LP: #539691)
  * Fixed malformed xml report (LP: #485445)
  * Fixed running root manual tests as normal user (LP: #383559)
  * Fixed writing apport files only after submitting (LP: #530380)
  * Fixed audio test instructions (LP: #529205)
  * Fixed gathering chassis information (LP: #537435)
  * Fixed detection of disks in kvm (LP: #552998)
  * Fixed udev_resource script to be more resilient (LP: #552999)
  * Fixed filter_packages script to use new resources.

 -- Marc Tardif <marc@ubuntu.com>  Sun, 07 Mar 2010 15:05:44 -0400

checkbox (0.9) lucid; urgency=low

  * Introduced job_prompt plugin to treat all jobs (suites, tests, etc.) as composites.
  * Replaced the registry and resource scripts and centralized job iteration.
  * Replaced dependency on dbus by using sudo/gksu/kdesudo instead.
  * Replaced mktemp with mkdtemp for security purposes.
  * Fixed strings in fingerprint and modem tests (LP: #457759)
  * Fixed client side validation of Launchpad form (LP: #438671)
  * Added device information to tags when reporting bugs with apport.
  * Added shorthands for blacklist-file and whitelist-file.
  * Added support for apport default configuration (LP: #465447)
  * Added support for scrolled options list (LP: #411526)
  * Added support for tests generated by suites to run as root.
  * Added support for requirements in attachments.
  * Added support for armv7l processor
  * Added Autotest integration
  * Added LTP integration
  * Added Phoronix integration
  * Added qa-regression-testing integration

 -- Marc Tardif <marc@ubuntu.com>  Wed, 04 Nov 2009 19:36:09 -0400

checkbox (0.8.5) karmic; urgency=low

  * Fixed translation of suites and tests files (LP: #456115)
  * Fixed checking the status of command registries (LP: #457502)
  * Fixed selecting suites in the command line (LP: #457559)
  * Fixed reporting of bugs to contain test description (LP: #427932)
  * Fixed execute permissions on scripts (LP: #459606)
  * Renamed processors_info plugin to singular because processor
    information is reported as a single structure with a count attribute
  * Updated translation files.

 -- Marc Tardif <marc@ubuntu.com>  Mon, 26 Oct 2009 12:17:30 -0400

checkbox (0.8.4) karmic; urgency=low

  * Fixed failing dependencies when not available (LP: #430051)
  * Fixed supporting udevadm not providing DEVPATH variable (LP: #430084)
  * Fixed supporting audio devices without a /proc/asound entry (LP: #430086)
  * Fixed running when python-apport package is not installed (LP: #430103)
  * Fixed X error when exiting after reporting a bug (LP: #430776)
  * Fixed prompting to report a bug according to GNOME HIG (LP: #429701)
  * Fixed prompting for answer in checkbox-cli (LP: #429764)
  * Fixed resolution_test message for fglrx driver (LP: #346816)
  * Fixed adding of manpage symlinks for gtk and cli (LP: #426641)
  * Fixed recovering from connecting to the backend (LP: #446693)
  * Fixed backend to use dbus instead of policykit (LP: #435714)
  * Fixed interpolation of output variable in cli (LP: #450673)
  * Fixed selection of suites in cli (LP: #450713)
  * Fixed parsing of virtio-pci devices (LP: #450774)

 -- Marc Tardif <marc@ubuntu.com>  Tue, 13 Oct 2009 16:44:12 -0400

checkbox (0.8.3) karmic; urgency=low

  * Fixed trailing newline requirement in test definitions (LP: #427993)
  * Fixed reporting firmware version as product name (LP: #428563)
  * Fixed detecting pci and usb audio devices (LP: #429558)
  * Fixed prompting to report a bug when there's no package (LP: #429668)

 -- Marc Tardif <marc@ubuntu.com>  Sat, 12 Sep 2009 15:37:40 -0400

checkbox (0.8.2) karmic; urgency=low

  * Fixed adding test information when reporting with apport (LP: #423798)
  * Fixed tagging bugs when reporting with apport (LP: #423799)
  * Fixed expressing package aliases for the linux package (LP: #423805)
  * Fixed detecting the disk category in devices (LP: #423864)
  * Fixed supporting apport symptoms when reporting bugs (LP: #424063)
  * Fixed gathering of dmi information for Launchpad report (LP: #424454)
  * Fixed tests using gksudo returning empty output (LP: #425284)

  [Javier Collado]
  * Fixed reporting of output in shell plugin (LP: #393894)

 -- Marc Tardif <marc@ubuntu.com>  Mon, 31 Aug 2009 17:16:38 -0500

checkbox (0.8.1) karmic; urgency=low

  * New upstream version:
    * Added disk tests.
    * Added fingerprint reader tests.
    * Added firewire tets.
    * Added kms tests.
    * Added media tests.
  * Fixed dependency on hal and using udev instead (LP: #399319)
  * Fixed calling ubuntu-bug when a test fails (LP: #418978)

 -- Marc Tardif <marc@ubuntu.com>  Tue, 26 Aug 2009 17:36:05 -0500

checkbox (0.8~alpha4) karmic; urgency=low

  * New upstream version:
    * Changed icon.
    * Added timeout property to lock_prompt plugin.
    * Added concept of attachments to tests.
    * Added support for backslahes in templates to wrap lines.
    * Added support blacklisting and whitelisting both tests and suites.
    * Introduced the concept of jobs for suites, tests and attachments.
    * Removed upstart event which is no longer needed.
    * Replaced architecture and category with requires in test definitions.
  * Fixed pygst dependency (LP: #334442)
  * Fixed configuration file updates during install (LP: #330596)
  * Fixed DBus exceptions (LP: #344916, #359440)
  * Fixed and expanded translations (LP: #347038)
  * Fixed ignored system proxy settings (LP: #345548)
  * Fixed parsing blank lines in templates (LP: #393907)
  * Fixed escaping of lists (LP: #394001)
  * Fixed timeout in manual tests (LP: #377986)
  * Fixed CLI interface dialog.
  * Fixed support for FreeDesktop XDG base directory specification (LP: #363549)
  * Added general and package specific apport hooks

  [ Gabor Keleman ]
  * Fixed untranslated strings in tests (LP: #374666)
  * Fixed untranslated last screen (LP: #374646)

 -- Marc Tardif <marc@ubuntu.com>  Wed, 19 Aug 2009 15:36:05 -0500

checkbox (0.7) jaunty; urgency=low

  [ Dave Murphy ]
  * Fixed viewing of report files in Firefox 3 (LP: #331481)
  * Added additional contextual information
   * /etc/sysctl* (LP: #331055)
   * /etc/modprobe.d (LP: #331056)
   * /etc/modules (LP: #331057)
  * Fixed packaging for Jaunty
   * https://lists.ubuntu.com/archives/ubuntu-devel/2009-February/027439.html
   * Uses --install-layout=deb
   * Installs to dist-packages instead of site-packages

  [ Andy Whitcroft ]
  * suspend_test: update suspend_test to version V6 matching kernel version.
    The version here will become the master copy.
  * suspend_test: add a --dry-run mode to simplify developement
  * suspend_test: add a automation mode for checkbox integration
  * suspend_test: add a new pm-suspend test
  * suspend_test: record and restore timer_delay around the variable
    time test.
  * suspend_test: release v7.
  * suspend_test: initial version of suspend power consumption test
    from a patch by Pete Graner.
  * suspend_test: power -- made the sleep time configurable
  * suspend_test: detect batteries and disable ac/power tests
  * suspend_test: disable dbus tests when we have no primary user
  * suspend_test: handle AC transitions better
  * suspend_test: enable power test as part of --full
  * suspend_test: reduce the noise in the test instructions
  * suspend_test: use minutes in output when that is more appropriate
  * suspend_test: track actual AC transitions and report them
  * suspend_test: only mention AC at all if we have a battery
  * suspend_test: report useful data at the bottom for posting
  * suspend_test: document the new power test in the usage
  * suspend_test: power -- indicate when the result is unreliable
  * suspend_test: report -- fix up spacing issues
  * suspend_test: release v8

 -- Dave Murphy <schwuk@ubuntu.com>  Tue, 17 Mar 2009 09:46:16 +0000

checkbox (0.6) jaunty; urgency=low

  * New upstream version:
    * Added suspend_test script - for more details see:
      https://wiki.ubuntu.com/KernelTeam/SuspendResumeTesting
    * Added XSL Stylesheet and the ability to view generated reports
    * Added support for PolicyKit to run the application as a user
    * Added logging for backend and logrotation script.
  * Fixed calling ucf was run via debconf (LP: #330502)

 -- Marc Tardif <marc@ubuntu.com>  Tue, 17 Feb 2009 15:36:05 +0000

checkbox (0.5) jaunty; urgency=low

  * New upstream version:
    * Added concept of hyper text view to display clickable links.
    * Added concept of properties to components.
    * Added pci information to launchpad report.
    * Added dmi information to launchpad report.
    * Added text area to keyboard test.
    * Removed sourcing of base postrm script.
    * Updated translations from Launchpad.
  * Fixed handling of interrupt signal (LP: #327810)
  * Fixed display of text in graphical interface (LP: #240374)
  * Fixed support for regexes in blacklist and whitelist (LP: #327177)
  * Fixed opening of subunit log file (LP: #325737)
  * Fixed internet test.

 -- Marc Tardif <marc@ubuntu.com>  Tue, 20 Jan 2009 18:55:20 -0500

checkbox (0.4) jaunty; urgency=low

  * Setup bzr-builddeb in native mode.
  * Removed LGPL notice from the copyright file.

 -- Marc Tardif <marc@ubuntu.com>  Tue, 20 Jan 2009 16:46:15 -0500

checkbox (0.3) jaunty; urgency=low

  * New upstream version:
    * Renamed hwtest to checkbox.
    * Renamed auto tests to shell tests.
    * Added watch file.
    * Added README file pointing to the Ubuntu wiki.
    * Added subunit to the test suite.
    * Added the subunit_report plugin to produce a standard test report.
    * Added pvs registry.
    * Added support for int return values to recursive registry eval.
    * Added debug information when a command registry returns an error.
    * Added mounts registry.
    * Added patches to upgrade the configuration files.
    * Added support for CHECKBOX_OPTIONS environment variable.
    * Added usage information.
    * Added gconf registry.
    * Added logging to checkbox event.
    * Added locking plugin.
    * Added message store and schema types.
    * Added caching to automatic tests so that they are not run multiple
      times.
    * Added persistence to category and system_id.
    * Added lshw registry and plugin.
    * Added newlines to German introduction message.
  * Fixed e-mail address should be remembered (LP: #156725)
  * Fixed $output variable does not seem to be reinterpolated when
    testing again (LP: #189404)
  * Fixed command line interface does not provide a test nor test again
    option (LP: #189423)
  * Fixed translation template unavailable, even though hwtest is in main
    (LP: #202447)
  * Fixed internet_test should support providing a destination other
    than canonical.com (LP: #216111)
  * Fixed hwtest loads editor backup files from suite dir (LP: #237954)
  * Fixed application should only have one instance running (LP: #266899)
  * Fixed disk information should be gathered (LP: #267889)
  * Fixed typo: payback device (LP: #288331)
  * Fixed tests skipped by constraint should be reported (LP: #304176)
  * Fixed manual tests which have commands should not be run automatically
    (LP: #304231)
  * Fixed CHECKBOX_DATA mapping is not working (LP: #304736)

 -- Marc Tardif <marc@ubuntu.com>  Fri, 16 Jan 2009 12:05:32 -0500

hwtest (0.1-0ubuntu10) hardy; urgency=low

  * Fixed xalign and yalign in exchange summary.

 -- Marc Tardif <marc@interunion.ca>  Mon, 21 Apr 2008 15:07:39 -0400

hwtest (0.1-0ubuntu9) hardy; urgency=low

  * Fixed internet_test to ping default gateway rather than canonical.com.
  * Fixed python-support issues to support upgrades of hwtest.
  * Fixed tooltip to be HIG compliant.
  * Fixed category to use GTK;System;Settings;.
  * Fixed command line interface to support escape characters.
  * Using python-central instead of python-support.
  * Added support to i18n the .desktop file.
  * Added support for http_proxy and https_proxy.
  * Added summary of information being submitted.

 -- Marc Tardif <marc@interunion.ca>  Thu, 17 Apr 2008 12:01:50 -0400

hwtest (0.1-0ubuntu8) hardy; urgency=low

  * debian/patches/01_change_menu_category.patch:
    - change the category so the item is moved to system, administration and not
      the only entry in applications, system tools on a default installation

 -- Sebastien Bacher <seb128@canonical.com>  Mon, 14 Apr 2008 15:49:06 +0200

hwtest (0.1-0ubuntu7) hardy; urgency=low

  * Fixed packaging bugs.
  * Improved internationalization.
  * Renamed questions and answers to tests and results.

 -- Marc Tardif <marc@interunion.ca>  Thu,  6 Mar 2008 10:58:43 -0500

hwtest (0.1-0ubuntu6) hardy; urgency=low

  * Upload to hardy/universe (without the .bzr files).
  * Make package conformant with current Python policy.

 -- Matthias Klose <doko@ubuntu.com>  Tue, 11 Mar 2008 14:06:02 +0000

hwtest (0.1-0ubuntu5) hardy; urgency=low

  * Set default timeout to None instead of 60 seconds.
  * Updated copyright information.
  * Reverted to using gksu to limit dependencies.
  * Removed dependency on python-apt.

 -- Marc Tardif <marc@interunoin.ca>  Thu, 28 Feb 2008 17:07:07 -0500

hwtest (0.1-0ubuntu4) hardy; urgency=low

  * Improved text in questions text file.
  * Improved user experience by only showing auto questions
    progress bar when there are actual questions.
  * Also improved the user experience by showing a progress
    bar while building the report.

 -- Marc Tardif <marc@interunion.ca>  Wed, 27 Feb 2008 23:12:24 -0500

hwtest (0.1-0ubuntu3) hardy; urgency=low

  * Fixed hwtest_cli so that it doesn't strip the DISPLAY environment
    variable.
  * Fixed system_info plugin so that it does a better effort for
    gathering system information instead of relying on non standard
    information from HAL.

 -- Marc Tardif <marc@interunion.ca>  Wed, 27 Feb 2008 10:52:33 -0500

hwtest (0.1-0ubuntu2) hardy; urgency=low

  * Fixed packaging following lintian error.
  * Added packages registry and plugin.

 -- Marc Tardif <marc@interunion.ca>  Tue,  5 Feb 2008 15:02:26 -0500

hwtest (0.1-0ubuntu1) hardy; urgency=low

  * Initial Release.

 -- Marc Tardif <marc@interunion.ca>  Mon, 17 Sep 2007 17:25:54 -0300<|MERGE_RESOLUTION|>--- conflicted
+++ resolved
@@ -88,15 +88,12 @@
       revision, which made the TimeSkew() function do nothing. Fixed an
       unbuffered I/O error in SilentCall() discovered while testing Python3
       changes. 
-<<<<<<< HEAD
     * scripts/optical_detect, scripts/optical_read_test: ran 2to3 and changed
       shebang. Changes were minimal.
-=======
     * scripts/xorg_memory_test: 2to3 made minimal changes, modifed shebang.
       Converted optparse code to argparse code and replaced sys.argv[] stuff
       with more useful positional arguments. Removed a redundant import that
       2to3 injected.
->>>>>>> 720e9f2a
 
   [Jeff Marcom]
   * [FEATURE] Python 2 to 3 conversion:
@@ -129,11 +126,7 @@
   * jobs/stress.txt.in: add OEM team's stress tests (including reboot and poweroff)
     and log analysis jobs      
 
-<<<<<<< HEAD
- -- Jeff Lane <jeff@ubuntu.com>  Mon, 18 Jun 2012 21:01:08 -0400
-=======
  -- Jeff Lane <jeff@ubuntu.com>  Tue, 19 Jun 2012 14:02:37 -0400
->>>>>>> 720e9f2a
 
 checkbox (0.13.8) precise; urgency=low
 
