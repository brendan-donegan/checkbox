--- conflicted
+++ resolved
@@ -10,11 +10,8 @@
   * Fixed DBus exceptions (LP: #344916, #359440)
   * Fixed and expanded translations (LP: #347038)
   * Fixed ignored system proxy settings (LP: #345548)
-<<<<<<< HEAD
   * Fixed parsing blank lines in templates (LP: #393907)
-=======
   * Fixed escaping of lists (LP: #394001)
->>>>>>> 09bdfee1
   * Fixed CLI interface dialog.
 
   [ Gabor Keleman ]
