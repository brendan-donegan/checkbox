--- conflicted
+++ resolved
@@ -22,12 +22,9 @@
     connections. This is necessary for adequate QA testing (LP: #1042425)
   * scripts/graphics_driver: fixed a bug causing the hybrid check to throw an
     exception on hybrid systems (LP: #1048058)
-<<<<<<< HEAD
   * setup.py: added checkbox.dbus to packages (LP: #1052601)
-=======
   * jobs/optical.txt.in: removed the optical/dvd_movie_playback job definition
     as it was redundant (LP: #868643)
->>>>>>> e96b4e23
 
   [Daniel Manrique]
   * Bumped to 0.14.6 to keep changelog size sane and fix a small mishap in the
@@ -120,11 +117,7 @@
     the 'device' argument (bus type) and require at least one value
   * [FEATURE] scripts/removable_storage_watcher: add support for debugging
 
-<<<<<<< HEAD
  -- Jeff Lane <jeff@ubuntu.com>  Wed, 19 Sep 2012 12:16:31 -0400
-=======
- -- Jeff Lane <jeff@ubuntu.com>  Wed, 19 Sep 2012 11:05:30 -0400
->>>>>>> e96b4e23
 
 checkbox (0.14.5) quantal; urgency=low
 
