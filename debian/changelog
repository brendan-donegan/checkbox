--- conflicted
+++ resolved
@@ -16,14 +16,11 @@
     or other artifacts.
   * jobs/info.txt.in - add an xrandr attachment job to provide information
     about displays connected to the system (LP: #1085219)
-<<<<<<< HEAD
   * jobs/suspend.txt.in - changed suspend_advanced_auto dependency of key_after_suspend
     and led_after_suspend tests to suspend/suspend_advanced, since they are manual and
     should depend on the manual suspend test (LP: #1089227)
-=======
   * scripts/piglit_test, jobs/piglit.txt.in - create a script which wraps and
     parses the piglit test results and use it in the piglit jobs.
->>>>>>> ccd14a0a
 
   [ Jeff Lane ]
   * jobs/suspend.txt.in - removed incorrect multiple router requirement for
