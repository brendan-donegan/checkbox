--- conflicted
+++ resolved
@@ -193,15 +193,12 @@
     jobs/mediacard.txt.in: Remove udisks package references in all of the jobs
     that use removable_storage scripts (LP: #1059620)
   * scripts/graphics_driver: Added NVIDIA driver detection (LP: #1060211)
-<<<<<<< HEAD
-  * [FEATURE] jobs/keys.txt.in: Added video-out and touchpad keys tests.
-=======
   * [FEATURE] jobs/mediacard.txt.in: Added SDXC, MS, MSP and XD memory card
     tests.
   * setup.py: Add the missing checkbox.heuristics module (LP: #1064220)
   * scripts/pts_run: Force pts_run to exit on errors as phoronix-test-suite
     always exits with success (LP: #1061297)
->>>>>>> 8b2632d2
+  * [FEATURE] jobs/keys.txt.in: Added video-out and touchpad keys tests.
 
   [Zygmunt Krynicki]
   * Fixed simple duplicate 'the' mistakes (LP: #1040022)
