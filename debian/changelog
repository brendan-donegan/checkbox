checkbox (0.12.8) oneiric; urgency=low

  [Brendan Donegan]
  * Remove test for FTP connection from network_check script (LP: #854222)
  * Update a parameter in usb_test to have it run faster.
  * Remove record_playback_after_suspend from Ubuntu Friendly whitelist (LP: #855540)
  * Fix minor typo in multi-monitor friendly resolution_test script which caused 
    minimum_resolution test to fail (LP: #855599)
  * Remove storage_devices_test from Ubuntu Friendly whitelist since the bonnie++ 
    (which it uses) is not installed by default (LP: #855841)
  * Changed description and name to reflect Ubuntu Friendly branding. Now when a 
    user searches for Ubuntu Friendly in the lens, Checkbox will appear (LP: #852036)

  [Daniel Manrique]
  * Restored _recover attribute, re-enabling welcome and test selection
    screens (LP: #852204)
  * Remove memory/test from the Ubuntu Friendly whitelist (LP: #853799)
  * Use diff instead of grep, better comparing of empty files (LP: #852014)
  * Apport integration: new mandatory "tag" value in ApportOptions 
    (LP: #852201)
  * Apport integration: Fix instantiation of Gtk.RadioButton, needed due 
    to PyGI related API changes (LP: #805679)

  [ Evan Broder ]
  * Replace resolution_test with an implementation which uses GdkScreen to
    be multimonitor-aware (LP: #632987)

  [Jeff Lane]
  * Fix names of optical drive tests and remove a non-existing test from the
    whitelist (LP: #854808) 
  * Fix wireless_*_suspend jobs so they recreate iface file instead of append
    each time (LP: #855845)

<<<<<<< HEAD
 -- Daniel Manrique <daniel.manrique@canonical.com>  Thu, 22 Sep 2011 21:47:19 -0400
=======
 -- Jeff Lane <jeff@ubuntu.com>  Fri, 23 Sep 2011 12:24:48 -0400
>>>>>>> 3d77b0d9

checkbox (0.12.7) oneiric; urgency=low

  New upstream release (LP: #850395):

  [Brendan Donegan]
  * Redirecting stderr to pipe to fix the gconf_resource script (LP: #832321)
  * Clear jobs directory when user selects No to recover question (LP: #836623)

  [Daniel Manrique]
  * checkbox/job.py: Guard against bogus timeout values (LP: #827859)
  * More explicit handling of string decoding/encoding, avoids problems with
    non-ascii characters (LP: #833747)
  * Changed architecture from all to any for checkbox base, to build
    architecture-specific binaries (LP: #833696)

  [Jeff Lane]
  * Several corrections necessary due to test name changes or typos found in
    job files

  [Marc Tardif]
  * Connecting hyper text widgets only once (LP: #827904)
  * Detecting MMC readers as OTHER instead of DISK (LP: #822948)
  * Validating the hostname in the SSL certificate (LP: #625076)
  * Validating the submission.xml (LP: #838123)

 -- Daniel Manrique <daniel.manrique@canonical.com>  Fri, 14 Sep 2011 17:15:26 -0400

checkbox (0.12.6) oneiric; urgency=low

  New upstream release (LP: #841983):

  [ Daniel Manrique ]
  * Work around PyGTK API changes that kept checkbox from starting up
    (LP: #839675).

 -- Daniel Manrique <daniel.manrique@canonical.com>  Mon, 05 Sep 2011 12:47:58 -0400

checkbox (0.12.5) oneiric; urgency=low

  New upstream release (LP: #838745):

  [Ara Pulido]
  * Created a "suspend" suite and renamed relevant tests.

  [Brendan Donegan]
  * Removed redundant tests in power-management suite.
  * Fixed dependencies in power-management suite.

  [Daniel Manrique]
  * Changed name of apt-get test to reflect the suite it's in.
  * Fixed typos in job definitions that caused them to not be run.
  * Added missing description to info/hdparm test (LP: #832351)
  * Quote command to obtain bluetooth address, to avoid hanging if 
    a device is not present (LP: #836756).
  * Added BLUETOOTH category to udev parser.
  * Removed some tests from default whitelist.
  * Fixed dependencies for keys/sleep.
  
  [Jeff Lane]
  * Added new USB storage transfer test
  * Re-worked and added automated audio test

  [Marc Tardif]
  * Added WIRELESS category to udev parser.

 -- Ara Pulido <ara@ubuntu.com>  Thu, 01 Sep 2011 12:23:07 +0100

checkbox (0.12.4) oneiric; urgency=low

  New upstream release (LP: #824180):

  [Brendan Donegan]
  * Refactored job definition files.
  * Fixed dependencies and test naming.
  * Added Online CPU before/after suspend test.
  * Automated wireless tests.
  * Removed redundant sru_suite.txt, updated dependencies accordingly.
  * Automated bluetooth_obex tests.

  [Daniel Manrique]
  * Further improvements to make frontend/backend communication more reliable.
    Prevents stuck backends, failure to close the GUI due to lack of reply
    from the backend, and test specifying "user" not being run.
  * scripts/keyboard_test modified to account for pygi-related GTK API
    changes. (LP: #804369)
  * scripts/sleep_test: improve handling of NetworkManager DBus API
    changes. (LP: #808423)
  * scripts/cdimage_resource: properly handle releases with "LTS" in their
    name (LP: #814085)
  * Updated minimum_resolution test as per latest system requirements, leaving
    just one unified test. (LP: #767166)

  [Javier Collado]
  * Checkbox exits with EX_NOINPUT if a whitelist or blacklist file is
    specified and cannot be found.
  * Deselect a test suite automatically when none of its children is selected,
    in the GTK interface. (LP: #651878)
  * Make the "Next" button the default action when Enter is pressed, to 
    streamline testing with the GTK interface.

  [Marc Tardif]
  * Fixed udevam not being found because /sbin not in PATH (LP: #597305)
  * Fixed hardware attachments for udev and dmi (LP: #822682)

  [Sylvain Pineau]
  * Expose the message store to other plugins, via firing an expose-msgstore
    event.

  [Andrew Faulkner]
  * Fix description for nautilus_file_create job (LP: #821141) 

  [Kenneth Wimer]
  * New header image that follows brand guidelines (LP: #554202)

 -- Daniel Manrique <daniel.manrique@canonical.com>  Wed, 10 Aug 2011 15:16:39 -0400

checkbox (0.12.3) oneiric; urgency=low

  [Marc Tardif]
  * Only reading CHECKBOX_* environment variables in config (LP: #802458)
  * Imported scripts and jobs from Platform Services.

  [Chad A. Davis]
  * Switch to dh_python2 and debhelper7 (LP: #788514)

  [Barry Warsaw]
  * Fix checkbox_clean.run() to ignore missing executables, as is the case
    in a fresh checkout.

 -- Daniel Manrique <daniel.manrique@canonical.com>  Fri, 01 Jul 2011 11:37:27 -0400

checkbox (0.12.2) oneiric; urgency=low

  New upstream release (LP: #800199):

  [Brendan Donegan]
  * Added interface parameter to internet_test script.

  [Daniel Manrique]
  * GTK GUI: Change assignment of TreeStore model to TreeView to account for
    pygi-related API changes. Also seems to fix lingering select/deselect all
    buttons. (LP: #796666) (LP: #796622)
  * GTK GUI: Fix call to Gtk buffer get_text to add now-mandatory fourth
    parameter, keeps the GUI from misbehaving in connection to fixed bug.
    (LP: #796827)
  * GTK GUI: Fix handling of mouse events in gtk_hypertext_view.py which
    prevented displaying the final report.
  * Put test name as part of the window title, as an aid to
    reporting/debugging (LP: #744190)
  * plugins/apport_prompt.py: Add test name to "Do you want to report a bug?"
    dialog to make it clearer.

  [Sylvain Pineau]
  * Fix evaluation of job requirements (LP: #798200)
  * Added "in" operator to job requirements.

 -- Marc Tardif <marc@ubuntu.com>  Tue, 21 Jun 2011 09:41:57 -0400

checkbox (0.12.1) oneiric; urgency=low

  New upstream release (LP: #796629):

  [Brendan Donegan]
  * Fix timeout in sleep_test script (LP: #665299)
  * Fix traces in hyper_text_view module (LP: #796508)
  * Added camera test (LP: #764222)

  [Daniel Manrique]
  * Fix GUI definition file so main window uses "natural request", growing
    when child widgets require so (LP: #776734)
  * Fix open/read blocking behavior and backend/frontend communications to
    avoid hangs and lingering backends. (LP: #588539)
  * Render header text dynamically over the image background, and updated pot
    file with the new string. (LP: #621880)

  [Robert Roth]
  * Improve command line key prompts (LP: #786924)

 -- Marc Tardif <marc@ubuntu.com>  Fri, 03 Jun 2011 17:00:11 -0400

checkbox (0.12) oneiric; urgency=low

  New upstream release (LP: #784076):
  * Removed dead pixel test.

  [Bilal Akhtar]
  * Port checkbox to Gtk3/PyGI (LP: #783822)

 -- Marc Tardif <marc@ubuntu.com>  Tue, 17 May 2011 09:48:07 -0400

checkbox (0.11.4) natty; urgency=low

  * Changed udev_resource to report CAPTURE for USB VIDEO devices
  * Fixed eval of resources with names like list item names
  
  [Carl Milette]
  * Fixed hard coded disk in disk_bench_test so that it matches convention
    utilizing udev_resource for finding devices. (LP: #507943)

 -- Jeff Lane <jeff@ubuntu.com>  Fri, 22 Apr 2011 11:05:19 -0400

checkbox (0.11.3) natty; urgency=low

  New upstream release (LP: #751928):
  * Fixed sleep_test crashing with ioerror (LP: #630785)
  * Fixed keyerror when running some manual tests (LP: #729431)

  [Ara Pulido]
  * Improved debconf messages and ordering (LP: #553777)
  * Video bugs should be reported as a display symptom (LP: #744964)
  * Added checkbox log to apport report

  [Gerhard Burger]
  * Fixed punctuation inconsistencies in verification procedures (LP: #744167):

 -- Marc Tardif <marc@ubuntu.com>  Tue, 05 Apr 2011 16:19:17 -0400

checkbox (0.11.2) natty; urgency=low

  New upstream release (LP: #736919):
  * Added version to dpkg dependency
  * Added multiarch support to install script (LP: #727411)
  * Fixed submitting data twice (LP: #531010)
  * Fixed job descriptions for checkbox-cli (LP: #221400)

  [Daniel Manrique]
  * Fixed strings in audio tests and updated pot file (LP: #691241)
  
  [Jochen Kemnade]
  * Fixed grammar in user-apps tests (LP: #642001)

  [Jeff Lane]
  * Added reboot instructions to suspend/hibernate tests (LP: #420493)
  * Made the firewire instructions make more sense (LP: #693068)
  
  [Michael Terry]
  * Fixed several strings appear in English although translated (LP: #514401)
    - jobs/fingerprint.txt.in
    - jobs/media.txt.in
    - jobs/monitor.txt.in
    - jobs/sleep.txt.in
    - jobs/firewire.txt.in
    - po/checkbox.pot
  * Fixed grammar (LP: #525454)
    + jobs/fingerprint.txt.in

 -- Jeff Lane <jeff@ubuntu.com>  Tue, 29 Mar 2011 09:17:36 -0400

checkbox (0.11.1) natty; urgency=low

  New upstream release (LP: #725110):
  * Checking for lock file before firing stop-all event (LP: #719552)
  * Changed description of nautilus_file_copy job (LP: #709688)

  [Javier Collado]
  * Fixed title in progress dialog

 -- Marc Tardif <marc@ubuntu.com>  Fri, 25 Feb 2011 11:56:43 -0500

checkbox (0.11) natty; urgency=low

  New upstream release (LP: #719073):
  * Changed support for persist plugin as optional (LP: #561816)

  [Ara Pulido]
  * Fixed lintian errors and warnings

  [Eitan Isaacson]
  * Migrate the UI from libglade to gtkbuilder  

 -- Marc Tardif <marc@ubuntu.com>  Mon, 14 Feb 2011 18:19:27 -0500

checkbox (0.10.4) maverick; urgency=low

  * Fixed parsing of config parameters (LP: #689140)

 -- Marc Tardif <marc@ubuntu.com>  Tue, 14 Sep 2010 12:43:51 -0400

checkbox (0.10.3) maverick; urgency=low

  New upstream release (LP: #638333):
  * Fixed verification of SSL validity (LP: #625076)
  * Improved audio test questions.

 -- Marc Tardif <marc@ubuntu.com>  Tue, 14 Sep 2010 12:43:51 -0400

checkbox (0.10.2) maverick; urgency=low

  New upstream release (LP: #617583):
  * Fixed sleep_test to check the connection if using network-manager.
  * Fixed reporting bugs against alsa-base and xorg (LP: #607214)
  * Fixed apport dialog no longer appearing (LP: #607217)
  * Reduced data file size for the desktop image.
  * Updated report to be more pretty.

 -- Marc Tardif <marc@ubuntu.com>  Fri, 13 Aug 2010 16:23:16 -0400

checkbox (0.10.1) maverick; urgency=low

  New upstream release (LP: #597295):
  * Added support for urwid interface.
  * Added sound check test.
  * Added document viewer test.
  * Added update-manager and nautilus tests.
  * Added resolution tests.
  * Added sleep tests.

 -- Marc Tardif <marc@ubuntu.com>  Tue, 22 Jun 2010 10:43:52 -0400

checkbox (0.10) maverick; urgency=low

  * Added media tests (LP: #397944)
  * Added support for comments in templates.

 -- Marc Tardif <marc@ubuntu.com>  Tue, 04 May 2010 11:51:22 -0400

checkbox (0.9.2) lucid; urgency=low

  New upstream release (LP: #567568):
  * Added referer when sending submissions to Launchpad (LP: #550973)
  * Added suggests to checkbox package in debian/control file (LP: #352740)
  * Fixed udev_resource script to be more resilient (LP: #556824)
  * Fixed cdimage_resource script to read casper.log (LP: #558728)
  * Fixed reporting all resources found for a job (LP: #560948)
  * Fixed stalling when using kdesudo to start backend (LP: #557443)
  * Fixed starting the appropriate default browser on UNR (LP: #563050)
  * Fixed ansi_parser script when outputting to stdout (LP: #560952)
  * Fixed opening the report with the gconf preferred browser (LP: #562580)
  * Fixed suspend_test to use relative time for wakealarm (LP: #349768)
  * Fixed backend not getting terminated upon closing (LP: #553328)

 -- Marc Tardif <marc@ubuntu.com>  Tue, 06 Apr 2010 14:17:46 -0400

checkbox (0.9.1) lucid; urgency=low

  New upstream release (LP: #548800):
  * Added cpu_scaling_test script.
  * Fixed hard drive detection (LP: #549714)
  * Fixed backend to handle empty messages (LP: #536645)
  * Fixed parsing of package resource (LP: #539691)
  * Fixed malformed xml report (LP: #485445)
  * Fixed running root manual tests as normal user (LP: #383559)
  * Fixed writing apport files only after submitting (LP: #530380)
  * Fixed audio test instructions (LP: #529205)
  * Fixed gathering chassis information (LP: #537435)
  * Fixed detection of disks in kvm (LP: #552998)
  * Fixed udev_resource script to be more resilient (LP: #552999)
  * Fixed filter_packages script to use new resources.

 -- Marc Tardif <marc@ubuntu.com>  Sun, 07 Mar 2010 15:05:44 -0400

checkbox (0.9) lucid; urgency=low

  * Introduced job_prompt plugin to treat all jobs (suites, tests, etc.) as composites.
  * Replaced the registry and resource scripts and centralized job iteration.
  * Replaced dependency on dbus by using sudo/gksu/kdesudo instead.
  * Replaced mktemp with mkdtemp for security purposes.
  * Fixed strings in fingerprint and modem tests (LP: #457759)
  * Fixed client side validation of Launchpad form (LP: #438671)
  * Added device information to tags when reporting bugs with apport.
  * Added shorthands for blacklist-file and whitelist-file.
  * Added support for apport default configuration (LP: #465447)
  * Added support for scrolled options list (LP: #411526)
  * Added support for tests generated by suites to run as root.
  * Added support for requirements in attachments.
  * Added support for armv7l processor
  * Added Autotest integration
  * Added LTP integration
  * Added Phoronix integration
  * Added qa-regression-testing integration

 -- Marc Tardif <marc@ubuntu.com>  Wed, 04 Nov 2009 19:36:09 -0400

checkbox (0.8.5) karmic; urgency=low

  * Fixed translation of suites and tests files (LP: #456115)
  * Fixed checking the status of command registries (LP: #457502)
  * Fixed selecting suites in the command line (LP: #457559)
  * Fixed reporting of bugs to contain test description (LP: #427932)
  * Fixed execute permissions on scripts (LP: #459606)
  * Renamed processors_info plugin to singular because processor
    information is reported as a single structure with a count attribute
  * Updated translation files.

 -- Marc Tardif <marc@ubuntu.com>  Mon, 26 Oct 2009 12:17:30 -0400

checkbox (0.8.4) karmic; urgency=low

  * Fixed failing dependencies when not available (LP: #430051)
  * Fixed supporting udevadm not providing DEVPATH variable (LP: #430084)
  * Fixed supporting audio devices without a /proc/asound entry (LP: #430086)
  * Fixed running when python-apport package is not installed (LP: #430103)
  * Fixed X error when exiting after reporting a bug (LP: #430776)
  * Fixed prompting to report a bug according to GNOME HIG (LP: #429701)
  * Fixed prompting for answer in checkbox-cli (LP: #429764)
  * Fixed resolution_test message for fglrx driver (LP: #346816)
  * Fixed adding of manpage symlinks for gtk and cli (LP: #426641)
  * Fixed recovering from connecting to the backend (LP: #446693)
  * Fixed backend to use dbus instead of policykit (LP: #435714)
  * Fixed interpolation of output variable in cli (LP: #450673)
  * Fixed selection of suites in cli (LP: #450713)
  * Fixed parsing of virtio-pci devices (LP: #450774)

 -- Marc Tardif <marc@ubuntu.com>  Tue, 13 Oct 2009 16:44:12 -0400

checkbox (0.8.3) karmic; urgency=low

  * Fixed trailing newline requirement in test definitions (LP: #427993)
  * Fixed reporting firmware version as product name (LP: #428563)
  * Fixed detecting pci and usb audio devices (LP: #429558)
  * Fixed prompting to report a bug when there's no package (LP: #429668)

 -- Marc Tardif <marc@ubuntu.com>  Sat, 12 Sep 2009 15:37:40 -0400

checkbox (0.8.2) karmic; urgency=low

  * Fixed adding test information when reporting with apport (LP: #423798)
  * Fixed tagging bugs when reporting with apport (LP: #423799)
  * Fixed expressing package aliases for the linux package (LP: #423805)
  * Fixed detecting the disk category in devices (LP: #423864)
  * Fixed supporting apport symptoms when reporting bugs (LP: #424063)
  * Fixed gathering of dmi information for Launchpad report (LP: #424454)
  * Fixed tests using gksudo returning empty output (LP: #425284)

  [Javier Collado]
  * Fixed reporting of output in shell plugin (LP: #393894)

 -- Marc Tardif <marc@ubuntu.com>  Mon, 31 Aug 2009 17:16:38 -0500

checkbox (0.8.1) karmic; urgency=low

  * New upstream version:
    * Added disk tests.
    * Added fingerprint reader tests.
    * Added firewire tets.
    * Added kms tests.
    * Added media tests.
  * Fixed dependency on hal and using udev instead (LP: #399319)
  * Fixed calling ubuntu-bug when a test fails (LP: #418978)

 -- Marc Tardif <marc@ubuntu.com>  Tue, 26 Aug 2009 17:36:05 -0500

checkbox (0.8~alpha4) karmic; urgency=low

  * New upstream version:
    * Changed icon.
    * Added timeout property to lock_prompt plugin.
    * Added concept of attachments to tests.
    * Added support for backslahes in templates to wrap lines.
    * Added support blacklisting and whitelisting both tests and suites.
    * Introduced the concept of jobs for suites, tests and attachments.
    * Removed upstart event which is no longer needed.
    * Replaced architecture and category with requires in test definitions.
  * Fixed pygst dependency (LP: #334442)
  * Fixed configuration file updates during install (LP: #330596)
  * Fixed DBus exceptions (LP: #344916, #359440)
  * Fixed and expanded translations (LP: #347038)
  * Fixed ignored system proxy settings (LP: #345548)
  * Fixed parsing blank lines in templates (LP: #393907)
  * Fixed escaping of lists (LP: #394001)
  * Fixed timeout in manual tests (LP: #377986)
  * Fixed CLI interface dialog.
  * Fixed support for FreeDesktop XDG base directory specification (LP: #363549)
  * Added general and package specific apport hooks

  [ Gabor Keleman ]
  * Fixed untranslated strings in tests (LP: #374666)
  * Fixed untranslated last screen (LP: #374646)

 -- Marc Tardif <marc@ubuntu.com>  Wed, 19 Aug 2009 15:36:05 -0500

checkbox (0.7) jaunty; urgency=low

  [ Dave Murphy ]
  * Fixed viewing of report files in Firefox 3 (LP: #331481)
  * Added additional contextual information
   * /etc/sysctl* (LP: #331055)
   * /etc/modprobe.d (LP: #331056)
   * /etc/modules (LP: #331057)
  * Fixed packaging for Jaunty
   * https://lists.ubuntu.com/archives/ubuntu-devel/2009-February/027439.html
   * Uses --install-layout=deb
   * Installs to dist-packages instead of site-packages

  [ Andy Whitcroft ]
  * suspend_test: update suspend_test to version V6 matching kernel version.
    The version here will become the master copy.
  * suspend_test: add a --dry-run mode to simplify developement
  * suspend_test: add a automation mode for checkbox integration
  * suspend_test: add a new pm-suspend test
  * suspend_test: record and restore timer_delay around the variable
    time test.
  * suspend_test: release v7.
  * suspend_test: initial version of suspend power consumption test
    from a patch by Pete Graner.
  * suspend_test: power -- made the sleep time configurable
  * suspend_test: detect batteries and disable ac/power tests
  * suspend_test: disable dbus tests when we have no primary user
  * suspend_test: handle AC transitions better
  * suspend_test: enable power test as part of --full
  * suspend_test: reduce the noise in the test instructions
  * suspend_test: use minutes in output when that is more appropriate
  * suspend_test: track actual AC transitions and report them
  * suspend_test: only mention AC at all if we have a battery
  * suspend_test: report useful data at the bottom for posting
  * suspend_test: document the new power test in the usage
  * suspend_test: power -- indicate when the result is unreliable
  * suspend_test: report -- fix up spacing issues
  * suspend_test: release v8

 -- Dave Murphy <schwuk@ubuntu.com>  Tue, 17 Mar 2009 09:46:16 +0000

checkbox (0.6) jaunty; urgency=low

  * New upstream version:
    * Added suspend_test script - for more details see:
      https://wiki.ubuntu.com/KernelTeam/SuspendResumeTesting
    * Added XSL Stylesheet and the ability to view generated reports
    * Added support for PolicyKit to run the application as a user
    * Added logging for backend and logrotation script.
  * Fixed calling ucf was run via debconf (LP: #330502)

 -- Marc Tardif <marc@ubuntu.com>  Tue, 17 Feb 2009 15:36:05 +0000

checkbox (0.5) jaunty; urgency=low

  * New upstream version:
    * Added concept of hyper text view to display clickable links.
    * Added concept of properties to components.
    * Added pci information to launchpad report.
    * Added dmi information to launchpad report.
    * Added text area to keyboard test.
    * Removed sourcing of base postrm script.
    * Updated translations from Launchpad.
  * Fixed handling of interrupt signal (LP: #327810)
  * Fixed display of text in graphical interface (LP: #240374)
  * Fixed support for regexes in blacklist and whitelist (LP: #327177)
  * Fixed opening of subunit log file (LP: #325737)
  * Fixed internet test.

 -- Marc Tardif <marc@ubuntu.com>  Tue, 20 Jan 2009 18:55:20 -0500

checkbox (0.4) jaunty; urgency=low

  * Setup bzr-builddeb in native mode.
  * Removed LGPL notice from the copyright file.

 -- Marc Tardif <marc@ubuntu.com>  Tue, 20 Jan 2009 16:46:15 -0500

checkbox (0.3) jaunty; urgency=low

  * New upstream version:
    * Renamed hwtest to checkbox.
    * Renamed auto tests to shell tests.
    * Added watch file.
    * Added README file pointing to the Ubuntu wiki.
    * Added subunit to the test suite.
    * Added the subunit_report plugin to produce a standard test report.
    * Added pvs registry.
    * Added support for int return values to recursive registry eval.
    * Added debug information when a command registry returns an error.
    * Added mounts registry.
    * Added patches to upgrade the configuration files.
    * Added support for CHECKBOX_OPTIONS environment variable.
    * Added usage information.
    * Added gconf registry.
    * Added logging to checkbox event.
    * Added locking plugin.
    * Added message store and schema types.
    * Added caching to automatic tests so that they are not run multiple
      times.
    * Added persistence to category and system_id.
    * Added lshw registry and plugin.
    * Added newlines to German introduction message.
  * Fixed e-mail address should be remembered (LP: #156725)
  * Fixed $output variable does not seem to be reinterpolated when
    testing again (LP: #189404)
  * Fixed command line interface does not provide a test nor test again
    option (LP: #189423)
  * Fixed translation template unavailable, even though hwtest is in main
    (LP: #202447)
  * Fixed internet_test should support providing a destination other
    than canonical.com (LP: #216111)
  * Fixed hwtest loads editor backup files from suite dir (LP: #237954)
  * Fixed application should only have one instance running (LP: #266899)
  * Fixed disk information should be gathered (LP: #267889)
  * Fixed typo: payback device (LP: #288331)
  * Fixed tests skipped by constraint should be reported (LP: #304176)
  * Fixed manual tests which have commands should not be run automatically
    (LP: #304231)
  * Fixed CHECKBOX_DATA mapping is not working (LP: #304736)

 -- Marc Tardif <marc@ubuntu.com>  Fri, 16 Jan 2009 12:05:32 -0500

hwtest (0.1-0ubuntu10) hardy; urgency=low

  * Fixed xalign and yalign in exchange summary.

 -- Marc Tardif <marc@interunion.ca>  Mon, 21 Apr 2008 15:07:39 -0400

hwtest (0.1-0ubuntu9) hardy; urgency=low

  * Fixed internet_test to ping default gateway rather than canonical.com.
  * Fixed python-support issues to support upgrades of hwtest.
  * Fixed tooltip to be HIG compliant.
  * Fixed category to use GTK;System;Settings;.
  * Fixed command line interface to support escape characters.
  * Using python-central instead of python-support.
  * Added support to i18n the .desktop file.
  * Added support for http_proxy and https_proxy.
  * Added summary of information being submitted.

 -- Marc Tardif <marc@interunion.ca>  Thu, 17 Apr 2008 12:01:50 -0400

hwtest (0.1-0ubuntu8) hardy; urgency=low

  * debian/patches/01_change_menu_category.patch:
    - change the category so the item is moved to system, administration and not
      the only entry in applications, system tools on a default installation

 -- Sebastien Bacher <seb128@canonical.com>  Mon, 14 Apr 2008 15:49:06 +0200

hwtest (0.1-0ubuntu7) hardy; urgency=low

  * Fixed packaging bugs.
  * Improved internationalization.
  * Renamed questions and answers to tests and results.

 -- Marc Tardif <marc@interunion.ca>  Thu,  6 Mar 2008 10:58:43 -0500

hwtest (0.1-0ubuntu6) hardy; urgency=low

  * Upload to hardy/universe (without the .bzr files).
  * Make package conformant with current Python policy.

 -- Matthias Klose <doko@ubuntu.com>  Tue, 11 Mar 2008 14:06:02 +0000

hwtest (0.1-0ubuntu5) hardy; urgency=low

  * Set default timeout to None instead of 60 seconds.
  * Updated copyright information.
  * Reverted to using gksu to limit dependencies.
  * Removed dependency on python-apt.

 -- Marc Tardif <marc@interunoin.ca>  Thu, 28 Feb 2008 17:07:07 -0500

hwtest (0.1-0ubuntu4) hardy; urgency=low

  * Improved text in questions text file.
  * Improved user experience by only showing auto questions
    progress bar when there are actual questions.
  * Also improved the user experience by showing a progress
    bar while building the report.

 -- Marc Tardif <marc@interunion.ca>  Wed, 27 Feb 2008 23:12:24 -0500

hwtest (0.1-0ubuntu3) hardy; urgency=low

  * Fixed hwtest_cli so that it doesn't strip the DISPLAY environment
    variable.
  * Fixed system_info plugin so that it does a better effort for
    gathering system information instead of relying on non standard
    information from HAL.

 -- Marc Tardif <marc@interunion.ca>  Wed, 27 Feb 2008 10:52:33 -0500

hwtest (0.1-0ubuntu2) hardy; urgency=low

  * Fixed packaging following lintian error.
  * Added packages registry and plugin.

 -- Marc Tardif <marc@interunion.ca>  Tue,  5 Feb 2008 15:02:26 -0500

hwtest (0.1-0ubuntu1) hardy; urgency=low

  * Initial Release.

 -- Marc Tardif <marc@interunion.ca>  Mon, 17 Sep 2007 17:25:54 -0300<|MERGE_RESOLUTION|>--- conflicted
+++ resolved
@@ -31,11 +31,7 @@
   * Fix wireless_*_suspend jobs so they recreate iface file instead of append
     each time (LP: #855845)
 
-<<<<<<< HEAD
- -- Daniel Manrique <daniel.manrique@canonical.com>  Thu, 22 Sep 2011 21:47:19 -0400
-=======
  -- Jeff Lane <jeff@ubuntu.com>  Fri, 23 Sep 2011 12:24:48 -0400
->>>>>>> 3d77b0d9
 
 checkbox (0.12.7) oneiric; urgency=low
 
