checkbox (0.14.10) quantal; urgency=low

  * Increased version number after final Ubuntu Quantal release.

  [Brendan Donegan]
  * jobs/suspend.txt.in - make sure FWTS logs end with .log so file names
    don't get tampered with (LP: #1065932)

  [Daniel Manrique]
  * [FEATURE] checkbox/job.py: Fixed intltool warning about unnamed
    parameters in string, applied pep8 fixes.
  * checkbox-cli progress indicator is now static, spinning around instead of
    filling the screen with dots. (LP: #926104)
  * Increased version number after final Ubuntu Quantal release.

  [Marc Tardif]
  * plugins/environment_info.py: Enabling environment to take precedence
    over configuration files.
  * setup.py: added support for installing in virtualenv

  [Sean Feole]
  * [FEATURE] jobs/optical.txt.in: modified existing automation test
    jobs. Added a _description field to each so that the test cases properly
    appear in the checkbox UI (LP: #1064189)

  [Sylvain Pineau]
<<<<<<< HEAD
  * [FEATURE] scripts/network_restart, jobs/stress.txt.in: Added a new stress
    test: network restart.
  * debian/control: Fixed a missing dependency (python3-pkg-resources) to build
    the package (LP: #1066502)
  * [FEATURE] jobs/stress.txt.in: Added a wireless hotkey stress test.

 -- Daniel Manrique <roadmr@ubuntu.com>  Fri, 12 Oct 2012 10:47:26 -0400
=======
  * jobs/stress.txt.in: stress/sdhc now launches removable_storage_test with
    --memorycard. stress/sdhc and stress/usb run with root privileges to mount
    all partitions (LP: #1065862)

 -- Daniel Manrique <roadmr@ubuntu.com>  Wed, 10 Oct 2012 09:45:08 -0400
>>>>>>> ed7eb507

checkbox (0.14.6) quantal; urgency=low

  [Chris Wayne]
  * [FEATURE] scripts/touchpad_scroll_resource, jobs/touchpad.txt.in:
    adding in touchpad scroll detection resource job, and modified jobs
    to require the capability to be present.

  [Jeff Lane]
  * Cleaning up duplicated modinfo code: (LP: #1043521)
    * checkbox/parsers/modinfo.py: added a parser to handle output from modinfo
    * scripts/audio_driver_info: modified to use modinfo parser
    * scripts/network_device_info: modified to use modinfo parser
    * scripts/accelerometer_test: modified to use modinfo parser
  * Cleaning up missing touchpad driver info bits: (LP: #1052942)
    * scripts/touchpad_driver_info: added script from automation sprint to get
      driver info for installed/detected touchpad devices
    * jobs/info.txt.in: added job to get driver info during info job phase.
      Moved audio_driver_info and network_driver_info into info.txt.in because
      they are better suited there. Moved network_device_info job into
      info.txt.in.
  * jobs/wireless.txt.in: Added jobs to individually test 802.11a/b/g/n
    connections. This is necessary for adequate QA testing (LP: #1042425)
  * scripts/graphics_driver: fixed a bug causing the hybrid check to throw an
    exception on hybrid systems (LP: #1048058)
  * setup.py: added checkbox.dbus to packages (LP: #1052601)
  * jobs/optical.txt.in: removed the optical/dvd_movie_playback job definition
    as it was redundant (LP: #868643)
  * [FEATURE] jobs/fingerprint.txt.in: Cleaned up the definitions to
    match current Unity (LP: #946184)
  * [FEATURE] jobs/usb.txt.in: replaced the usb/mouse and usb/keyboard tests
    with usb/HID to combine them so the tester can choose one device rather
    than requiring multiple devices. (LP: #1053032)
  * [FEATURE] jobs/keys.txt.in: modified the battery info key job to
    use the keys_test script as we do with other hotkey tests (LP: #990538)
  * [FEATURE] jobs/bluetooth.txt.in: removed the bluetooth/keyboard job
    and modified bluetooth/mouse to be bluetooth/HID and allow the tester
    to choose a device to use. (LP: #1053010)
  * jobs/piglit.txt.in: fixed the texturing job that was incorrectly using the
    word texturize, causing the tests to not run (LP: #1060432)

  [Jeff Marcom]
  * jobs/optical.txt.in: Changed optical read/write job commands to use
    a more reliable dev path (LP: #990560)
  * Fixed bug where previous test description and instructions were displayed
    while an automated test was running (LP: #1012377)

  [Daniel Manrique]
  * Bumped to 0.14.6 to keep changelog size sane and fix a small mishap in the
    daily build recipe.
  * scripts/audio_settings: Added exception handlers to catch problems with
    unwritable or absent settings files (LP: #1041644) (LP: #1041340)
  * Ensured that strings passed to qtiface.showError via dbus are strings,
    and not NoneType as could happen under certain circumstances.
    (LP: #1032337)
  * scripts/graphics_modes_info: updated shebang to python3 (LP: #1047515)
  * scripts/graphics_driver, scripts/color_depth_info: Added ignoring
    possible invalid characters in Xorg logfiles (LP: #1048096)
  * scripts/audio_test: made the default mode verbose, it now sends all
    output to stderr (but still exits a proper return value). Jobs using it
    are updated to remove the now-unneeded -v parameter.
  * Added tests to ensure all job files are declared in setup.cfg,
    po/POTFILES.in and included in jobs/local.txt.in. (LP: #1052986)
  * setup.cfg, po/POTFILES.in, jobs/local.txt.in: Fixed so the tests pass.
    (LP: #1052986)
  * [FEATURE] checkbox/tests/message_files.py: Added a test to validate
    that all shell jobs have descriptions (LP: #1052992).
  * [FEATURE] jobs/stress.txt.in: Updated some shell jobs that had no
    description (LP: #1052992).
  * Added consecutive numbering to messages sent to the backend, so the
    frontend knows to discard out-of-sequence messages. (LP: #886118)
  * [FEATURE] Added a test to verify that jobs contain only keys
    declared in the schema (avoid stray keys).

  [Alberto Milone]
  * [FEATURE] scripts/window_test, jobs/graphics.txt.in: Added script
    window_test to open and close 3D windows in various conditions for
    graphics testing. Added three new window_test based jobs to graphics.txt.in.
  * [FEATURE] scripts/graphics_stress_test, jobs/stress.txt.in: Added script to
    do some graphics stress by ensuring the graphics system continues to
    function after several iterations of: switching VTs, suspend/resume, screen
    rotation and running the rendercheck graphics suite.

  [Marc Tardif]
  * scripts/touchpad_scroll_resource: Added support for systems without
    a touchpad (LP #1045066)
  * [FEATURE] scripts/xinput_resource, checkbox/parsers/xinput.py: Xinput
    resource script to test multitouch devices.
  * patch/0.14.2: Fixed patch to rmtree instead of rmdir scripts directory.
  * [FEATURE] debian/checkbox.templates, debian/checkbox.config: Added support to
    preseed properties in environment_info plugin.
  * [FEATURE] qt/frontend/qtfront.ui: Fixed warnings when building with
    qtcreator (LP #1053126)
  * setup.py: Fixed required dependency on distutils-extra by providing
    fake implementations of build_i18n and build_icons (LP #1049218)
  * checkbox/parsers/description.py: Fixed the PURPOSE and STEPS parts
    of the description parser to automatically fix bad descriptions.
  * plugins/suites_prompt.py: Fixed tree view in selection window (LP #1056432)
  * [FEATURE] tools/lint: Added script to consistently check syntax.
  * plugins/apport_prompt.py: Removed apport plugin that caused crashes
    when trying to send bug report (LP #1047857)
  * jobs/optical.txt.in: Fixed missing category assignment in optical
    dvd write tests (LP: #1057762)
  * [FEATURE] jobs/touchpad.txt.in, jobs/touchscreen.txt.in: Added singletouch
    and multitouch for touchpads and touchscreens.
  * Cleaning up test modules.
  * Removed package.name == 'linux' only needed by the apport_prompt plugin.

  [Sean Feole]
  * [FEATURE] scripts/battery_test: measures battery capacity before and after
    an activity and determines battery life at the rate of drain.
    jobs/power-management.txt.in: added two manual tests to ask the user to
    unplug and then re-plug the laptop so that three new automated battery
    drain tests can run:
   * power-management/battery_drain_idle
   * power-management/battery_drain_movie
   * power-management/battery_drain_sleep

  [Brendan Donegan]
  * [FEATURE] Add environment_info plugin which sets environment variables
    according to the values set in the plugin via Checkboxes INI files.
  * [FEATURE] Added semi-automated wireless tests which require only a single
    router to run, prompting the user to modify the routers config during 
    the test.
  * [FEATURE] Added semi-automated wireless after suspend tests to suspend.txt.in,
    since they were missed in the previous merge    
  * Attach the output of udev_resource, for debugging purposes (LP: #974271)
  * Make audio_settings before/after suspend tests more robust by not requiring
    every little audio setting to be the same before and after suspend, just
    the major ones such as the current source/sink and the mute/volume settings
    on them (LP: #1043144)
  * Remove default value from windows_number argument since the logic following
    it dictates that it's only valid for certain tests (LP: #1047621)
  * scripts/frequency_governors_test - Ensure that check for difference in
    expected and actual speedup only fails if the actual speedup is less than
    the expected speedup (LP: #999547)
  * jobs/cpu.txt.in, jobs/stress.txt.in - add environ field containing
    CHECKBOX_DATA to allow that environment variable to be used in the command
    (LP: #1049595)
  * jobs/wireless.txt.in - replace use of network_wireless_test in wireless_scanning
    with a simple Bash script using nmcli and delete network_wireless_test (LP: #900370)
  * jobs/audio.txt.in - fix description of audio/playback_hdmi (LP: #1052136)
  * [FEATURE] plugin/environment_info.py - allow BT device address to be set
    in the checkbox.ini file to facilitate self-testing
  * [UIFe] qt/frontend/qtfront.ui, qt/frontend/qtfront.cpp - set focus to Continue
    button and make it the default so that it can be 'clicked' using Enter,
    as well as renaming it to 'continueButton' (LP: #1052506)
  * jobs/keys.txt.in, scripts/key_test - Fix keys/battery test to have correct
    fields and tidy up pep8 violations in key_test script (LP: #1054410)
  * [FEATURE] jobs/power-management.txt.in, jobs/touchpad.txt.in,
    jobs/sniff.txt.in - Fix incorrect formatting of job descriptions to
    allow steps to be displayed by the UI (LP: #1054208)
  * jobs/usb.txt.in - Fix dependencies of USB tests so that things work properly if
    the usb/storage-automated test fails (LP: #987876)
  * Remove networking/bandwidth job since it is not useful (LP: #1009658)
  * scripts/network_info - add exception handling to file reading so that
    sensible values are given if the required file cannot be read (LP: #823606)
  * [FEATURE] jobs/suspend.txt.in - pipe output of bluetooth_obex jobs through ansi_parser
    to avoid invalid characters ending up in the submission.xml (LP: #1060332)
  * scripts/network_reconnect_resume_test - map reconnect time strings to float
    that they can be used in calculations later on (LP: #1064385)
  * scripts/network_reconnect_resume_test - convert map of reconnect times into
    a list in order to check if the list is empty (LP: #1064425)
 
  [Sylvain Pineau]
  * jobs/suspend.txt.in: Fixed suspend/suspend_advanced dependencies to avoid
    calling fwts with the live CD (LP: #1045687)
  * qt/frontend/qtfront.ui: Fixed the test purpose widget size to allow two
    lines of description (LP: #1032255)
  * qt/frontend/qtfront.ui: Fixed the progressLabel widget size to support job
    names > 50 chars (LP: #1046274)
  * scripts/camera_test, jobs/camera.txt.in: Added a 10s timeout to the camera
    still test (LP: #990133)
  * scripts/graphics_stress_test, scripts/rendercheck_test, jobs/stress.txt.in: 
    Exit with proper error message if rendercheck is not installed.
    (LP: #1048262)
  * [FEATURE] jobs/suspend.txt.in: Add usb wakeup tests (mouse and keyboard).
  * setup.py, qt/checkbox-qt.ui: Removed the old UI design file (LP: #1049912)
  * [FEATURE] jobs/rendercheck.txt.in, po/POTFILES.in, setup.cfg: Fixed
    the rendercheck tests, added the suite file to setup.cfg/POTFILES.in
    and moved the rendercheck/tarball job into an attachment (LP #1053033)
  * scripts/optical_write_test: Filter ANSI escape char outputed by wodim 
    (LP: #1052803)
  * checkbox/parsers/udevadm.py: Improved wireless devices detection.
    The wireless category is now set if the subsystem is equal to ieee80211 
    (LP: #855382)
  * scripts/memorycard_resource, scripts/removable_storage_test,
    scripts/removable_storage_watcher: Fixed the memorycard regexp flags and 
    add the DriveVendor Udisks property to the re.search() string (LP: #1050920)
  * scripts/display_resource, jobs/resource.txt.in: Added a new display 
    resource script to properly handle connector names returned by proprietary
    drivers (LP: #956139 and #992727)
  * debian/control, jobs/esata.txt.in, jobs/firewire.txt.in, jobs/usb.txt.in,
    jobs/mediacard.txt.in: Remove udisks package references in all of the jobs
    that use removable_storage scripts (LP: #1059620)
  * scripts/graphics_driver: Added NVIDIA driver detection (LP: #1060211)
  * [FEATURE] jobs/mediacard.txt.in: Added SDXC, MS, MSP and XD memory card
    tests.
  * setup.py: Add the missing checkbox.heuristics module (LP: #1064220)
  * scripts/pts_run: Force pts_run to exit on errors as phoronix-test-suite
    always exits with success (LP: #1061297)
  * [FEATURE] jobs/keys.txt.in: Added video-out and touchpad keys tests.
  * [FEATURE] jobs/keys.txt.in, jobs/led.txt.in, jobs/suspend.txt.in: Provide
    leds and special keys tests after suspend. Volume and Mute key tests now
    use the key_test script. Fix steps numbering for led/wireless.

  [Zygmunt Krynicki]
  * Fixed simple duplicate 'the' mistakes (LP: #1040022)
  * Fix incorrect debconf template description for 802.11n open access point
    SSID (LP: #1049563)
  * Add new utility, scripts/udisks2_monitor, for looking at various storage
    changes interactively
  * Make scripts/removable_storage_watcher {insert,remove} properly validate
    the 'device' argument (bus type) and require at least one value
  * [FEATURE] scripts/removable_storage_watcher: add support for debugging

 -- Jeff Lane <jeff@ubuntu.com>  Tue, 02 Oct 2012 16:21:12 -0400

checkbox (0.14.5) quantal; urgency=low

  [Sylvain Pineau]
  * New version 0.14.5 for Quantal Quetzal development.
  * jobs/virtualization.txt.in, scripts/kvm_test, jobs/miscellanea.txt.in,
    setup.cfg: Added a new KVM test to ensure that a VM boots and works
    properly with KVM.
  * jobs/suspend.txt.in, scripts/gpu_test: Update the job description and the
    script docstrings from Flash to HTML5 video playback.
  * [FEATURE] scripts/removable_storage_test, scripts/removable_storage_watcher,
    jobs/mediacard.txt.in: Added memory cards detection (on bus other than sdio)
    and a new automated (based on usb/storage-pre-inserted) for SD cards.

  [Jeff Marcom]
  * scripts/accelerometer_test, jobs/input.txt.in: Improved ability to detect 
    oem manufacturer info, and cleanup up job step formatting.
  * /jobs/touchpad.txt.in: Fixed instruction steps for manual touchpad horizontal 
     and vertical tests.
  * scripts/audio_settings, jobs/audio.txt.in: Added automated switch to 
    HDMI interface, modified corresponding jobs file..
  * jobs/audio.txt.in, added method to bypass return code of /scripts/audio_settings
    and instead only return the exit code for the appropriate audio test.
  * scripts/audio_settings: Added automated switch to restore previous 
    audio profile setting

  [ Daniel Manrique ]
  * jobs/peripheral.txt.in: Fixed a typo in the DSL job. (LP: #1039192)
  * jobs/resource.txt.in: Added usb resource that indicates which versions of
    the protocol are supported (currently only reports for USB 2.0 and 3.0).
  * scripts/removable_storage_watcher, scripts/removable_storage_test: Added
    a parameter to specify minimum speed to accept a device, and a parameter
    to fail removable_storage_test if the transfer speed is below a threshold.
  * jobs/usb.txt.in: Added usb3 jobs that will only pass if an actual USB 3.0
    device is inserted/removed/tested.
  * jobs/audio.txt.in: replaced gconfaudiosink by autoaudiosink (LP: #978895)
  * [FEATURE]: qt/frontend/qtfront.cpp, qt/frontend/qtfront.h,
    qt/frontend/qtfront.ui, checkbox_qt/qt_interface.py: Replaced test result
    buttons with radiobuttons,  made comment area always visible, and added
    keyboard shortcuts.
  * [FEATURE] Added oem-config directory to setup.py so it builds correctly.

  [ Jeff Lane ]
  * scripts/removable_storage_test (total overhaul):
    * Added --iterations option, now you can run -i iterations of -c files of
      -s size.
    * Added RandomData class to generate test files using a much faster method.
    * Replaced copy_file() with file_write() and file_read() to take advantage of
      buffer flushing and fsync() opeations not available to shutils/copy2.
    * Redid the runtime bits of main() so now for every device found, it runs I
      iterations of C files.
    * Redid output so now you get an avg write speed per iteration and a summary
      at the end of all iterations for each device.
  * scripts/wifi_reconnect_resume_test: fixed a bug where timestamps being
    grabbed from dmesg were strings instead of floats (LP: #1038270)
  * jobs/stress.txt.in: added two sample jobs to demonstrate the new features
    of removable_storage_test
  * jobs/piglit.txt.in: added jobs that run the piglit graphics test suite
  * scripts/lsmod_info: added script to provide better lsmod output for the
    lsmod_attachment job using the power of the modinfo parser
    jobs/info.txt.in: modified lsmod_attachment job to use lsmod_info script
    rather than just lsmod output (LP: #1043531)
  
  [Matt Fischer]
  * scripts/audio_driver_info: added script to find info on loaded drivers
    jobs/audio.txt.in: added automated job to determine audio drivers loaded
    jobs/networking.txt.in: added a requires on networking/info for
    module-init-tools package.
    scripts/volume_test: cleanup and fixing a small issue
  * scripts/network-device-info: fixed a problem with output causing a
    traceback and a problem where modules with improper modules field causes
    problems. (LP: #1042395)
    jobs/networking.txt.in: added requires for pciutils for the above bugfix

  [Alberto Milone]
  * [FEATURE] scripts/rendercheck_test: added test to take advantage of the
    rendercheck test suites.
    [FEATURE] jobs/rendercheck.txt.in: added jobs to run the rendercheck_test
    script.
    [FEATURE] jobs/local.txt.in: added job to parse rendercheck.txt.in job file
  * checkbox/contrib/gdk.py: removed legacy code and used python 3.
  * scripts/rotation_test:
    * Made sure to report all failures, not only the first.
    * Made it look more pythonic.
    * Fixed issues with python 3 and used python 3.
  * checkbox/contrib/xrandr.py:
    * Fixed issues with python 3 and used python 3 (LP: #1043155).

  [Sean Feole]
  * scripts/network-reconnect-resume-time: fixed the wifi-reconnect-resume-time
    script to also check wired connections for completeness (LP: #1042391)

  [Chris Wayne]
  * [FEATURE] Added oem_config_test, related jobs and data files

 -- Daniel Manrique <roadmr@ubuntu.com>  Thu, 30 Aug 2012 12:45:49 -0400

checkbox (0.14.4) quantal; urgency=low

  * New upstream release (LP #1039094):

  [ Daniel Manrique ]
  * New version 0.14.4 for Quantal Quetzal development.
  * Added new audio_test and test definitions.

  [Jeff Lane]
  * jobs/esata.txt.in: added tests for removable eSATA drives
    scripts/removable_storage_test: added support for ata_serial_esata devices
    scripts/removable_storage_watcher: added support for ata_serial_esata
    devices
  * scripts/optical_write_test: changed behaviour to timeout after 5 minutes
    rather than a few seconds to give testers a chance to complete the test
    without having to sit on top of the machine waiting. If tester doesn't hit
    itself and proceed.
    jobs/optical.txt.in: Cleared up text in the existing manual optical write
    tests and added two automated tests that can be used if desired (they still
    require the user to push the tray in after writing, but eliminate other
    steps)
  * scripts/graphics_driver: Added this script based to parse Xorg.0.log and
    discover the currently running graphics driver and driver version
    jobs/graphics.txt.in: Added a new job to take advantage of the
    graphics_driver script.
    data/whitelists/default.whitelist: Added the graphics_driver job to the
    default whitelist because this would be good data to gather for UF and
    doesn't cost much
  * scripts/graphics_driver: Merged Alberto Milone's work on a
    hybrid_graphics_test into graphics_driver as his stuff and my stuff were
    similar enough to be in the same script, plus this allows the advantage of
    using Bryce Harrington's xorglog library down the road.
  * scripts/removable_storage_test: removed a lot of unnecessary output to
    clean up the test run and also added in some basic performance monitoring.

  [Sylvain Pineau]
  * jobs/graphics.txt.in, jobs/benchmarks.txt.in: Move gtkperk to the benchmarks
    section.
  * jobs/benchmarks.txt.in, scripts/wifi_time2reconnect: Add a test to monitor
    the time needed to reconnect to a WIFI access point.
  * jobs/cpu.txt.in: Added a check for ARM Vector Floating Point Unit support.
  * jobs/touchscreen.txt.in: Add 3 new manual tests (tap-detect, drag-n-drop and
    multitouch-zoom)
  * jobs/audio.txt.in: Added a test that verifies that the various audio 
    channels are working properly.
  * scripts/camera_test, jobs/camera.txt.in: Replace the call to "xawtv -hwscan"
    in camera_test by the VIDIOC_QUERYCAP ioctl, xawtv requirement removed.
  * jobs/led.txt.in, jobs/local.txt.in, scripts/led_hdd_test.py: Add LED
    tests.
  * jobs/suspend.txt.in: Resurrect scripts/sleep_test as a fallback of fwts for
    the suspend/suspend_advanced test.

  [Brendan Donegan]
  * scripts/audio_settings: Converted script from Perl to Python(3), putting 
    it in line with approved technology guidelines
  * jobs/audio.txt.in: Fixed audio jobs to use --file option of audio_settings 
    instead of piping to STDOUT.
  * Prettify the Step icons that appear next to each test step in the test run
    screen (LP: #1036085)
  * Remove the 'Don't show this message on startup' checkbox from the
    introduction screen, since it isn't used (LP: #1036218)
  * Continue to run the progress bar when the test dependencies are being
    resolved so that it doesn't look like the UI hung (LP: #1036573)
  * Remove gcov_attachment from default whitelist since it depends on lcov
    which is not in the default install, and is not used anyway.
  * Better feedback from resolution_test script. Display the expected and
    detected resolution values.

  [Nathan Williams]
  * scripts/network_check: Fixed exception handling in the absence of zenity
    (LP: #988260)

  [Samantha Jian]
  * Added disk spindown test script and definition.
  * Added support for BT devices on PCI bus. (LP: #1036124)

  [Jeff Marcom]
  * Added Accelerometer test.
  * scripts/gst_pipeline_test, jobs/audio.txt.in: Added device sink check

  [Matt Fischer]
  * Added test to check that volume is within acceptable range and audio
    elements are not muted.
  * scripts/camera_test: added the resolutions option to take sample pictures
    in all resolutions supported by the specified webcam
    jobs/camera.txt.in: added the camera/multiple-resolution-images test which
    utilitizes the changes to the camera_test script 

  [Alberto Milone]
  * checkbox/contrib/gdk.py: Added library for getting gtk.gdk.Screen object
    checkbox/contrib/xrandr.py: Added library for manipulating graphics
    settings similar to how xrandr does it.
    scripts/brightness_test: Added automated test to verify that backlight
    settings are properly honored
    scripts/color_depth_info: Added script to get info on color depth and pixel
    format
    scripts/graphics_modes_info: Added script to gather info on the supported
    graphics modes available
    scripts/rotation_test: Added script to automate screen rotation testing
    jobs/graphics.txt.in, jobs/monitor.txt.in: Added jobs to take advantage of
    the new scripts added to Checkbox

  [ Sean Feole ]
  * scripts/wifi_reconnect_resume_test, jobs/wifi_resume_time added.
  * Fixed an output issue in scripts/wifi_reconnect_test that was not handled
    in the original merge. Also tweaked error messages to be more useful.

  [Chris Wayne]
  * Added in bluetooth_test and related jobs for automated bluetooth
    testing

 -- Jeff Lane <jeff@ubuntu.com>  Fri, 17 Aug 2012 16:47:08 -0400

checkbox (0.14.3) quantal; urgency=low

  * New upstream release (LP: #1033652)

  [Benjamin Kerensa]
  * Changed description of PCMCIA/PCIX to PCMCIA/ExpressCard since PCIX
    generally applies to servers (LP: #992249) 

  [Brendan Donegan]
  * Removed call to unlink temporary file in Html5Thread part of gpu_test.
    Also addressed a few pyflakes complaints and removed a stray print.
  * Include block device name in fields of block_device resource
    output. This will prevent different block device fields from being
    confused with each other (LP: #1027849)
  * Fix apport_prompt.py so it properly checks the value in
    /etc/default/apport (LP: #1029897)
  * Initially disable the 'Run' tab in the Qt UI, re-enabling it when the
    'Start Testing' has been clicked (LP: #1029815)
  * Put Component and Status into one tree view on the selection screen,
    rather than two seperate ones (LP: #1030871)
  * Disable the Select All and Deselect All buttons in the selection
    view during testing (LP: #1032259)

  [Daniel Manrique]
  * New version 0.14.3 for Quantal Quetzal development.
  * alsa_info is invoked with --no-dialog, otherwise if dialog is installed
    it results in invalid data in the submission file and results.
    (LP: #1028065)
  * Instruct Chromium browser to accept file:// URLs so it can correctly
    open the checkbox submission.xml report (LP: #1026614)
  * scripts/gconf_resource: decode gconf output as utf-8 rather than ascii
    (LP: #1022593)
  * jobs/user_apps.txt.in: Quicktime test now depends on gstreamer0.10-ffmpeg
    to ensure it's able to play .mov files (LP: #633009)
  * scripts/network_check: InvalidURL exception is caught and handled more
    cleanly (LP: #751701)
  
  [Sylvain Pineau]
  * jobs/usb.txt.in, scripts/disk_read_performance_test: Add a USB3 read
    performance test.
    scripts/block_device_resource: Add the maximum usb specification supported
    by both a block device and the corresponding root hub port.
  * qt/frontend/qtfront.ui, qt/frontend/images/checkbox-qt-head.png: 
    Add transparency properties to the main window header to keep the main theme
    colors in the widget background (LP: #1030857)

  [Jeff Marcom]
  * Added timeout to job call for disk smart test.

  [Marc Tardif]
  * Escaping encoded strings in udevadm output (LP: #1025381)

  [Jeff Lane]
  * jobs/cpu.txt.in: added a depends to cpu/scaling_test-log-attach to ensure
    that job does not run until afte cpu/scaling_test (LP: #1031994)
  
  [Matt Fischer]
  * scripts/network_device_info: added a check to ensure what lspci reports and
    what NetworkManger reports (if it is installed) are the same. Reports more
    useful info now like driver and driver version, IP address, etc.
  * scripts/cycle_vts: added checks to fail test if chvt returns a non-zero
    exit code. Added a final check at the end to verify we did land back on the
    original VT after testing.
    jobs/miscellanea.txt.in: fixed a typo in the chvt job. It used to reqire
    'package.alias' instead of 'package.name'

 -- Jeff Lane <jeff@ubuntu.com>  Mon, 06 Aug 2012 09:26:41 -0400

checkbox (0.14.2) quantal; urgency=low

  * New upstream release (LP: #1025869)

  [Jeff Marcom]
  * scripts/gpu_test - Fixed potential thread exiting issue.

  [Javier Collado]
  * Fixed detection of circular references in resolver.

  [Jeff Lane]
  * New version 0.14.2 for Quantal Quetzal development.
  * jobs/cpu.txt.in: added cpu_scaling_test log attachment job
  * jobs/disk.txt.in: modified block_device requirements so they'll work right
    jobs/info.txt.in: added block_device resource requirements to hdparm job so
    it won't run on removable stuff where it's not necessary.
  * jobs/info.txt.in: removed extraneous fwts_log job
    jobs/miscellanea.txt.in: modified fwts_results.log job
  * scripts/optical_detect: minor tweak to send error output to stderr
    scripts/optical_read_test: added root user check because this needs to be
    run with root privileges. Added some additional output for stderr for
    failures so we will know WHY a test or the script failed. Replaced 
    sys.stdout.write() and flush() calls with simple print statements.
  * scripts/ipmi_test: output tweaks so error messages now go to stderr. No BMC
    message is a little more clear. Module failed to load now generates an
    error rather than a simple exit.
  * scripts/network_device_info: minor change so that the fail message now
    specifies that it was an error and outputs to stderr properly.
  * scripts/disk_smart: Improvements to the logging and output during testing.
  * scripts/cpu_scaling_test: lots of output changes using logging module.
    renamed script to frequency_governors_test to be more descriptive and less
    confusing. Added a --log option to write logs to an actual file
    jobs/cpu.txt.in: added an attachment job to attach the freq_governors log.
    Modified cpu/frequency_governors to write to log file
  * scripts/cpu_offlining: added an extra bit of output in case of failures. 
  * scripts/fwts_test: improved console output so that the info displayed in
    submission.xml is more useful.
    jobs/power-management.txt.in: added job to attach fwts_wakealarm.log to
    results.
  * scripts/network_ntp_test: Tweaked output to use log levels more
    appropriately. Added some decoding so that bytes output show up as strings
    properly in output. Converted from optparse to argparse. Added a root
    check because this needs to be root to properly run.
  * scripts/disk_read_performance_test: Added extra targeted output so that
    users can understand what's going on. Moved the exit bits so the test will
    actuall run on multiple drives as originally intended and not exit on the
    first failure.
  * scripts/removable_storage_test: vastly improved the output from that script
    and also introduced some new error handling to cover a couple conditions
    that generated unhelpful tracebacks.
  * scripts/memory_compare: changed the output a little so failures now dump
    data to stderr and success to stdout. Also added a try/except block to
    catch possible ZeroDivisionError cases if dmi or meminfo return 0 (found on
    my local system due to a library issue)
  * jobs/power-management.txt.in: improved rtc and tickless idle tests to
    provide more useful output, even though they are very simple tests.
  * jobs/networking.txt.in: added some output to networking/multi_nic so a 
    failure due to unconfigured ifaces generates something beyond a blank line
  * scripts/cpu_topology: Changed it so there is less output on success and
    more useful output on failure. Fixed a bug in the test for Failure that
    caused the False condition to never be met.
  * scripts/network_bandwidth_test: fleshed out the output to make it a little
    more useful in both debug and info levels. Was going to set the
    networking/bandwidth job to debug, but the info output should now be
    sufficient to begin diagnosing test failures.
  * jobs/usb.txt.in: Added output to usb/detect in case no USB controllers are
    found. Added dependencies on the udisks package which may not be installed
    by default.
    debian/control: Added udisks as a suggests for checkbox as it's required
    for the USB tests to function.
  * scripts/memory_test: converted from optparse to argparse. Added some extra
    stderr output that may be useful if this test fails. redirected some
    existing error messages to stderr also
  * scripts/disk_stats_test: some minor changes to output. Also, error output
    now goes to stderr on test failure.

  [Marc Tardif]
  * Fixed duplicate jobs appearing in the store when rerunning jobs.
  * Fixed packaging to install scripts under /usr/lib.

  [Daniel Manrique]
  * Added a message file format test that does some simplistic checks
    on jobs/* files to ensure they are sane.
  * Fixed two typos in jobs/suspend.txt.in.
  * Merging of translations into job files prior to running message 
    file format test, to further ensure that translated strings
    and field descriptions are parsed correctly.
  * Explicit encoding of error strings in Job.execute, so that data returned
    is consistent and invokers of this method don't choke on it. (LP:
    #1024541)

  [Brendan Donegan]
  * Make a call to rfkill unblock in the create_connection script, incase
    those nasty Broadcom drivers have left a soft-block on the wireless after
    loading. Also do a bit of refactoring to use check_output and check_call
    instead of Popen (LP: #1019162)
  * Move the call to unblock to before the connection is created
  * Reimplemented memory_compare in python3 and restructured it to put
    things into dictionaries for easy access. Also fixed bug with detecting
    non-RAM devices as RAM. (LP: #960087)
  * Wait longer to get the window handle in gpu_test, so that we don't fall foul
    of timing issues. (LP: #1018563)
  * Catch exception raised in memory_compare by DMI RAM entries with No Module
    Installed in the Size field (LP: #1023220)
  * Also unblock wireless before wireless_scanning test, as I neglected to do
    this before. (LP: #1023619)
  * Replace Flash video playback with HTML5 video playback. This has better
    support in Ubuntu and is more relevant (LP: #1024078)

  [Sylvain Pineau]
  * Add the firmware version (BIOS or UEFI) to the XML report.

 -- Daniel Manrique <roadmr@ubuntu.com>  Fri, 13 Jul 2012 16:26:06 -0400

checkbox (0.14.1) quantal; urgency=low

  * New upstream release (LP: #1018571)

  [Brendan Donegan]
  * Fixed up a few things with the gpu_lockup tests. Removed depends,
    renamed to gpu_lockup_suspend to reflect behaviour and removed the
    requirement on Firefox
  * Changed suspend_advanced and suspend_advanced_auto to use less
    strict definition of fwts s3 test.

  [Javier Collado]
  * Make sure that jobs are topologically ordered (LP: #990075)
  * Keep job ordering as close to whitelist as possible (LP: #1017951)

  [Marc Tardif]
  * New version 0.14.1 for Quantal Quetzal development.
  * jobs/suspend.txt.in: Fixed trailing newline on otherwise empty line.
  * scripts/run_templates: Fixed calls to Popen to use universal_newlines
    to return strings instead of bytes (LP: #1018354)

  [Daniel Manrique]
  * Fixed duplicate suspend/bluetooth_obex_after_suspend job name.
  * scripts/dpkg_resource: Changed encoding from ascii to utf-8 to handle
    non-ascii locales (LP: #1018353)

  [Jeff Lane]
  * Migrated audio/external-HDMI-playback into checkbox. Modified the
    command to match our other audio tests that save and reset mixer
    levels.

 -- Javier Collado <javier.collado@canonical.com>  Tue, 26 Jun 2012 16:07:04 +0200

checkbox (0.14) quantal; urgency=low

  New upstream release (LP: #1016746):

  [Brendan Donegan]
  * [FEATURE] Python 2 to 3 conversion:
    * scripts/create_connection - switched to using argparse and fixed
      representation of octal literal
    * scripts/internet_test - ran 2to3 tool and decoded result of
      check_output. Also replaced optparse with argparse
    * scripts/memory_info
    * scripts/removable_storage_test - ran 2to3 tool and fixed some
      encoding issues
    * scripts/removable_storage_watcher - ran 2to3 tool and swapped
      use of gobject with gi.repository.GObject
    * scripts/xrandr_cycle - ran 2to3 tool and fixed encoding issue
    * scripts/obex_send - ran 2to3 tool and swapped
      use of gobject with gi.repository.GObject
  * Update touchpad.py to use gsettings instead of deprecated gconf
    (LP: #1004212)
  * Instead of checking output of nmcli con up in create_connection,
    check the return code is success instead (LP: #1013537)
  * base64 encode the after suspend screenshot attachement so that it can
    be uploaded properly (LP: #1016126)
  * Fixed simple type in xorg_memory_test, introduced by Python3
    conversion (LP: #1016387)
  * [FEATURE] Add suspend/bluetooth_obex_after_suspend_auto test to be
    used during fully automated SRU testing

  [Marc Tardif]
  * [FEATURE] Reworked media_keys_test into key_test, making it more generic
    and able to test for any key that sends an scancode. Used it to implement
    a test for the Super key.
  * [FEATURE] Added new interactive and auto-verifying touchpad scrolling
    test.
  * [FEATURE] Python 2 to 3 conversion:
    * scripts/ansi_parser
    * scripts/cking_suite
    * scripts/floppy_test
    * scripts/network_bandwidth_test
    * scripts/cpu_scaling_test
  * Removed sleep_test script no longer used by any test definition.
  * [FEATURE] Deprecated scripts:
    * scripts/autotest_filter and scripts/autotest_suite
    * scripts/ltp_filter and scripts/ltp_suite
    * scripts/mago_filter and scripts/mago_suite
    * scripts/qa_regression_suite

  [Daniel Manrique]
  * New version 0.14 for Quantal Quetzal development.
  * Set the correct user (root) for fwts-wakealarm test (LP: #1004102)
  * Set correct user (root) for usb/storage-preinserted, so it works correctly
    on servers (LP: #1004131)
  * Log (at level INFO) name of each message we execute, so the currently
    running job can be determined by looking at the logfile, rather than
    hunting through process lists.
  * [FEATURE] Added script and jobs to collect and attach output from
    alsa-info.sh.
  * Assume utf-8 encoding always, when opening template files.
    (LP: #1015174)
  * [FEATURE] Replaced the context menu in the selection tree with explicit
    "select/deselect all" buttons.

  [Javier Collado]
  * Submission screen in Qt interface updated to support certification client:
    - customize contents depending on the upload target (launchpad or certification)
    - display links to the report properly in the show_entry method
  * Fixed qt interface show_entry method preopulates widget that gets
    user input (LP: #1000451)
  * Added customizable deselect_warning message in qt show_tree method (LP: #1000443)
  * show_error method shows long text properly in gtk/qt interfaces (LP:
    #1012052)

  [Jeff Lane]
  * [FEATURE] Changes to Power Management testing in Checkbox:
    * scripts/pm_test: added a slightly modified version of OEM team's pm.py
      script for reboot/poweroff testing
    * jobs/hibernate.txt.in: modified hibernate test to use fwts and added new
      jobs to attach log files from hibernate testing.
    * jobs/power-management.txt.in: added new poweroff and reboot jobs using pm_test
      script. Added jobs to attach logs from reboot and poweroff tests to
      results.
    * jobs/stress.txt.in: modified suspend_30_cycles and hibernate_30_cycles to
      use fwts. Added jobs to attach logs from 30 cycle tests to results.
    * jobs/suspend.txt.in: Modified suspend_advanced and suspend_advanced_auto to use
      fwts. Added job to attach log from suspend_advanced and suspend_advanced_auto
      to results.
  * [FEATURE] jobs/miscellanea.txt.in: added a job to gather tester info for
    certification purposes. Not to be used for UF.
  * [FEATURE] Python 2 to 3 conversion:
    * scripts/cpu_topology: ran 2to3, made modificates based on code review and
      tested script to verify functionality.
    * scripts/disk_smart: ported to Python 3. Inserted bits to decode byte
      data returned by Popen. Fixed list_handler to decode bytes types to clean
      up debug output.  Added bits to improve debug output. Migrated from
      optparse to argparse.
    * scripts/network_check: ran 2to3 and that was all that was needed. Also
      took the liberty of migrating from optparse to ArgParse sine we're
      Python3 only now.
    * scripts/network_device_info: ran 2to3 and changed shebang.
    * scripts/network_info: ran 2to3 and changed shebang. Fixed encoding issue
      with interface[:15] (needed to be a bytes object).
    * scripts/fwts_test: ran 2to3 and changed shebang, fixed an encoding bug
      with Popen output. Cleaned up the final output to be more useful for
      debugging test failures.
    * scripts/keyboard_test: nothing to do for conversion beyond changing shebang.
    * scripts/network_ntp_test: 2to3 changed nothing, so modified shebang.
      Fixed an encoding issue with Popen output in. Re-inserted a call to
      SilentCall() that was removed from TimeSkew() by someone in a previous
      revision, which made the TimeSkew() function do nothing. Fixed an
      unbuffered I/O error in SilentCall() discovered while testing Python3
      changes.
    * scripts/optical_detect, scripts/optical_read_test: ran 2to3 and changed
      shebang. Changes were minimal.
    * scripts/xorg_memory_test: 2to3 made minimal changes, modifed shebang.
      Converted optparse code to argparse code and replaced sys.argv[] stuff
      with more useful positional arguments. Removed a redundant import that
      2to3 injected.
    * scripts/resolution_test: ran 2to3 with minimal changes. Changed shebang.
      Converted optparse to argparse and removed unnecessary calls to
      sys.argv[]
    * scripts/pm_log_check: ran 2to3 and changed shebang.
    * scripts/pm_test: ran 2to3 and changed shebang. After a lot of trial and
      error, changed the way xinput is called to avoid confusing bytecode
      embedded in the command output that was causing problems with
      bytes.decode() on the "after reboot" hardware checks.

  [Jeff Marcom]
  * [FEATURE] Python 2 to 3 conversion:
    * scripts/memory_info
    * scripts/memory_test
    * scripts/touchpad_test
  * Deprecated: wake_on_lan_test
  * Update touchpad.py to use gsettings instead of deprecated gconf
    (LP: #1004212)

  [Marc Tardif]
  * [FEATURE] Reworked media_keys_test into key_test, making it more generic
    and able to test for any key that sends an scancode. Used it to implement
    a test for the Super key.
  * [FEATURE] Added new interactive and auto-verifying touchpad scrolling
    test.
  * Removed sleep_test script no longer used by any test definition.
  * Migrated project minus scripts to Python 3.

  [Sylvain Pineau]
  * [FEATURE] Python 2 to 3 conversion:
    * scripts/gst_pipeline_test. Migrated to PyGI.
    * scripts/removable_resource: Add a resource job to identify removable
      block devices. __disks__ jobs updated to run only on internal drives.
  * [FEATURE] jobs/benchmarks.txt.in, scripts/pts_run: Add a reworked launcher
    for phoronix-test-suite tests.
  * [FEATURE] Python 2 to 3 conversion:
  * jobs/stress.txt.in: add OEM team's stress tests (including reboot and poweroff)
    and log analysis jobs

 -- Marc Tardif <marc@ubuntu.com>  Fri, 22 Jun 2012 17:04:14 -0400

checkbox (0.13.8) precise; urgency=low

  [Brendan Donegan]
  * Run fwts_test as root so that the log can be written to on servers and
    also because it's supposed to be run as root (LP: #989701)
  * Fixed cpu_offlining to work properly on systems with ten or more CPU
    cores. (LP: #926136)
  * Give more verbose output from fwts_test script and upload results log as an
    attachment. (LP: #992607)
  * Fix identation on optical/read-automated (LP: #991737)
  * Fixed problem with fwts test log attachment (No bug filed)

  [Nathan Williams]
  * fix typo in jobs/optical.txt.in (lp: #987652)

  [Jeff Lane]
  * Bumped revision to 0.13.8
  * scripts/removable_storage_watcher: increased default timeout to 20 seconds
    to account for time for testers to plug devices in and for the system to
    register the insert/remove event (LP: #978925)
  * [FEATURE] plugins/jobs_prompt.py, plugins/recover_prompt.py, 
    plugins/suites_prompt.py: Added "Fail last test" functionality. Now if a
    test causes a crash (checkbox, system or otherwise), when we recover we
    have the option to just mark the last test failed and move on, or re-run
    the last test and try again.
  * [FEATURE] jobs/local.txt.in, jobs/sniff.txt.in added 8 simple manual sniff 
    tests to be used for test purposes when developing features.
  * [FEATURE] data/whitelists/sniff.whitelist added a whitelist to make use of 
    the basic sniff tests.

  [Daniel Manrique]
  * [FEATURE] checkbox/user_interface.py, checkbox/qt-interface.py,
    plugins/jobs_prompt.py, plugins/recover_prompt.py,
    plugins/suites_prompt.py: Made some modifications to the recover prompt
    changes that better handle accented and other characters in translation.
    This avoides a situation where the recovery could fail due to accented
    characters in translations.

  [Łukasz Zemczak]
  * [FEATURE] checkbox_gtk/gtk_interface.py: Capture ESC keypresses so that
    Checkbox doesn't close/die when user presses ESC.

  [Sylvain Pineau]
  * [FEATURE] jobs/info.txt.in: added new attachments, lspci -vvnnQ and
    lsusb -vv and ensure outputs of lscpi, lsusb and dmidecode return UTF8.

  [Tim Chen]
  * Use nmcli con delete instead of deleting the connection file, also avoid
    bringing eth0 down when running the wireless_monitoring tests.

 -- Jeff Lane <jeff@ubuntu.com>  Mon, 14 May 2012 10:20:59 -0400

checkbox (0.13.7) precise; urgency=low

  [Tiago Salem Herrmann]
  * checkbox_qt/qt_interface.py, qt/frontend/qtfront.cpp,
    qt/frontend/qtfront.h: Do async calls to some ui methods and avoid
    unexpected dbus timeouts (LP: #962333)

  [Sylvain Pineau]
  * qt/frontend/qtfront.cpp: Submit/View results buttons are disabled until
    every selected test has been run (LP: #937715)

  [Jeff Lane]
  * Converted submissionWarningLabel and text to submissionUbuntuFriendlyLabel
    wtih instructional text for submitting results. This is a workaround for
    the bug causing the warning to be displayed at all times rather than only
    when testing is incomplete. (LP: #967457)
  * [FEATURE] Modified stress jobs so that they are all automated per decision
     made during the cert sprint.
  * Removed dhclient call from networking/multi_nic tests because of a bug in
    dhclient that can cause it to hang when run on eth0. New test requirement
    will be that the tester must configure and bring up all ethernet devices
    prior to running checkbox. Also added a check to make sure we're not trying
    to run the test on a device that's not active. (LP: #926229)

  [Daniel Manrique]
  * jobs/optical.txt.in: Change test descriptions to avoid confusing
    instruction to press the "Next" button (which is incorrect). (LP: #971181)
  * jobs/local.txt.in: Fixed touchpad local job which was using suspend.txt 
    as the job source) (LP: #979344) 
  * jobs/mediacards.txt.in: Added usb and scsi devices to
    removable_storage_test commands (LP: #979356)

 -- Jeff Lane <jeff@ubuntu.com>  Wed, 11 Apr 2012 19:23:45 -0400

checkbox (0.13.6) precise; urgency=low

  [Jeff Lane]
  * Removed files in /data that are not used in any job descriptions
    (LP: #957396)

  [Javier Collado]
  * plugins/jobs_info.py: Checkbox doesn't warn that invalid whitelist patterns
    are being used (LP: #937651)
  * [FEATURE] Added smoke test jobs, whitelist and local job to use for
    checkbox development purposes.
  * Fixed "camera_test detect" problem with missing args attributes (LP:
    #967419)

  [Marc Tardif]
  * Fixed string_to_type conversion in network_bandwidth_test (LP: #954587)

  [Sylvain Pineau]
  * qt/frontend/qtfront.cpp, qt/frontend/qtfront.h, plugins/suites_prompt.py,
    checkbox_qt/qt_interface.py, plugins/jobs_prompt.py: The selection tree is
    now updated when recovering from a previous run (LP: #937696)

  [Brendan Donegan]
  * [FEATURE] Added touchpad tests from CE QA Checkbox to allow touchpad
    testing to be performed

  [Daniel Manrique]
  * Internationalization support in checkbox-qt; updated checkbox.pot file
    (LP: #951054) 

 -- Javier Collado <javier.collado@canonical.com>  Wed, 28 Mar 2012 17:02:53 -0400

checkbox (0.13.5) precise; urgency=low

  New upstream release (LP: #960633):

  [Tiago Salem Herrmann]
  * qt/frontend/qtfront.ui: If the test text is too long, then it is cut off
    (LP: #950111)
  * checkbox/user_interface.py, checkbox_qt/qt_interface.py,
    plugins/user_interface.py, qt/frontend/qtfront.cpp, qt/frontend/qtfront.h:
    Correctly update automated test execution status in the Selection tab
    (LP: #950105).
  * qt/frontend/qtfront.cpp: Avoid QDBusArgument warnings when running
    checkbox-qt from a terminal (LP: #957476)
  * checkbox_qt/qt_interface.py, qt/frontend/qtfront.cpp,
    qt/frontend/qtfront.h, qt/frontend/qtfront.ui: add a popup comment box
    for each test under the "Run" tab. (LP: #959452)
  * checkbox/user_interface.py, qt/frontend/qtfront.cpp,
    qt/frontend/qtfront.h, checkbox_qt/qt_interface.py: Set
    interface.direction to NEXT if all the tests were executed and the user
    either analyzed or submitted the results. (LP: #956329)
  * checkbox/user_interface.py, plugins/user_interface.py,
    qt/frontend/qtfront.cpp, qt/frontend/qtfront.h,
    checkbox_qt/qt_interface.py: Use the ui persistent storage to keep some ui
    configuration values. (LP: #937626)
  * checkbox/user_interface.py: Avoid using fork() + call() to run a web
    browser. Use Popen instead.(LP: #956307)
  * qt/frontend/qtfront.ui, qt/frontend/qtfront.cpp, qt/frontend/qtfront.h:
    Removed welcome tab (LP: #957090)

  [Jeff Lane]
  * Reset default checkbox log level to INFO from DEBUG to make logs less
    confusing and verbose. (LP: #949745) 
  * Removed dependency on bluetooth/detect-output on the
    suspend/suspend_advanced job. (LP: #955375)
  * jobs/mediacard.txt.in, scripts/removable_storage_test,
    scripts/removable_storage_watcher: Modified removable_storage_watcher and
    removable_storage_test to accept list of busses to watch to resolve
    problems on systems with MMC readers that present themselves as USB
    devices rather than SDIO (LP: #953160)
  * jobs/optical.txt.in: Fixed the job descriptions for optical/read and
    optical/cdrom-audio-playback to account for changes in Precise and make
    them less confusing (LP: #954606)
  * Created automated version of optical/read for server testing
    Fixed issues with optical_read_test script:
    - test could pass if /dev/cdrom did not exist
    - test could pass if /dev/cdrom was inaccessible
    - test could pass if no optical device was passed in (LP: #945178)
  * Removed hard coded paths from scripts (LP: #949435)

  [Marc Tardif]
  * Linted qt_interface which had a few syntax errors (LP: #949957)
  * plugins/apport_prompt.py: Fixed apport integration was producing a trace
    (LP: #959463)

  [Daniel Manrique]
  * Bumped revision number to 0.13.5 in trunk
  * jobs/keys.txt.in: Fix definition for keys/media-keys test which failed to
    run (LP: #954480)
  * Reverted feature to keep tests ordered, as the sortkey attribute causes
    undesirable secondary effects.

  [Sylvain Pineau]
  * Show the UF invalidation warning if all test cases are unchecked from the
    right click menu (LP: #956757)
  * checkbox_qt/qt_interface.py, qt/frontend/qtfront.cpp,
    qt/frontend/qtfront.h: Tests now select Yes on PASS status (LP: #954556)

  [Brendan Donegan]
  * jobs/suspend.txt.in: Fixed dependencies on wireless and suspend_advanced
    jobs.
  * Changed screenshot jobs to use /dev/external_webcam which will be set by
    a udev rule (LP: #956885)

 -- Jeff Lane <jeff@ubuntu.com>  Fri, 16 Mar 2012 19:14:09 -0400

checkbox (0.13.4) precise; urgency=low

  [Brendan Donegan]
  * Added 'scsi' as a valid bus ID for determining product in udevadm.py
    (LP: #940249)
  * Added 'cciss' as a valid bus ID for determining product in udevadm.py
    (LP: #942548)
  * Updated command fields in composite disk jobs to address the ! in 
    some disk paths (LP: #942769)
  * Updated create_connection to poll for registration of connection and 
    then attempt to bring it up (LP: #944662)
  * Fixed command run by wireless_connection tests so that they fail if the
    internet_test fails, but still clean up the connection file (LP: #944176)
  * Fixed wireless_connection_open_* jobs to not provide security options
    (LP: #947163)

  [Daniel Manrique]
  * Tweaks to internet_test: don't try to ping an IP that's unreachable from 
    the specified interface (or at all), try to find something pingable via
    other means.

  [Javier Collado]
  * Added python-cairo as a dependency for checkbox-gtk (LP: #940163)
  * Updated camera_test script to use better tool for capturing the image
    and allow specifying a device to use, plus other improvements. Create a
    job which takes a capture from the webcam of the desktop.
  * Added jobs to take screenshots after suspend and attach the resulting jpg

  [Marc Tardif]
  * Tidied up logic for determining DISK device product and vendor 
    (LP: #942548)
  * Fixed filename matching expression for local jobs (LP: #942273)
  * Fixed duplicate System Testing applications after upgrade (LP: #940627)

  [Aurelien Gateau]
  * lib/template.py, lib/template_i18n.py, plugins/jobs_info.py,
    plugins/suites_prompt.py: Add a "sortkey" attribute to jobs, the sortkey
    order matches the order in which they appear in jobfiles.
  * checkbox_gtk/gtk_interface.py: Shows jobs and suites in sortkey order
    (that is, as they appear in job definition files, rather than
    alphabetically).
  * checkbox_gtk/gtk_interface.py, gtk/checkbox-gtk.ui,
    plugins/jobs_prompt.py: Added a progress bar showing tests completed and
    total.

  [Sylvain Pineau]
  * Updated gst_pipeline_test to add a --fullscreen option for video playback.
  * Add python-gtk2 dependency, Gst from gi.repository don't work well with 
    messages (See https://bugzilla.gnome.org/show_bug.cgi?id=631901).
  * Add a new job to capture screen during fullscreen video playback.

  [Tiago Salem Herrmann]
  * checkbox_qt/qt_interface.py, qt/frontend/qtfront.cpp,
    qt/frontend/qtfront.h, qt/frontend/treemodel.cpp, qt/frontend/treemodel.h:
    Makes it possible for the job selection tree to have more than 2 levels of
    children nodes.
 
  [Tim Chen]
  * Modifications to removable_storage_test to handle cases where removable
    media is not mounted prior to test running. (LP: #944623)

 -- Jeff Lane <jeff@ubuntu.com>  Thu, 08 Mar 2012 09:29:10 -0500

checkbox (0.13.3) precise; urgency=low

  New upstream release (LP: #939549):
 
  [Brendan Donegan]
  * Typo in command for for miscellanea/virtualization-check (LP: #934243)
  * Resized test selection views in checkbox-qt (LP: #937113)

  [Daniel Manrique]
  * Use GObject from gi.repository instead of gobject (LP: #937099)
  * Disable flushing to disk after every file access during gathering phase for
    a significant speed boost. (LP: #939019)

  [Javier Collado]
  * Fixed running of disk/read_performance tests (LP: #933528)
  
  [Sylvain Pineau]
  * Fix depends fields in info and suspend test suites (LP: #934051) 
  * Display results report in non-graphical interfaces (LP: #937657)

  [ Tiago Salem Herrmann ]
  * Remove auto generated qt resource file (LP: #938863)
 
  [Ara Pulido]
  * Fix the Ubuntu Friendly warning message (LP: #939448)

 -- Marc Tardif <marc@ubuntu.com>  Thu, 16 Feb 2012 10:31:18 -0500

checkbox (0.13.2) precise; urgency=low

  New upstream release (LP: #933090):

  [Jeff Lane]
  * Added a Hard Disk Stats Test that was part of a much older merge request
    for server test suite.
  * Modified apport-directory to provide feedback
  * Added new optical_write_test script and created appropriate jobs to refine
    optical drive testing
  * Created new resource job that creates an optical.{CD-R,DVD-R} resource to
    determine if a machine's optical drive supports writing or is read-only.
  * Added virt-check test to determine if a server will work as an OpenStack
    Compute Node.
  * Moved apport-directory changes from an old branch to checkbox where the
    job now resides.

  [Marc Tardif]
  * Removed trailing directories from the devpath of disk devices (LP: #925582)
  * Fixed awk regular expression in max_diskspace_used script (LP: #926312)
  * Implemented anonymous submissions to Launchpad with a dummy e-mail
    address.
  * Qt: Moved widgets around in Results window.
  * Changed options and arguments passed to show_tree method, and related UI
    changes.
  * Simplified running checkbox-qt from source tree, by compiling if needed.
  * Added support for decimals and multiple partitions in max_diskspace_used.
  * Fixed reference to xrandr_detect_modes replaced by VESA_drivers_not_in_use.
  * Fixed depends in debian/control file for checkbox-qt.

  [Daniel Manrique]
  * Changed way of obtaining preferred browser to ensure we honor the user's
    preference rather than Chromium's clobbering of
    /etc/alternatives/gnome-www-browser (LP: #925603) 
  * Added submission_path_prompt config variable; if set, it will be shown to
    the user before the test selection screen, and the value entered will
    override the default filename for the xml report.
  * plugins/suites_prompt.py: Fixed jobs being run despite being deselected. 
  * Qt: Changed color of the step bubbles to Ubuntu Orange, and made it
    parametrizable.
  * Qt: View report functionality.
  * Qt: Set the runtime application icon.
  * Fixed typo in network/info.
  * Fixed typo in create_connection.

  [Brendan Donegan]
  * Changed checkbox-cli text to clearly explain what + does (LP: #926417)
  * Changed progress bar of Qt UI to standard rather than custom one,
    prettified tabs and updated Launchpad email text amongst other UI tweaks
    in qt/frontend/qtfront.ui
  * Fixed some oversights in the mediacard job files regarding test 
    descriptions and card types.
  * Tweaked the memory_compare script a bit to make it easier to maintain.
  * Used regexes in default whitelist.

  [Javier Collado]
  * Removed job that installed ipmitool by default (LP: #931954)

  [Tiago Salem Herrmann]
  * Implementation of Qt frontend for checkbox.
  * Qt-related features and bugfixes:
  * Qt: Added welcome screen image and background color.
  * Qt: Removed maximize/restore button.
  * Qt: added select/deselect all popup menu.
  * Qt: Status screen
  * Qt: Antialiasing hint for step numbers and question mark.
  
  [Sylvain Pineau]
  * Tests will run in in order specified by the whitelist.
  * JobStore caches most of a job's attributes in memory to speed up sorting.

 -- Jeff Lane <jeff@ubuntu.com>  Wed, 15 Feb 2012 00:11:21 -0500

checkbox (0.13.1) precise; urgency=low

  New upstream release (LP: #925090):

  [Brendan Donegan]
  * Fixed the cpu_topology script so that it doesn't mistake the word
    'processor' in the value of another field for the field 'processor'
    (LP: #882161)
  * Added create_connection script and jobs to automatically create/test a
    wireless network connection.
  * Updated wireless job dependencies.
  * Add wireless performance data collecting tests.
  * Changed is_laptop test to a shell test and implemented a check_is_laptop
    script to check automatically for a systems 'laptopness' (LP: #886668)
  * Fixed connect_wireless script which continued failing to correctly
    identify wireless connections.
  * Don't fail the sleep_test if the wake alarm is still set (LP: #911161)
  * Add requirement for mem sleep state to be supported to the
    suspend_advanced_auto job (LP: #804190)
  * Fixed the camera/display test and removed the camera/video one.
  * Added display resource and matching requirements to external video 
    output tests.
  * Added removable_storage_watcher script to replace watch_command to make
    testing USB, FireWire and MMC devices easier and more cohesive.
  * Added memory_compare script to automate the memory/info job
  * Switch audio settings to correct device before running audio tests
    (LP: #916859)
  * Nixed graphics/xorg-version-output job and updated other job dependencies,
    since it is redundant with graphics/xorg-version. (LP: #671144)

  [Gabor Kelemen]
  * Fixed last two remaining strings with backslashes (LP: #868571)
  * Fix misplaced parentheses, so translation can work (LP: #904876)

  [Marc Tardif]
  * Refactored install scripts to be agnostic of variant name: 
    install/postinst, install/config and debian/*.postinst.
  * Using title defined in user_interface plugin in GTK interface.
  * Updated default.whitelist to reflect renamed jobs.
  * Removed files with non-printable characters from submission.xml.
  * Fixed parser for submission files with empty question comments
    and context info (LP: #912546)
  * Added support for skipping tests when the depends don't pass
    (LP: #509598)
  * Removed extraneous code from the sleep_test.
  * Refactored logic to check for network after suspend.
  * Removed deprecated hwtest package.
  * cpu_offlining was incorrectly using return instead of exit.

  [Daniel Manrique]
  * Update control files under debian/ to eliminate (most) lintian warnings
    (LP: #352986)
  * Environment variables specified with environ: in a job description will be
    passed to the backend for it to add to its environment. (LP: #897889)
  * Handle malformed LANGUAGE environment variable values (LP: #912946)
  * Added interactive media_keys_test script.
  * Make creation of wireless connection files more robust (LP: #923836)
  * Recommend gstreamer-gconf to enable media tests on kubuntu (LP: #898641)
  * Add bluetooth device requirement to obex jobs (LP: #921128)
  * Add a plugin conf variable for the welcome string (shown on the first
    screen when checkbox runs), so it can be changed without much effort.
  * Remove superflous bluetooth/detect job
  * Fixed typo in jobs/local.txt.in (phoronix misspelled as peripherals).
  * Rearranged a misplaced changelog entry.
  * Updated debian/control to remove unneeded Uploader: field.

  [Robert Roth]
  * Fixed spelling mistakes in user_apps job file. (LP: #904209)

  [Jeff Lane]
  * Created automated network info test to get some config info during automated 
    runs. (LP: #912038)
  * Added requires to suspend wireless jobs so they won't run if wireless isn't
    present (LP: #907150)
  * Fixed issue in usb_test with unwritable filesystems (LP: #912522)
  * Fixed USB tests so that insert, storage, remove run in proper order
  * Removed usb_storage_after_suspend since it's superfluous, all other USB
    tests already run after suspend.
  * Modifed usb_test to handle firewire drives as well, renamed script to
    removable_storage_test

  [Aurélien Gâteau]
  * Improvements to Recover dialog and show_info method.

  [ Javier Collado ]
  * Error while creating binary package fixed (LP: #921576)

  [ Sylvain Pineau ]
  * Replaced xrandr_display_modes with automated check for VESA driver
  * Refactored Unity compatibility tests

 -- Daniel Manrique <daniel.manrique@canonical.com>  Fri, 10 Feb 2012 11:19:05 -0500

checkbox (0.13) precise; urgency=low

  New upstream release (LP: #892268):

  [Marc Tardif]
  * Generate a submission.xml file that contains all device and attachment
  * Write the report before reporting the validation error.
  * Changed device.product to dmi.product for the formfactor (LP: #875312)

  [Daniel Manrique]
  * Use gettext for string (LP: #869267)
  * Move progress indicator to main checkbox dialog instead of a 
    transient window (LP: #868995)
  * Ignore malformed dpkg entries in package_resource (LP: #794747)
  * Reset window title after finishing a manual test (LP: #874690)
  * Handle "@" in locale names (as in ca@valencia).

  [Jeff Lane]
  * Went through all the job files and:
    * Updated descriptions to match Unity UI structure
    * Added descriptions where necessary
    * Added further details to some descriptions
    * Moved some jobs to more appropriate files
    * Fixed job names in older job files to match new naming scheme 
      (suite/testname)
    * Added jobs to local.txt to ensure all job files are now parsed
      (this allows easier addition of existing tests to whitelists)
    * Changed remaining manual job descriptions to match the new format
  * Updated CD and DVD write tests to be more clear about when to skip
    them (LP: #772794)

  [Ara Pulido]
  * Rewrote all job descriptions to match OEM QA syntax

  [Brendan Donegan]  
  * Fix the code that assigns keys in checkbox-cli so that it never assigns
    keys which have other uses. (LP: #877467)
  * Show details of unmet job requirements (LP: #855852)
  * Ensure that connect_wireless chooses a wireless connection from the list
    of available connections (LP: #877752)
  * Have the bluetooth/detect tests require a device with the category
    BLUETOOTH to run, thus preventing the test from failing on systems with
    no Bluetooth device (LP: #862322)
  * Rename attachment jobs to not have a forward slash in their name
    (LP: #887964)
  * Guard against trying to write files to logical partitions on USB sticks
    (which will obviously fail) in usb_test (LP: #887049)
  * Make the OpenGL test ignore the return value of glxgears and improve
    the test description (LP: #890725)
  * Allow input/mouse test to run if a TOUCH device is present
    (LP: #886129)

  [ Javier Collado ]
  * Broken job dependencies fixed (LP: #888447)
  * Regex support when specifying blacklists and whitelists on the
    commandline (LP: #588647)

 -- Daniel Manrique <daniel.manrique@canonical.com>  Thu, 18 Nov 2011 12:46:21 -0500

checkbox (0.12.8) oneiric; urgency=low

  New upstream release (LP: #862579):

  [Brendan Donegan]
  * Remove test for FTP connection from network_check script (LP: #854222)
  * Update a parameter in usb_test to have it run faster.
  * Remove record_playback_after_suspend from Ubuntu Friendly whitelist (LP: #855540)
  * Fix minor typo in multi-monitor friendly resolution_test script which caused 
    minimum_resolution test to fail (LP: #855599)
  * Remove storage_devices_test from Ubuntu Friendly whitelist since bonnie++  (which it uses) is not installed by default (LP: #855841)
  * Changed description and name to reflect Ubuntu Friendly branding. Now when a user searches for Ubuntu Friendly in the lens, Checkbox will appear (LP: #852036)
  * Reset the selections at the test suite prompt if No is selected at the recover prompt (LP: #861208)
  * Save the connection name(s) instead of the interface name so that they can be reconnected to properly after the wireless before/after suspend tests have completed (LP: #861502)
  * Make connect_wireless use the UUID of the connection instead of the name for greater reliability (LP: #862190)

  [Daniel Manrique]
  * Restored _recover attribute, re-enabling welcome and test selection
    screens (LP: #852204)
  * Remove memory/test from the Ubuntu Friendly whitelist (LP: #853799)
  * Use diff instead of grep, better comparing of empty files (LP: #852014)
  * Apport integration: new mandatory "tag" value in ApportOptions (LP: #852201)
  * Add warning prior to starting the tests (LP: #855328)
  * Apport integration: Fix instantiation of Gtk.RadioButton, needed due 
    to PyGI related API changes (LP: #805679)
  * Remove ping -R parameter that apparently caused ICMP packets to be dropped
    by some routers (LP: #861404)

  [ Evan Broder ]
  * Replace resolution_test with an implementation which uses GdkScreen to
    be multimonitor-aware (LP: #632987)

  [Jeff Lane]
  * Fix names of optical drive tests and remove a non-existing test from the
    whitelist (LP: #854808) 
  * Fix wireless_*_suspend jobs so they recreate iface file instead of append
    each time (LP: #855845)
    (LP: #852201)
  * Clarify better the intend of the is_laptop question (LP: #861844)
  * Fixed dependencies for tests that depend on suspend/suspend_advanced 
    (LP: #860651)

  [Tim Chen]
  * Fix cpu_scaling_test (LP: #811177)
 
  [Ara Pulido]
  * Avoid connect_wireless messing with AP with similar names (LP: #861538)
  * Remove bluetooth/file-transfer from the list of tests to run, since due to
    bug 834348 it always fails.

  [Marc Tardif]
  * Added support for wildcards when verifying the transport certificate.
  * Applying depends across suites (LP: #861218)

 -- Daniel Manrique <daniel.manrique@canonical.com>  Thu, 29 Sep 2011 13:12:01 -0400

checkbox (0.12.7) oneiric; urgency=low

  New upstream release (LP: #850395):

  [Brendan Donegan]
  * Redirecting stderr to pipe to fix the gconf_resource script (LP: #832321)
  * Clear jobs directory when user selects No to recover question (LP: #836623)

  [Daniel Manrique]
  * checkbox/job.py: Guard against bogus timeout values (LP: #827859)
  * More explicit handling of string decoding/encoding, avoids problems with
    non-ascii characters (LP: #833747)
  * Changed architecture from all to any for checkbox base, to build
    architecture-specific binaries (LP: #833696)

  [Jeff Lane]
  * Several corrections necessary due to test name changes or typos found in
    job files

  [Marc Tardif]
  * Connecting hyper text widgets only once (LP: #827904)
  * Detecting MMC readers as OTHER instead of DISK (LP: #822948)
  * Validating the hostname in the SSL certificate (LP: #625076)
  * Validating the submission.xml (LP: #838123)

 -- Daniel Manrique <daniel.manrique@canonical.com>  Fri, 14 Sep 2011 17:15:26 -0400

checkbox (0.12.6) oneiric; urgency=low

  New upstream release (LP: #841983):

  [ Daniel Manrique ]
  * Work around PyGTK API changes that kept checkbox from starting up
    (LP: #839675).

 -- Daniel Manrique <daniel.manrique@canonical.com>  Mon, 05 Sep 2011 12:47:58 -0400

checkbox (0.12.5) oneiric; urgency=low

  New upstream release (LP: #838745):

  [Ara Pulido]
  * Created a "suspend" suite and renamed relevant tests.

  [Brendan Donegan]
  * Removed redundant tests in power-management suite.
  * Fixed dependencies in power-management suite.

  [Daniel Manrique]
  * Changed name of apt-get test to reflect the suite it's in.
  * Fixed typos in job definitions that caused them to not be run.
  * Added missing description to info/hdparm test (LP: #832351)
  * Quote command to obtain bluetooth address, to avoid hanging if 
    a device is not present (LP: #836756).
  * Added BLUETOOTH category to udev parser.
  * Removed some tests from default whitelist.
  * Fixed dependencies for keys/sleep.
  
  [Jeff Lane]
  * Added new USB storage transfer test
  * Re-worked and added automated audio test

  [Marc Tardif]
  * Added WIRELESS category to udev parser.

 -- Ara Pulido <ara@ubuntu.com>  Thu, 01 Sep 2011 12:23:07 +0100

checkbox (0.12.4) oneiric; urgency=low

  New upstream release (LP: #824180):

  [Brendan Donegan]
  * Refactored job definition files.
  * Fixed dependencies and test naming.
  * Added Online CPU before/after suspend test.
  * Automated wireless tests.
  * Removed redundant sru_suite.txt, updated dependencies accordingly.
  * Automated bluetooth_obex tests.

  [Daniel Manrique]
  * Further improvements to make frontend/backend communication more reliable.
    Prevents stuck backends, failure to close the GUI due to lack of reply
    from the backend, and test specifying "user" not being run.
  * scripts/keyboard_test modified to account for pygi-related GTK API
    changes. (LP: #804369)
  * scripts/sleep_test: improve handling of NetworkManager DBus API
    changes. (LP: #808423)
  * scripts/cdimage_resource: properly handle releases with "LTS" in their
    name (LP: #814085)
  * Updated minimum_resolution test as per latest system requirements, leaving
    just one unified test. (LP: #767166)

  [Javier Collado]
  * Checkbox exits with EX_NOINPUT if a whitelist or blacklist file is
    specified and cannot be found.
  * Deselect a test suite automatically when none of its children is selected,
    in the GTK interface. (LP: #651878)
  * Make the "Next" button the default action when Enter is pressed, to 
    streamline testing with the GTK interface.

  [Marc Tardif]
  * Fixed udevam not being found because /sbin not in PATH (LP: #597305)
  * Fixed hardware attachments for udev and dmi (LP: #822682)

  [Sylvain Pineau]
  * Expose the message store to other plugins, via firing an expose-msgstore
    event.

  [Andrew Faulkner]
  * Fix description for nautilus_file_create job (LP: #821141) 

  [Kenneth Wimer]
  * New header image that follows brand guidelines (LP: #554202)

 -- Daniel Manrique <daniel.manrique@canonical.com>  Wed, 10 Aug 2011 15:16:39 -0400

checkbox (0.12.3) oneiric; urgency=low

  [Marc Tardif]
  * Only reading CHECKBOX_* environment variables in config (LP: #802458)
  * Imported scripts and jobs from Platform Services.

  [Chad A. Davis]
  * Switch to dh_python2 and debhelper7 (LP: #788514)

  [Barry Warsaw]
  * Fix checkbox_clean.run() to ignore missing executables, as is the case
    in a fresh checkout.

 -- Daniel Manrique <daniel.manrique@canonical.com>  Fri, 01 Jul 2011 11:37:27 -0400

checkbox (0.12.2) oneiric; urgency=low

  New upstream release (LP: #800199):

  [Brendan Donegan]
  * Added interface parameter to internet_test script.

  [Daniel Manrique]
  * GTK GUI: Change assignment of TreeStore model to TreeView to account for
    pygi-related API changes. Also seems to fix lingering select/deselect all
    buttons. (LP: #796666) (LP: #796622)
  * GTK GUI: Fix call to Gtk buffer get_text to add now-mandatory fourth
    parameter, keeps the GUI from misbehaving in connection to fixed bug.
    (LP: #796827)
  * GTK GUI: Fix handling of mouse events in gtk_hypertext_view.py which
    prevented displaying the final report.
  * Put test name as part of the window title, as an aid to
    reporting/debugging (LP: #744190)
  * plugins/apport_prompt.py: Add test name to "Do you want to report a bug?"
    dialog to make it clearer.

  [Sylvain Pineau]
  * Fix evaluation of job requirements (LP: #798200)
  * Added "in" operator to job requirements.

 -- Marc Tardif <marc@ubuntu.com>  Tue, 21 Jun 2011 09:41:57 -0400

checkbox (0.12.1) oneiric; urgency=low

  New upstream release (LP: #796629):

  [Brendan Donegan]
  * Fix timeout in sleep_test script (LP: #665299)
  * Fix traces in hyper_text_view module (LP: #796508)
  * Added camera test (LP: #764222)

  [Daniel Manrique]
  * Fix GUI definition file so main window uses "natural request", growing
    when child widgets require so (LP: #776734)
  * Fix open/read blocking behavior and backend/frontend communications to
    avoid hangs and lingering backends. (LP: #588539)
  * Render header text dynamically over the image background, and updated pot
    file with the new string. (LP: #621880)

  [Robert Roth]
  * Improve command line key prompts (LP: #786924)

 -- Marc Tardif <marc@ubuntu.com>  Fri, 03 Jun 2011 17:00:11 -0400

checkbox (0.12) oneiric; urgency=low

  New upstream release (LP: #784076):
  * Removed dead pixel test.

  [Bilal Akhtar]
  * Port checkbox to Gtk3/PyGI (LP: #783822)

 -- Marc Tardif <marc@ubuntu.com>  Tue, 17 May 2011 09:48:07 -0400

checkbox (0.11.4) natty; urgency=low

  * Changed udev_resource to report CAPTURE for USB VIDEO devices
  * Fixed eval of resources with names like list item names
  
  [Carl Milette]
  * Fixed hard coded disk in disk_bench_test so that it matches convention
    utilizing udev_resource for finding devices. (LP: #507943)

 -- Jeff Lane <jeff@ubuntu.com>  Fri, 22 Apr 2011 11:05:19 -0400

checkbox (0.11.3) natty; urgency=low

  New upstream release (LP: #751928):
  * Fixed sleep_test crashing with ioerror (LP: #630785)
  * Fixed keyerror when running some manual tests (LP: #729431)

  [Ara Pulido]
  * Improved debconf messages and ordering (LP: #553777)
  * Video bugs should be reported as a display symptom (LP: #744964)
  * Added checkbox log to apport report

  [Gerhard Burger]
  * Fixed punctuation inconsistencies in verification procedures (LP: #744167):

 -- Marc Tardif <marc@ubuntu.com>  Tue, 05 Apr 2011 16:19:17 -0400

checkbox (0.11.2) natty; urgency=low

  New upstream release (LP: #736919):
  * Added version to dpkg dependency
  * Added multiarch support to install script (LP: #727411)
  * Fixed submitting data twice (LP: #531010)
  * Fixed job descriptions for checkbox-cli (LP: #221400)

  [Daniel Manrique]
  * Fixed strings in audio tests and updated pot file (LP: #691241)
  
  [Jochen Kemnade]
  * Fixed grammar in user-apps tests (LP: #642001)

  [Jeff Lane]
  * Added reboot instructions to suspend/hibernate tests (LP: #420493)
  * Made the firewire instructions make more sense (LP: #693068)
  
  [Michael Terry]
  * Fixed several strings appear in English although translated (LP: #514401)
    - jobs/fingerprint.txt.in
    - jobs/media.txt.in
    - jobs/monitor.txt.in
    - jobs/sleep.txt.in
    - jobs/firewire.txt.in
    - po/checkbox.pot
  * Fixed grammar (LP: #525454)
    + jobs/fingerprint.txt.in

 -- Jeff Lane <jeff@ubuntu.com>  Tue, 29 Mar 2011 09:17:36 -0400

checkbox (0.11.1) natty; urgency=low

  New upstream release (LP: #725110):
  * Checking for lock file before firing stop-all event (LP: #719552)
  * Changed description of nautilus_file_copy job (LP: #709688)

  [Javier Collado]
  * Fixed title in progress dialog

 -- Marc Tardif <marc@ubuntu.com>  Fri, 25 Feb 2011 11:56:43 -0500

checkbox (0.11) natty; urgency=low

  New upstream release (LP: #719073):
  * Changed support for persist plugin as optional (LP: #561816)

  [Ara Pulido]
  * Fixed lintian errors and warnings

  [Eitan Isaacson]
  * Migrate the UI from libglade to gtkbuilder  

 -- Marc Tardif <marc@ubuntu.com>  Mon, 14 Feb 2011 18:19:27 -0500

checkbox (0.10.4) maverick; urgency=low

  * Fixed parsing of config parameters (LP: #689140)

 -- Marc Tardif <marc@ubuntu.com>  Tue, 14 Sep 2010 12:43:51 -0400

checkbox (0.10.3) maverick; urgency=low

  New upstream release (LP: #638333):
  * Fixed verification of SSL validity (LP: #625076)
  * Improved audio test questions.

 -- Marc Tardif <marc@ubuntu.com>  Tue, 14 Sep 2010 12:43:51 -0400

checkbox (0.10.2) maverick; urgency=low

  New upstream release (LP: #617583):
  * Fixed sleep_test to check the connection if using network-manager.
  * Fixed reporting bugs against alsa-base and xorg (LP: #607214)
  * Fixed apport dialog no longer appearing (LP: #607217)
  * Reduced data file size for the desktop image.
  * Updated report to be more pretty.

 -- Marc Tardif <marc@ubuntu.com>  Fri, 13 Aug 2010 16:23:16 -0400

checkbox (0.10.1) maverick; urgency=low

  New upstream release (LP: #597295):
  * Added support for urwid interface.
  * Added sound check test.
  * Added document viewer test.
  * Added update-manager and nautilus tests.
  * Added resolution tests.
  * Added sleep tests.

 -- Marc Tardif <marc@ubuntu.com>  Tue, 22 Jun 2010 10:43:52 -0400

checkbox (0.10) maverick; urgency=low

  * Added media tests (LP: #397944)
  * Added support for comments in templates.

 -- Marc Tardif <marc@ubuntu.com>  Tue, 04 May 2010 11:51:22 -0400

checkbox (0.9.2) lucid; urgency=low

  New upstream release (LP: #567568):
  * Added referer when sending submissions to Launchpad (LP: #550973)
  * Added suggests to checkbox package in debian/control file (LP: #352740)
  * Fixed udev_resource script to be more resilient (LP: #556824)
  * Fixed cdimage_resource script to read casper.log (LP: #558728)
  * Fixed reporting all resources found for a job (LP: #560948)
  * Fixed stalling when using kdesudo to start backend (LP: #557443)
  * Fixed starting the appropriate default browser on UNR (LP: #563050)
  * Fixed ansi_parser script when outputting to stdout (LP: #560952)
  * Fixed opening the report with the gconf preferred browser (LP: #562580)
  * Fixed suspend_test to use relative time for wakealarm (LP: #349768)
  * Fixed backend not getting terminated upon closing (LP: #553328)

 -- Marc Tardif <marc@ubuntu.com>  Tue, 06 Apr 2010 14:17:46 -0400

checkbox (0.9.1) lucid; urgency=low

  New upstream release (LP: #548800):
  * Added cpu_scaling_test script.
  * Fixed hard drive detection (LP: #549714)
  * Fixed backend to handle empty messages (LP: #536645)
  * Fixed parsing of package resource (LP: #539691)
  * Fixed malformed xml report (LP: #485445)
  * Fixed running root manual tests as normal user (LP: #383559)
  * Fixed writing apport files only after submitting (LP: #530380)
  * Fixed audio test instructions (LP: #529205)
  * Fixed gathering chassis information (LP: #537435)
  * Fixed detection of disks in kvm (LP: #552998)
  * Fixed udev_resource script to be more resilient (LP: #552999)
  * Fixed filter_packages script to use new resources.

 -- Marc Tardif <marc@ubuntu.com>  Sun, 07 Mar 2010 15:05:44 -0400

checkbox (0.9) lucid; urgency=low

  * Introduced job_prompt plugin to treat all jobs (suites, tests, etc.) as composites.
  * Replaced the registry and resource scripts and centralized job iteration.
  * Replaced dependency on dbus by using sudo/gksu/kdesudo instead.
  * Replaced mktemp with mkdtemp for security purposes.
  * Fixed strings in fingerprint and modem tests (LP: #457759)
  * Fixed client side validation of Launchpad form (LP: #438671)
  * Added device information to tags when reporting bugs with apport.
  * Added shorthands for blacklist-file and whitelist-file.
  * Added support for apport default configuration (LP: #465447)
  * Added support for scrolled options list (LP: #411526)
  * Added support for tests generated by suites to run as root.
  * Added support for requirements in attachments.
  * Added support for armv7l processor
  * Added Autotest integration
  * Added LTP integration
  * Added Phoronix integration
  * Added qa-regression-testing integration

 -- Marc Tardif <marc@ubuntu.com>  Wed, 04 Nov 2009 19:36:09 -0400

checkbox (0.8.5) karmic; urgency=low

  * Fixed translation of suites and tests files (LP: #456115)
  * Fixed checking the status of command registries (LP: #457502)
  * Fixed selecting suites in the command line (LP: #457559)
  * Fixed reporting of bugs to contain test description (LP: #427932)
  * Fixed execute permissions on scripts (LP: #459606)
  * Renamed processors_info plugin to singular because processor
    information is reported as a single structure with a count attribute
  * Updated translation files.

 -- Marc Tardif <marc@ubuntu.com>  Mon, 26 Oct 2009 12:17:30 -0400

checkbox (0.8.4) karmic; urgency=low

  * Fixed failing dependencies when not available (LP: #430051)
  * Fixed supporting udevadm not providing DEVPATH variable (LP: #430084)
  * Fixed supporting audio devices without a /proc/asound entry (LP: #430086)
  * Fixed running when python-apport package is not installed (LP: #430103)
  * Fixed X error when exiting after reporting a bug (LP: #430776)
  * Fixed prompting to report a bug according to GNOME HIG (LP: #429701)
  * Fixed prompting for answer in checkbox-cli (LP: #429764)
  * Fixed resolution_test message for fglrx driver (LP: #346816)
  * Fixed adding of manpage symlinks for gtk and cli (LP: #426641)
  * Fixed recovering from connecting to the backend (LP: #446693)
  * Fixed backend to use dbus instead of policykit (LP: #435714)
  * Fixed interpolation of output variable in cli (LP: #450673)
  * Fixed selection of suites in cli (LP: #450713)
  * Fixed parsing of virtio-pci devices (LP: #450774)

 -- Marc Tardif <marc@ubuntu.com>  Tue, 13 Oct 2009 16:44:12 -0400

checkbox (0.8.3) karmic; urgency=low

  * Fixed trailing newline requirement in test definitions (LP: #427993)
  * Fixed reporting firmware version as product name (LP: #428563)
  * Fixed detecting pci and usb audio devices (LP: #429558)
  * Fixed prompting to report a bug when there's no package (LP: #429668)

 -- Marc Tardif <marc@ubuntu.com>  Sat, 12 Sep 2009 15:37:40 -0400

checkbox (0.8.2) karmic; urgency=low

  * Fixed adding test information when reporting with apport (LP: #423798)
  * Fixed tagging bugs when reporting with apport (LP: #423799)
  * Fixed expressing package aliases for the linux package (LP: #423805)
  * Fixed detecting the disk category in devices (LP: #423864)
  * Fixed supporting apport symptoms when reporting bugs (LP: #424063)
  * Fixed gathering of dmi information for Launchpad report (LP: #424454)
  * Fixed tests using gksudo returning empty output (LP: #425284)

  [Javier Collado]
  * Fixed reporting of output in shell plugin (LP: #393894)

 -- Marc Tardif <marc@ubuntu.com>  Mon, 31 Aug 2009 17:16:38 -0500

checkbox (0.8.1) karmic; urgency=low

  * New upstream version:
    * Added disk tests.
    * Added fingerprint reader tests.
    * Added firewire tets.
    * Added kms tests.
    * Added media tests.
  * Fixed dependency on hal and using udev instead (LP: #399319)
  * Fixed calling ubuntu-bug when a test fails (LP: #418978)

 -- Marc Tardif <marc@ubuntu.com>  Tue, 26 Aug 2009 17:36:05 -0500

checkbox (0.8~alpha4) karmic; urgency=low

  * New upstream version:
    * Changed icon.
    * Added timeout property to lock_prompt plugin.
    * Added concept of attachments to tests.
    * Added support for backslahes in templates to wrap lines.
    * Added support blacklisting and whitelisting both tests and suites.
    * Introduced the concept of jobs for suites, tests and attachments.
    * Removed upstart event which is no longer needed.
    * Replaced architecture and category with requires in test definitions.
  * Fixed pygst dependency (LP: #334442)
  * Fixed configuration file updates during install (LP: #330596)
  * Fixed DBus exceptions (LP: #344916, #359440)
  * Fixed and expanded translations (LP: #347038)
  * Fixed ignored system proxy settings (LP: #345548)
  * Fixed parsing blank lines in templates (LP: #393907)
  * Fixed escaping of lists (LP: #394001)
  * Fixed timeout in manual tests (LP: #377986)
  * Fixed CLI interface dialog.
  * Fixed support for FreeDesktop XDG base directory specification (LP: #363549)
  * Added general and package specific apport hooks

  [ Gabor Keleman ]
  * Fixed untranslated strings in tests (LP: #374666)
  * Fixed untranslated last screen (LP: #374646)

 -- Marc Tardif <marc@ubuntu.com>  Wed, 19 Aug 2009 15:36:05 -0500

checkbox (0.7) jaunty; urgency=low

  [ Dave Murphy ]
  * Fixed viewing of report files in Firefox 3 (LP: #331481)
  * Added additional contextual information
   * /etc/sysctl* (LP: #331055)
   * /etc/modprobe.d (LP: #331056)
   * /etc/modules (LP: #331057)
  * Fixed packaging for Jaunty
   * https://lists.ubuntu.com/archives/ubuntu-devel/2009-February/027439.html
   * Uses --install-layout=deb
   * Installs to dist-packages instead of site-packages

  [ Andy Whitcroft ]
  * suspend_test: update suspend_test to version V6 matching kernel version.
    The version here will become the master copy.
  * suspend_test: add a --dry-run mode to simplify developement
  * suspend_test: add a automation mode for checkbox integration
  * suspend_test: add a new pm-suspend test
  * suspend_test: record and restore timer_delay around the variable
    time test.
  * suspend_test: release v7.
  * suspend_test: initial version of suspend power consumption test
    from a patch by Pete Graner.
  * suspend_test: power -- made the sleep time configurable
  * suspend_test: detect batteries and disable ac/power tests
  * suspend_test: disable dbus tests when we have no primary user
  * suspend_test: handle AC transitions better
  * suspend_test: enable power test as part of --full
  * suspend_test: reduce the noise in the test instructions
  * suspend_test: use minutes in output when that is more appropriate
  * suspend_test: track actual AC transitions and report them
  * suspend_test: only mention AC at all if we have a battery
  * suspend_test: report useful data at the bottom for posting
  * suspend_test: document the new power test in the usage
  * suspend_test: power -- indicate when the result is unreliable
  * suspend_test: report -- fix up spacing issues
  * suspend_test: release v8

 -- Dave Murphy <schwuk@ubuntu.com>  Tue, 17 Mar 2009 09:46:16 +0000

checkbox (0.6) jaunty; urgency=low

  * New upstream version:
    * Added suspend_test script - for more details see:
      https://wiki.ubuntu.com/KernelTeam/SuspendResumeTesting
    * Added XSL Stylesheet and the ability to view generated reports
    * Added support for PolicyKit to run the application as a user
    * Added logging for backend and logrotation script.
  * Fixed calling ucf was run via debconf (LP: #330502)

 -- Marc Tardif <marc@ubuntu.com>  Tue, 17 Feb 2009 15:36:05 +0000

checkbox (0.5) jaunty; urgency=low

  * New upstream version:
    * Added concept of hyper text view to display clickable links.
    * Added concept of properties to components.
    * Added pci information to launchpad report.
    * Added dmi information to launchpad report.
    * Added text area to keyboard test.
    * Removed sourcing of base postrm script.
    * Updated translations from Launchpad.
  * Fixed handling of interrupt signal (LP: #327810)
  * Fixed display of text in graphical interface (LP: #240374)
  * Fixed support for regexes in blacklist and whitelist (LP: #327177)
  * Fixed opening of subunit log file (LP: #325737)
  * Fixed internet test.

 -- Marc Tardif <marc@ubuntu.com>  Tue, 20 Jan 2009 18:55:20 -0500

checkbox (0.4) jaunty; urgency=low

  * Setup bzr-builddeb in native mode.
  * Removed LGPL notice from the copyright file.

 -- Marc Tardif <marc@ubuntu.com>  Tue, 20 Jan 2009 16:46:15 -0500

checkbox (0.3) jaunty; urgency=low

  * New upstream version:
    * Renamed hwtest to checkbox.
    * Renamed auto tests to shell tests.
    * Added watch file.
    * Added README file pointing to the Ubuntu wiki.
    * Added subunit to the test suite.
    * Added the subunit_report plugin to produce a standard test report.
    * Added pvs registry.
    * Added support for int return values to recursive registry eval.
    * Added debug information when a command registry returns an error.
    * Added mounts registry.
    * Added patches to upgrade the configuration files.
    * Added support for CHECKBOX_OPTIONS environment variable.
    * Added usage information.
    * Added gconf registry.
    * Added logging to checkbox event.
    * Added locking plugin.
    * Added message store and schema types.
    * Added caching to automatic tests so that they are not run multiple
      times.
    * Added persistence to category and system_id.
    * Added lshw registry and plugin.
    * Added newlines to German introduction message.
  * Fixed e-mail address should be remembered (LP: #156725)
  * Fixed $output variable does not seem to be reinterpolated when
    testing again (LP: #189404)
  * Fixed command line interface does not provide a test nor test again
    option (LP: #189423)
  * Fixed translation template unavailable, even though hwtest is in main
    (LP: #202447)
  * Fixed internet_test should support providing a destination other
    than canonical.com (LP: #216111)
  * Fixed hwtest loads editor backup files from suite dir (LP: #237954)
  * Fixed application should only have one instance running (LP: #266899)
  * Fixed disk information should be gathered (LP: #267889)
  * Fixed typo: payback device (LP: #288331)
  * Fixed tests skipped by constraint should be reported (LP: #304176)
  * Fixed manual tests which have commands should not be run automatically
    (LP: #304231)
  * Fixed CHECKBOX_DATA mapping is not working (LP: #304736)

 -- Marc Tardif <marc@ubuntu.com>  Fri, 16 Jan 2009 12:05:32 -0500

hwtest (0.1-0ubuntu10) hardy; urgency=low

  * Fixed xalign and yalign in exchange summary.

 -- Marc Tardif <marc@interunion.ca>  Mon, 21 Apr 2008 15:07:39 -0400

hwtest (0.1-0ubuntu9) hardy; urgency=low

  * Fixed internet_test to ping default gateway rather than canonical.com.
  * Fixed python-support issues to support upgrades of hwtest.
  * Fixed tooltip to be HIG compliant.
  * Fixed category to use GTK;System;Settings;.
  * Fixed command line interface to support escape characters.
  * Using python-central instead of python-support.
  * Added support to i18n the .desktop file.
  * Added support for http_proxy and https_proxy.
  * Added summary of information being submitted.

 -- Marc Tardif <marc@interunion.ca>  Thu, 17 Apr 2008 12:01:50 -0400

hwtest (0.1-0ubuntu8) hardy; urgency=low

  * debian/patches/01_change_menu_category.patch:
    - change the category so the item is moved to system, administration and not
      the only entry in applications, system tools on a default installation

 -- Sebastien Bacher <seb128@canonical.com>  Mon, 14 Apr 2008 15:49:06 +0200

hwtest (0.1-0ubuntu7) hardy; urgency=low

  * Fixed packaging bugs.
  * Improved internationalization.
  * Renamed questions and answers to tests and results.

 -- Marc Tardif <marc@interunion.ca>  Thu,  6 Mar 2008 10:58:43 -0500

hwtest (0.1-0ubuntu6) hardy; urgency=low

  * Upload to hardy/universe (without the .bzr files).
  * Make package conformant with current Python policy.

 -- Matthias Klose <doko@ubuntu.com>  Tue, 11 Mar 2008 14:06:02 +0000

hwtest (0.1-0ubuntu5) hardy; urgency=low

  * Set default timeout to None instead of 60 seconds.
  * Updated copyright information.
  * Reverted to using gksu to limit dependencies.
  * Removed dependency on python-apt.

 -- Marc Tardif <marc@interunoin.ca>  Thu, 28 Feb 2008 17:07:07 -0500

hwtest (0.1-0ubuntu4) hardy; urgency=low

  * Improved text in questions text file.
  * Improved user experience by only showing auto questions
    progress bar when there are actual questions.
  * Also improved the user experience by showing a progress
    bar while building the report.

 -- Marc Tardif <marc@interunion.ca>  Wed, 27 Feb 2008 23:12:24 -0500

hwtest (0.1-0ubuntu3) hardy; urgency=low

  * Fixed hwtest_cli so that it doesn't strip the DISPLAY environment
    variable.
  * Fixed system_info plugin so that it does a better effort for
    gathering system information instead of relying on non standard
    information from HAL.

 -- Marc Tardif <marc@interunion.ca>  Wed, 27 Feb 2008 10:52:33 -0500

hwtest (0.1-0ubuntu2) hardy; urgency=low

  * Fixed packaging following lintian error.
  * Added packages registry and plugin.

 -- Marc Tardif <marc@interunion.ca>  Tue,  5 Feb 2008 15:02:26 -0500

hwtest (0.1-0ubuntu1) hardy; urgency=low

  * Initial Release.

 -- Marc Tardif <marc@interunion.ca>  Mon, 17 Sep 2007 17:25:54 -0300<|MERGE_RESOLUTION|>--- conflicted
+++ resolved
@@ -24,21 +24,16 @@
     appear in the checkbox UI (LP: #1064189)
 
   [Sylvain Pineau]
-<<<<<<< HEAD
   * [FEATURE] scripts/network_restart, jobs/stress.txt.in: Added a new stress
     test: network restart.
   * debian/control: Fixed a missing dependency (python3-pkg-resources) to build
     the package (LP: #1066502)
-  * [FEATURE] jobs/stress.txt.in: Added a wireless hotkey stress test.
-
- -- Daniel Manrique <roadmr@ubuntu.com>  Fri, 12 Oct 2012 10:47:26 -0400
-=======
   * jobs/stress.txt.in: stress/sdhc now launches removable_storage_test with
     --memorycard. stress/sdhc and stress/usb run with root privileges to mount
     all partitions (LP: #1065862)
-
- -- Daniel Manrique <roadmr@ubuntu.com>  Wed, 10 Oct 2012 09:45:08 -0400
->>>>>>> ed7eb507
+  * [FEATURE] jobs/stress.txt.in: Added a wireless hotkey stress test.
+
+ -- Daniel Manrique <roadmr@ubuntu.com>  Fri, 12 Oct 2012 10:47:26 -0400
 
 checkbox (0.14.6) quantal; urgency=low
 
