--- conflicted
+++ resolved
@@ -1,20 +1,16 @@
 checkbox (0.14.3) precise; urgency=low
 
-  [ Marc Tardif ]
   [Brendan Donegan]
   * Removed call to unlink temporary file in Html5Thread part of gpu_test.
     Also addressed a few pyflakes complaints and removed a stray print.
 
   [Daniel Manrique]
   * New version 0.14.3 for Quantal Quetzal development.
-<<<<<<< HEAD
   * alsa_info is invoked with --no-dialog, otherwise if dialog is installed
     it results in invalid data in the submission file and results.
     (LP: #1028065)
-=======
   * Instruct Chromium browser to accept file:// URLs so it can correctly
     open the checkbox submission.xml report (LP: #1026614)
->>>>>>> 28faa218
 
   [Jeff Marcom]
   * Added timeout to job call for disk smart test.
@@ -22,12 +18,7 @@
   [Marc Tardif]
   * Escaping encoded strings in udevadm output (LP: #1025381)
 
-<<<<<<< HEAD
  -- Daniel Manrique <roadmr@ubuntu.com>  Tue, 24 Jul 2012 13:32:37 -0400
-=======
-
- -- Daniel Manrique <roadmr@ubuntu.com>  Mon, 23 Jul 2012 16:49:31 -0400
->>>>>>> 28faa218
 
 checkbox (0.14.2) quantal; urgency=low
 
