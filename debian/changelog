--- conflicted
+++ resolved
@@ -9,11 +9,7 @@
   * Removed trailing directories from the devpath of disk devices (LP: #925582)
   * Fixed awk regular expression in max_diskspace_used script (LP: #926312)
 
-<<<<<<< HEAD
- -- Jeff Lane <jeff@ubuntu.com>  Fri, 03 Feb 2012 16:28:13 -0500
-=======
  -- Marc Tardif <marc@ubuntu.com>  Fri, 03 Feb 2012 15:23:06 -0500
->>>>>>> 8c242770
 
 checkbox (0.13.1) precise; urgency=low
 
