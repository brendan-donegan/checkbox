--- conflicted
+++ resolved
@@ -12,12 +12,9 @@
   
   [ Jeff Lane ]
   * jobs/info.txt.in: fixed bad driver name in audio_codecs job (LP: #1165215)
-<<<<<<< HEAD
   * jobs/mediacard.txt.in: reduce test file size for MMC to 64MB (LP: #1167214)
-=======
   * jobs/led.txt.in, jobs/suspend.txt.in: removed bits about WLAN LED flashing
     from the WLAN jobs as that no longer happens on data tx/rx (LP: #1157606)
->>>>>>> 2d22fc1d
 
   [ Jeff Marcom ]
   * scripts/virtualization - Fixes issue where console terminal would 
