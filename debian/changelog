checkbox (0.13) precise; urgency=low

<<<<<<< HEAD
  * Incremented version 
  
  [Jeff Lane]
  * Merged my changes with the checkbox_ui_rewrite changes
  * Went through all the job files and:
    * Updated descriptions to match Unity UI structure
    * Added descriptions where necessary
    * Added further details to some descriptions
    * Moved some jobs to more appropriate files
    * Fixed job names in older job files to match new naming scheme 
      (suite/testname)
    * Added jobs to local.txt to ensure all job files are now parsed
      (this allows easier addition of existing tests to whitelists)
    * Changed remaining manual job descriptions to match the new format

 -- Jeff Lane <jeff@ubuntu.com>  Thu, 06 Oct 2011 17:01:29 -0400
=======
  [Marc Tardif]
  * Generate a submission.xml file that contains all device and attachment
    information, suitable for offline processing and submission.
  * Write the report before reporting the validation error.

 -- Daniel Manrique <daniel.manrique@canonical.com>  Wed, 12 Oct 2011 15:20:36 -0400
>>>>>>> 1a7d8c2b

checkbox (0.12.8) oneiric; urgency=low

  New upstream release (LP: #862579):

  [Brendan Donegan]
  * Remove test for FTP connection from network_check script (LP: #854222)
  * Update a parameter in usb_test to have it run faster.
  * Remove record_playback_after_suspend from Ubuntu Friendly whitelist (LP: #855540)
  * Fix minor typo in multi-monitor friendly resolution_test script which caused 
    minimum_resolution test to fail (LP: #855599)
  * Remove storage_devices_test from Ubuntu Friendly whitelist since bonnie++  (which it uses) is not installed by default (LP: #855841)
  * Changed description and name to reflect Ubuntu Friendly branding. Now when a user searches for Ubuntu Friendly in the lens, Checkbox will appear (LP: #852036)
  * Reset the selections at the test suite prompt if No is selected at the recover prompt (LP: #861208)
  * Save the connection name(s) instead of the interface name so that they can be reconnected to properly after the wireless before/after suspend tests have completed (LP: #861502)
  * Make connect_wireless use the UUID of the connection instead of the name for greater reliability (LP: #862190)

  [Daniel Manrique]
  * Restored _recover attribute, re-enabling welcome and test selection
    screens (LP: #852204)
  * Remove memory/test from the Ubuntu Friendly whitelist (LP: #853799)
  * Use diff instead of grep, better comparing of empty files (LP: #852014)
  * Apport integration: new mandatory "tag" value in ApportOptions (LP: #852201)
  * Add warning prior to starting the tests (LP: #855328)
  * Apport integration: Fix instantiation of Gtk.RadioButton, needed due 
    to PyGI related API changes (LP: #805679)
  * Remove ping -R parameter that apparently caused ICMP packets to be dropped
    by some routers (LP: #861404)

  [ Evan Broder ]
  * Replace resolution_test with an implementation which uses GdkScreen to
    be multimonitor-aware (LP: #632987)

  [Jeff Lane]
  * Fix names of optical drive tests and remove a non-existing test from the
    whitelist (LP: #854808) 
  * Fix wireless_*_suspend jobs so they recreate iface file instead of append
    each time (LP: #855845)
    (LP: #852201)
  * Clarify better the intend of the is_laptop question (LP: #861844)
  * Fixed dependencies for tests that depend on suspend/suspend_advanced 
    (LP: #860651)

  [Tim Chen]
  * Fix cpu_scaling_test (LP: #811177)
 
  [Ara Pulido]
  * Avoid connect_wireless messing with AP with similar names (LP: #861538)
  * Remove bluetooth/file-transfer from the list of tests to run, since due to
    bug 834348 it always fails.

  [Marc Tardif]
  * Added support for wildcards when verifying the transport certificate.
  * Applying depends across suites (LP: #861218)

 -- Daniel Manrique <daniel.manrique@canonical.com>  Thu, 29 Sep 2011 13:12:01 -0400

checkbox (0.12.7) oneiric; urgency=low

  New upstream release (LP: #850395):

  [Brendan Donegan]
  * Redirecting stderr to pipe to fix the gconf_resource script (LP: #832321)
  * Clear jobs directory when user selects No to recover question (LP: #836623)

  [Daniel Manrique]
  * checkbox/job.py: Guard against bogus timeout values (LP: #827859)
  * More explicit handling of string decoding/encoding, avoids problems with
    non-ascii characters (LP: #833747)
  * Changed architecture from all to any for checkbox base, to build
    architecture-specific binaries (LP: #833696)

  [Jeff Lane]
  * Several corrections necessary due to test name changes or typos found in
    job files

  [Marc Tardif]
  * Connecting hyper text widgets only once (LP: #827904)
  * Detecting MMC readers as OTHER instead of DISK (LP: #822948)
  * Validating the hostname in the SSL certificate (LP: #625076)
  * Validating the submission.xml (LP: #838123)

 -- Daniel Manrique <daniel.manrique@canonical.com>  Fri, 14 Sep 2011 17:15:26 -0400

checkbox (0.12.6) oneiric; urgency=low

  New upstream release (LP: #841983):

  [ Daniel Manrique ]
  * Work around PyGTK API changes that kept checkbox from starting up
    (LP: #839675).

 -- Daniel Manrique <daniel.manrique@canonical.com>  Mon, 05 Sep 2011 12:47:58 -0400

checkbox (0.12.5) oneiric; urgency=low

  New upstream release (LP: #838745):

  [Ara Pulido]
  * Created a "suspend" suite and renamed relevant tests.

  [Brendan Donegan]
  * Removed redundant tests in power-management suite.
  * Fixed dependencies in power-management suite.

  [Daniel Manrique]
  * Changed name of apt-get test to reflect the suite it's in.
  * Fixed typos in job definitions that caused them to not be run.
  * Added missing description to info/hdparm test (LP: #832351)
  * Quote command to obtain bluetooth address, to avoid hanging if 
    a device is not present (LP: #836756).
  * Added BLUETOOTH category to udev parser.
  * Removed some tests from default whitelist.
  * Fixed dependencies for keys/sleep.
  
  [Jeff Lane]
  * Added new USB storage transfer test
  * Re-worked and added automated audio test

  [Marc Tardif]
  * Added WIRELESS category to udev parser.

 -- Ara Pulido <ara@ubuntu.com>  Thu, 01 Sep 2011 12:23:07 +0100

checkbox (0.12.4) oneiric; urgency=low

  New upstream release (LP: #824180):

  [Brendan Donegan]
  * Refactored job definition files.
  * Fixed dependencies and test naming.
  * Added Online CPU before/after suspend test.
  * Automated wireless tests.
  * Removed redundant sru_suite.txt, updated dependencies accordingly.
  * Automated bluetooth_obex tests.

  [Daniel Manrique]
  * Further improvements to make frontend/backend communication more reliable.
    Prevents stuck backends, failure to close the GUI due to lack of reply
    from the backend, and test specifying "user" not being run.
  * scripts/keyboard_test modified to account for pygi-related GTK API
    changes. (LP: #804369)
  * scripts/sleep_test: improve handling of NetworkManager DBus API
    changes. (LP: #808423)
  * scripts/cdimage_resource: properly handle releases with "LTS" in their
    name (LP: #814085)
  * Updated minimum_resolution test as per latest system requirements, leaving
    just one unified test. (LP: #767166)

  [Javier Collado]
  * Checkbox exits with EX_NOINPUT if a whitelist or blacklist file is
    specified and cannot be found.
  * Deselect a test suite automatically when none of its children is selected,
    in the GTK interface. (LP: #651878)
  * Make the "Next" button the default action when Enter is pressed, to 
    streamline testing with the GTK interface.

  [Marc Tardif]
  * Fixed udevam not being found because /sbin not in PATH (LP: #597305)
  * Fixed hardware attachments for udev and dmi (LP: #822682)

  [Sylvain Pineau]
  * Expose the message store to other plugins, via firing an expose-msgstore
    event.

  [Andrew Faulkner]
  * Fix description for nautilus_file_create job (LP: #821141) 

  [Kenneth Wimer]
  * New header image that follows brand guidelines (LP: #554202)

 -- Daniel Manrique <daniel.manrique@canonical.com>  Wed, 10 Aug 2011 15:16:39 -0400

checkbox (0.12.3) oneiric; urgency=low

  [Marc Tardif]
  * Only reading CHECKBOX_* environment variables in config (LP: #802458)
  * Imported scripts and jobs from Platform Services.

  [Chad A. Davis]
  * Switch to dh_python2 and debhelper7 (LP: #788514)

  [Barry Warsaw]
  * Fix checkbox_clean.run() to ignore missing executables, as is the case
    in a fresh checkout.

 -- Daniel Manrique <daniel.manrique@canonical.com>  Fri, 01 Jul 2011 11:37:27 -0400

checkbox (0.12.2) oneiric; urgency=low

  New upstream release (LP: #800199):

  [Brendan Donegan]
  * Added interface parameter to internet_test script.

  [Daniel Manrique]
  * GTK GUI: Change assignment of TreeStore model to TreeView to account for
    pygi-related API changes. Also seems to fix lingering select/deselect all
    buttons. (LP: #796666) (LP: #796622)
  * GTK GUI: Fix call to Gtk buffer get_text to add now-mandatory fourth
    parameter, keeps the GUI from misbehaving in connection to fixed bug.
    (LP: #796827)
  * GTK GUI: Fix handling of mouse events in gtk_hypertext_view.py which
    prevented displaying the final report.
  * Put test name as part of the window title, as an aid to
    reporting/debugging (LP: #744190)
  * plugins/apport_prompt.py: Add test name to "Do you want to report a bug?"
    dialog to make it clearer.

  [Sylvain Pineau]
  * Fix evaluation of job requirements (LP: #798200)
  * Added "in" operator to job requirements.

 -- Marc Tardif <marc@ubuntu.com>  Tue, 21 Jun 2011 09:41:57 -0400

checkbox (0.12.1) oneiric; urgency=low

  New upstream release (LP: #796629):

  [Brendan Donegan]
  * Fix timeout in sleep_test script (LP: #665299)
  * Fix traces in hyper_text_view module (LP: #796508)
  * Added camera test (LP: #764222)

  [Daniel Manrique]
  * Fix GUI definition file so main window uses "natural request", growing
    when child widgets require so (LP: #776734)
  * Fix open/read blocking behavior and backend/frontend communications to
    avoid hangs and lingering backends. (LP: #588539)
  * Render header text dynamically over the image background, and updated pot
    file with the new string. (LP: #621880)

  [Robert Roth]
  * Improve command line key prompts (LP: #786924)

 -- Marc Tardif <marc@ubuntu.com>  Fri, 03 Jun 2011 17:00:11 -0400

checkbox (0.12) oneiric; urgency=low

  New upstream release (LP: #784076):
  * Removed dead pixel test.

  [Bilal Akhtar]
  * Port checkbox to Gtk3/PyGI (LP: #783822)

 -- Marc Tardif <marc@ubuntu.com>  Tue, 17 May 2011 09:48:07 -0400

checkbox (0.11.4) natty; urgency=low

  * Changed udev_resource to report CAPTURE for USB VIDEO devices
  * Fixed eval of resources with names like list item names
  
  [Carl Milette]
  * Fixed hard coded disk in disk_bench_test so that it matches convention
    utilizing udev_resource for finding devices. (LP: #507943)

 -- Jeff Lane <jeff@ubuntu.com>  Fri, 22 Apr 2011 11:05:19 -0400

checkbox (0.11.3) natty; urgency=low

  New upstream release (LP: #751928):
  * Fixed sleep_test crashing with ioerror (LP: #630785)
  * Fixed keyerror when running some manual tests (LP: #729431)

  [Ara Pulido]
  * Improved debconf messages and ordering (LP: #553777)
  * Video bugs should be reported as a display symptom (LP: #744964)
  * Added checkbox log to apport report

  [Gerhard Burger]
  * Fixed punctuation inconsistencies in verification procedures (LP: #744167):

 -- Marc Tardif <marc@ubuntu.com>  Tue, 05 Apr 2011 16:19:17 -0400

checkbox (0.11.2) natty; urgency=low

  New upstream release (LP: #736919):
  * Added version to dpkg dependency
  * Added multiarch support to install script (LP: #727411)
  * Fixed submitting data twice (LP: #531010)
  * Fixed job descriptions for checkbox-cli (LP: #221400)

  [Daniel Manrique]
  * Fixed strings in audio tests and updated pot file (LP: #691241)
  
  [Jochen Kemnade]
  * Fixed grammar in user-apps tests (LP: #642001)

  [Jeff Lane]
  * Added reboot instructions to suspend/hibernate tests (LP: #420493)
  * Made the firewire instructions make more sense (LP: #693068)
  
  [Michael Terry]
  * Fixed several strings appear in English although translated (LP: #514401)
    - jobs/fingerprint.txt.in
    - jobs/media.txt.in
    - jobs/monitor.txt.in
    - jobs/sleep.txt.in
    - jobs/firewire.txt.in
    - po/checkbox.pot
  * Fixed grammar (LP: #525454)
    + jobs/fingerprint.txt.in

 -- Jeff Lane <jeff@ubuntu.com>  Tue, 29 Mar 2011 09:17:36 -0400

checkbox (0.11.1) natty; urgency=low

  New upstream release (LP: #725110):
  * Checking for lock file before firing stop-all event (LP: #719552)
  * Changed description of nautilus_file_copy job (LP: #709688)

  [Javier Collado]
  * Fixed title in progress dialog

 -- Marc Tardif <marc@ubuntu.com>  Fri, 25 Feb 2011 11:56:43 -0500

checkbox (0.11) natty; urgency=low

  New upstream release (LP: #719073):
  * Changed support for persist plugin as optional (LP: #561816)

  [Ara Pulido]
  * Fixed lintian errors and warnings

  [Eitan Isaacson]
  * Migrate the UI from libglade to gtkbuilder  

 -- Marc Tardif <marc@ubuntu.com>  Mon, 14 Feb 2011 18:19:27 -0500

checkbox (0.10.4) maverick; urgency=low

  * Fixed parsing of config parameters (LP: #689140)

 -- Marc Tardif <marc@ubuntu.com>  Tue, 14 Sep 2010 12:43:51 -0400

checkbox (0.10.3) maverick; urgency=low

  New upstream release (LP: #638333):
  * Fixed verification of SSL validity (LP: #625076)
  * Improved audio test questions.

 -- Marc Tardif <marc@ubuntu.com>  Tue, 14 Sep 2010 12:43:51 -0400

checkbox (0.10.2) maverick; urgency=low

  New upstream release (LP: #617583):
  * Fixed sleep_test to check the connection if using network-manager.
  * Fixed reporting bugs against alsa-base and xorg (LP: #607214)
  * Fixed apport dialog no longer appearing (LP: #607217)
  * Reduced data file size for the desktop image.
  * Updated report to be more pretty.

 -- Marc Tardif <marc@ubuntu.com>  Fri, 13 Aug 2010 16:23:16 -0400

checkbox (0.10.1) maverick; urgency=low

  New upstream release (LP: #597295):
  * Added support for urwid interface.
  * Added sound check test.
  * Added document viewer test.
  * Added update-manager and nautilus tests.
  * Added resolution tests.
  * Added sleep tests.

 -- Marc Tardif <marc@ubuntu.com>  Tue, 22 Jun 2010 10:43:52 -0400

checkbox (0.10) maverick; urgency=low

  * Added media tests (LP: #397944)
  * Added support for comments in templates.

 -- Marc Tardif <marc@ubuntu.com>  Tue, 04 May 2010 11:51:22 -0400

checkbox (0.9.2) lucid; urgency=low

  New upstream release (LP: #567568):
  * Added referer when sending submissions to Launchpad (LP: #550973)
  * Added suggests to checkbox package in debian/control file (LP: #352740)
  * Fixed udev_resource script to be more resilient (LP: #556824)
  * Fixed cdimage_resource script to read casper.log (LP: #558728)
  * Fixed reporting all resources found for a job (LP: #560948)
  * Fixed stalling when using kdesudo to start backend (LP: #557443)
  * Fixed starting the appropriate default browser on UNR (LP: #563050)
  * Fixed ansi_parser script when outputting to stdout (LP: #560952)
  * Fixed opening the report with the gconf preferred browser (LP: #562580)
  * Fixed suspend_test to use relative time for wakealarm (LP: #349768)
  * Fixed backend not getting terminated upon closing (LP: #553328)

 -- Marc Tardif <marc@ubuntu.com>  Tue, 06 Apr 2010 14:17:46 -0400

checkbox (0.9.1) lucid; urgency=low

  New upstream release (LP: #548800):
  * Added cpu_scaling_test script.
  * Fixed hard drive detection (LP: #549714)
  * Fixed backend to handle empty messages (LP: #536645)
  * Fixed parsing of package resource (LP: #539691)
  * Fixed malformed xml report (LP: #485445)
  * Fixed running root manual tests as normal user (LP: #383559)
  * Fixed writing apport files only after submitting (LP: #530380)
  * Fixed audio test instructions (LP: #529205)
  * Fixed gathering chassis information (LP: #537435)
  * Fixed detection of disks in kvm (LP: #552998)
  * Fixed udev_resource script to be more resilient (LP: #552999)
  * Fixed filter_packages script to use new resources.

 -- Marc Tardif <marc@ubuntu.com>  Sun, 07 Mar 2010 15:05:44 -0400

checkbox (0.9) lucid; urgency=low

  * Introduced job_prompt plugin to treat all jobs (suites, tests, etc.) as composites.
  * Replaced the registry and resource scripts and centralized job iteration.
  * Replaced dependency on dbus by using sudo/gksu/kdesudo instead.
  * Replaced mktemp with mkdtemp for security purposes.
  * Fixed strings in fingerprint and modem tests (LP: #457759)
  * Fixed client side validation of Launchpad form (LP: #438671)
  * Added device information to tags when reporting bugs with apport.
  * Added shorthands for blacklist-file and whitelist-file.
  * Added support for apport default configuration (LP: #465447)
  * Added support for scrolled options list (LP: #411526)
  * Added support for tests generated by suites to run as root.
  * Added support for requirements in attachments.
  * Added support for armv7l processor
  * Added Autotest integration
  * Added LTP integration
  * Added Phoronix integration
  * Added qa-regression-testing integration

 -- Marc Tardif <marc@ubuntu.com>  Wed, 04 Nov 2009 19:36:09 -0400

checkbox (0.8.5) karmic; urgency=low

  * Fixed translation of suites and tests files (LP: #456115)
  * Fixed checking the status of command registries (LP: #457502)
  * Fixed selecting suites in the command line (LP: #457559)
  * Fixed reporting of bugs to contain test description (LP: #427932)
  * Fixed execute permissions on scripts (LP: #459606)
  * Renamed processors_info plugin to singular because processor
    information is reported as a single structure with a count attribute
  * Updated translation files.

 -- Marc Tardif <marc@ubuntu.com>  Mon, 26 Oct 2009 12:17:30 -0400

checkbox (0.8.4) karmic; urgency=low

  * Fixed failing dependencies when not available (LP: #430051)
  * Fixed supporting udevadm not providing DEVPATH variable (LP: #430084)
  * Fixed supporting audio devices without a /proc/asound entry (LP: #430086)
  * Fixed running when python-apport package is not installed (LP: #430103)
  * Fixed X error when exiting after reporting a bug (LP: #430776)
  * Fixed prompting to report a bug according to GNOME HIG (LP: #429701)
  * Fixed prompting for answer in checkbox-cli (LP: #429764)
  * Fixed resolution_test message for fglrx driver (LP: #346816)
  * Fixed adding of manpage symlinks for gtk and cli (LP: #426641)
  * Fixed recovering from connecting to the backend (LP: #446693)
  * Fixed backend to use dbus instead of policykit (LP: #435714)
  * Fixed interpolation of output variable in cli (LP: #450673)
  * Fixed selection of suites in cli (LP: #450713)
  * Fixed parsing of virtio-pci devices (LP: #450774)

 -- Marc Tardif <marc@ubuntu.com>  Tue, 13 Oct 2009 16:44:12 -0400

checkbox (0.8.3) karmic; urgency=low

  * Fixed trailing newline requirement in test definitions (LP: #427993)
  * Fixed reporting firmware version as product name (LP: #428563)
  * Fixed detecting pci and usb audio devices (LP: #429558)
  * Fixed prompting to report a bug when there's no package (LP: #429668)

 -- Marc Tardif <marc@ubuntu.com>  Sat, 12 Sep 2009 15:37:40 -0400

checkbox (0.8.2) karmic; urgency=low

  * Fixed adding test information when reporting with apport (LP: #423798)
  * Fixed tagging bugs when reporting with apport (LP: #423799)
  * Fixed expressing package aliases for the linux package (LP: #423805)
  * Fixed detecting the disk category in devices (LP: #423864)
  * Fixed supporting apport symptoms when reporting bugs (LP: #424063)
  * Fixed gathering of dmi information for Launchpad report (LP: #424454)
  * Fixed tests using gksudo returning empty output (LP: #425284)

  [Javier Collado]
  * Fixed reporting of output in shell plugin (LP: #393894)

 -- Marc Tardif <marc@ubuntu.com>  Mon, 31 Aug 2009 17:16:38 -0500

checkbox (0.8.1) karmic; urgency=low

  * New upstream version:
    * Added disk tests.
    * Added fingerprint reader tests.
    * Added firewire tets.
    * Added kms tests.
    * Added media tests.
  * Fixed dependency on hal and using udev instead (LP: #399319)
  * Fixed calling ubuntu-bug when a test fails (LP: #418978)

 -- Marc Tardif <marc@ubuntu.com>  Tue, 26 Aug 2009 17:36:05 -0500

checkbox (0.8~alpha4) karmic; urgency=low

  * New upstream version:
    * Changed icon.
    * Added timeout property to lock_prompt plugin.
    * Added concept of attachments to tests.
    * Added support for backslahes in templates to wrap lines.
    * Added support blacklisting and whitelisting both tests and suites.
    * Introduced the concept of jobs for suites, tests and attachments.
    * Removed upstart event which is no longer needed.
    * Replaced architecture and category with requires in test definitions.
  * Fixed pygst dependency (LP: #334442)
  * Fixed configuration file updates during install (LP: #330596)
  * Fixed DBus exceptions (LP: #344916, #359440)
  * Fixed and expanded translations (LP: #347038)
  * Fixed ignored system proxy settings (LP: #345548)
  * Fixed parsing blank lines in templates (LP: #393907)
  * Fixed escaping of lists (LP: #394001)
  * Fixed timeout in manual tests (LP: #377986)
  * Fixed CLI interface dialog.
  * Fixed support for FreeDesktop XDG base directory specification (LP: #363549)
  * Added general and package specific apport hooks

  [ Gabor Keleman ]
  * Fixed untranslated strings in tests (LP: #374666)
  * Fixed untranslated last screen (LP: #374646)

 -- Marc Tardif <marc@ubuntu.com>  Wed, 19 Aug 2009 15:36:05 -0500

checkbox (0.7) jaunty; urgency=low

  [ Dave Murphy ]
  * Fixed viewing of report files in Firefox 3 (LP: #331481)
  * Added additional contextual information
   * /etc/sysctl* (LP: #331055)
   * /etc/modprobe.d (LP: #331056)
   * /etc/modules (LP: #331057)
  * Fixed packaging for Jaunty
   * https://lists.ubuntu.com/archives/ubuntu-devel/2009-February/027439.html
   * Uses --install-layout=deb
   * Installs to dist-packages instead of site-packages

  [ Andy Whitcroft ]
  * suspend_test: update suspend_test to version V6 matching kernel version.
    The version here will become the master copy.
  * suspend_test: add a --dry-run mode to simplify developement
  * suspend_test: add a automation mode for checkbox integration
  * suspend_test: add a new pm-suspend test
  * suspend_test: record and restore timer_delay around the variable
    time test.
  * suspend_test: release v7.
  * suspend_test: initial version of suspend power consumption test
    from a patch by Pete Graner.
  * suspend_test: power -- made the sleep time configurable
  * suspend_test: detect batteries and disable ac/power tests
  * suspend_test: disable dbus tests when we have no primary user
  * suspend_test: handle AC transitions better
  * suspend_test: enable power test as part of --full
  * suspend_test: reduce the noise in the test instructions
  * suspend_test: use minutes in output when that is more appropriate
  * suspend_test: track actual AC transitions and report them
  * suspend_test: only mention AC at all if we have a battery
  * suspend_test: report useful data at the bottom for posting
  * suspend_test: document the new power test in the usage
  * suspend_test: power -- indicate when the result is unreliable
  * suspend_test: report -- fix up spacing issues
  * suspend_test: release v8

 -- Dave Murphy <schwuk@ubuntu.com>  Tue, 17 Mar 2009 09:46:16 +0000

checkbox (0.6) jaunty; urgency=low

  * New upstream version:
    * Added suspend_test script - for more details see:
      https://wiki.ubuntu.com/KernelTeam/SuspendResumeTesting
    * Added XSL Stylesheet and the ability to view generated reports
    * Added support for PolicyKit to run the application as a user
    * Added logging for backend and logrotation script.
  * Fixed calling ucf was run via debconf (LP: #330502)

 -- Marc Tardif <marc@ubuntu.com>  Tue, 17 Feb 2009 15:36:05 +0000

checkbox (0.5) jaunty; urgency=low

  * New upstream version:
    * Added concept of hyper text view to display clickable links.
    * Added concept of properties to components.
    * Added pci information to launchpad report.
    * Added dmi information to launchpad report.
    * Added text area to keyboard test.
    * Removed sourcing of base postrm script.
    * Updated translations from Launchpad.
  * Fixed handling of interrupt signal (LP: #327810)
  * Fixed display of text in graphical interface (LP: #240374)
  * Fixed support for regexes in blacklist and whitelist (LP: #327177)
  * Fixed opening of subunit log file (LP: #325737)
  * Fixed internet test.

 -- Marc Tardif <marc@ubuntu.com>  Tue, 20 Jan 2009 18:55:20 -0500

checkbox (0.4) jaunty; urgency=low

  * Setup bzr-builddeb in native mode.
  * Removed LGPL notice from the copyright file.

 -- Marc Tardif <marc@ubuntu.com>  Tue, 20 Jan 2009 16:46:15 -0500

checkbox (0.3) jaunty; urgency=low

  * New upstream version:
    * Renamed hwtest to checkbox.
    * Renamed auto tests to shell tests.
    * Added watch file.
    * Added README file pointing to the Ubuntu wiki.
    * Added subunit to the test suite.
    * Added the subunit_report plugin to produce a standard test report.
    * Added pvs registry.
    * Added support for int return values to recursive registry eval.
    * Added debug information when a command registry returns an error.
    * Added mounts registry.
    * Added patches to upgrade the configuration files.
    * Added support for CHECKBOX_OPTIONS environment variable.
    * Added usage information.
    * Added gconf registry.
    * Added logging to checkbox event.
    * Added locking plugin.
    * Added message store and schema types.
    * Added caching to automatic tests so that they are not run multiple
      times.
    * Added persistence to category and system_id.
    * Added lshw registry and plugin.
    * Added newlines to German introduction message.
  * Fixed e-mail address should be remembered (LP: #156725)
  * Fixed $output variable does not seem to be reinterpolated when
    testing again (LP: #189404)
  * Fixed command line interface does not provide a test nor test again
    option (LP: #189423)
  * Fixed translation template unavailable, even though hwtest is in main
    (LP: #202447)
  * Fixed internet_test should support providing a destination other
    than canonical.com (LP: #216111)
  * Fixed hwtest loads editor backup files from suite dir (LP: #237954)
  * Fixed application should only have one instance running (LP: #266899)
  * Fixed disk information should be gathered (LP: #267889)
  * Fixed typo: payback device (LP: #288331)
  * Fixed tests skipped by constraint should be reported (LP: #304176)
  * Fixed manual tests which have commands should not be run automatically
    (LP: #304231)
  * Fixed CHECKBOX_DATA mapping is not working (LP: #304736)

 -- Marc Tardif <marc@ubuntu.com>  Fri, 16 Jan 2009 12:05:32 -0500

hwtest (0.1-0ubuntu10) hardy; urgency=low

  * Fixed xalign and yalign in exchange summary.

 -- Marc Tardif <marc@interunion.ca>  Mon, 21 Apr 2008 15:07:39 -0400

hwtest (0.1-0ubuntu9) hardy; urgency=low

  * Fixed internet_test to ping default gateway rather than canonical.com.
  * Fixed python-support issues to support upgrades of hwtest.
  * Fixed tooltip to be HIG compliant.
  * Fixed category to use GTK;System;Settings;.
  * Fixed command line interface to support escape characters.
  * Using python-central instead of python-support.
  * Added support to i18n the .desktop file.
  * Added support for http_proxy and https_proxy.
  * Added summary of information being submitted.

 -- Marc Tardif <marc@interunion.ca>  Thu, 17 Apr 2008 12:01:50 -0400

hwtest (0.1-0ubuntu8) hardy; urgency=low

  * debian/patches/01_change_menu_category.patch:
    - change the category so the item is moved to system, administration and not
      the only entry in applications, system tools on a default installation

 -- Sebastien Bacher <seb128@canonical.com>  Mon, 14 Apr 2008 15:49:06 +0200

hwtest (0.1-0ubuntu7) hardy; urgency=low

  * Fixed packaging bugs.
  * Improved internationalization.
  * Renamed questions and answers to tests and results.

 -- Marc Tardif <marc@interunion.ca>  Thu,  6 Mar 2008 10:58:43 -0500

hwtest (0.1-0ubuntu6) hardy; urgency=low

  * Upload to hardy/universe (without the .bzr files).
  * Make package conformant with current Python policy.

 -- Matthias Klose <doko@ubuntu.com>  Tue, 11 Mar 2008 14:06:02 +0000

hwtest (0.1-0ubuntu5) hardy; urgency=low

  * Set default timeout to None instead of 60 seconds.
  * Updated copyright information.
  * Reverted to using gksu to limit dependencies.
  * Removed dependency on python-apt.

 -- Marc Tardif <marc@interunoin.ca>  Thu, 28 Feb 2008 17:07:07 -0500

hwtest (0.1-0ubuntu4) hardy; urgency=low

  * Improved text in questions text file.
  * Improved user experience by only showing auto questions
    progress bar when there are actual questions.
  * Also improved the user experience by showing a progress
    bar while building the report.

 -- Marc Tardif <marc@interunion.ca>  Wed, 27 Feb 2008 23:12:24 -0500

hwtest (0.1-0ubuntu3) hardy; urgency=low

  * Fixed hwtest_cli so that it doesn't strip the DISPLAY environment
    variable.
  * Fixed system_info plugin so that it does a better effort for
    gathering system information instead of relying on non standard
    information from HAL.

 -- Marc Tardif <marc@interunion.ca>  Wed, 27 Feb 2008 10:52:33 -0500

hwtest (0.1-0ubuntu2) hardy; urgency=low

  * Fixed packaging following lintian error.
  * Added packages registry and plugin.

 -- Marc Tardif <marc@interunion.ca>  Tue,  5 Feb 2008 15:02:26 -0500

hwtest (0.1-0ubuntu1) hardy; urgency=low

  * Initial Release.

 -- Marc Tardif <marc@interunion.ca>  Mon, 17 Sep 2007 17:25:54 -0300<|MERGE_RESOLUTION|>--- conflicted
+++ resolved
@@ -1,10 +1,11 @@
 checkbox (0.13) precise; urgency=low
 
-<<<<<<< HEAD
-  * Incremented version 
-  
+  [Marc Tardif]
+  * Generate a submission.xml file that contains all device and attachment
+    information, suitable for offline processing and submission.
+  * Write the report before reporting the validation error.
+
   [Jeff Lane]
-  * Merged my changes with the checkbox_ui_rewrite changes
   * Went through all the job files and:
     * Updated descriptions to match Unity UI structure
     * Added descriptions where necessary
@@ -16,15 +17,7 @@
       (this allows easier addition of existing tests to whitelists)
     * Changed remaining manual job descriptions to match the new format
 
- -- Jeff Lane <jeff@ubuntu.com>  Thu, 06 Oct 2011 17:01:29 -0400
-=======
-  [Marc Tardif]
-  * Generate a submission.xml file that contains all device and attachment
-    information, suitable for offline processing and submission.
-  * Write the report before reporting the validation error.
-
  -- Daniel Manrique <daniel.manrique@canonical.com>  Wed, 12 Oct 2011 15:20:36 -0400
->>>>>>> 1a7d8c2b
 
 checkbox (0.12.8) oneiric; urgency=low
 
