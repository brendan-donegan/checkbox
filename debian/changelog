checkbox (0.15) raring; urgency=low

  [ Daniel Manrique ]
  * New version 0.15 for Raring Ringtail development. 

  [ Brendan Donegan ] 
  * Change forward-slashes to asterisks in the filename of a connection, since
    this is what NetworkManager does internally (LP: #1073335)

  [ Jeff Lane ]
  * jobs/suspend.txt.in - removed incorrect multiple router requirement for
    suspend/wireless_after_suspend (LP: #1070333)

  [Sylvain Pineau]
  * jobs/info.txt.in: Fixed the requirement of info/touchpad_driver.

 -- Daniel Manrique <roadmr@ubuntu.com>  Fri, 16 Nov 2012 12:14:21 -0500

checkbox (0.14.10) quantal; urgency=low

  [Jeff Marcom]
  * jobs/keys.txt.in - Fixed job command line to have appropriate volume "Up"
    and Volume "Down" UI instructions.

  [ Jeff Lane ]
  * Increased version number after final Ubuntu Quantal release.

  [Brendan Donegan]
  * jobs/suspend.txt.in - make sure FWTS logs end with .log so file names
    don't get tampered with (LP: #1065932)
  * plugins/launchpad_exchange.py - Remove call to string_to_type on
    self.timeout, which is an int (LP: #1066967)
  * checkbox/lib/templates.py, jobs/resources.txt.in, jobs/wireless.txt.in,
    jobs/suspend.txt.in - Don't try and coerce keys of resource jobs to
    lowercase, as it upset the core of Checkbox (LP: #1067280)
  * jobs/suspend.txt.in - created new batch of wireless tests depending only on
    suspend_advanced so that they will run in manual testing (LP: #1067678)
  * jobs/suspend.txt.in - Let suspend_advanced only depend on
    power-management/rtc (LP: #1067692)
  * scripts/resolution_test - Slightly clarify output of script so that it's
    a bit more obvious why it failed (LP: #1065976)
  * Allow verification and interaction to be used as aliases for manual tests
    so that we can distinguish between tests which are partly manual and
    those which are entirely manual.
  * plugins/launchpad_exchange.py - make sure exchange-error signal is sent
    with a string instead of an Exception (LP: #1066862)
  * scripts/network_check - Get the base page for cdimage.ubuntu.com instead
    of some subdirectory which may or may not change in future (LP: #1065855)
  * scripts/internet_test - Wait some time (ten seconds) for the ARP cache to
    be populated, as it can be slow on some systems
  * Change the plugin types verification and interaction to user-verify and
    user-interact, to clarify their meaning.
  * Added a unit test to ensure user-verify and user-interact jobs
    have a command
  * Change most of the job plugin fields to use the appropriate new plugin type,
    i.e. user-verify or user-interact.
  * scripts/audio_settings - Use pactl instead of pacmd where possible as it
    is better maintained than pacmd (LP: #1067026)
  
  [Daniel Manrique]
  * [FEATURE] checkbox/job.py: Fixed intltool warning about unnamed
    parameters in string, applied pep8 fixes.
  * checkbox-cli progress indicator is now static, spinning around instead of
    filling the screen with dots. (LP: #926104)
  * Increased version number after final Ubuntu Quantal release.
  * Added environment resource to whitelists (LP: #1067038)
  * Added retrying pactl commands in case audio layer is not up yet
    (LP: #1065908)
  * Removed references to inexistent opts.verbose setting (LP: #1070829)
  * Added unit test to catch jobs with mismatching environ and actual
    variables used in shell command (LP: #955053)
  * Forced utf-8 decoding on modinfo output and updated to use check_output
    instead of communicate (LP: #1055730)

  [Marc Tardif]
  * plugins/environment_info.py: Enabling environment to take precedence
    over configuration files.
  * setup.py: added support for installing in virtualenv
  * setup.py: made build dependency on qt4-make optional
  * debian/control: Added python3-gi to run checkbox-qt.
  * jobs/input.txt.in, jobs/touchpad.txt.in: Added input/pointing tests
    and simplified horizontal/vertical scrolling tests.
  * scripts/touchpad_scroll_resource, scripts/xinput_resource: Replaced
    the touchpad_scroll_resource by reusing the xinput_resource script.
  * plugins/error_prompt.py: Fixed call to show_error (LP: #1075605)

  [Sean Feole]
  * [FEATURE] jobs/optical.txt.in: modified existing automation test
    jobs. Added a _description field to each so that the test cases properly
    appear in the checkbox UI (LP: #1064189)

  [Sylvain Pineau]
  * [FEATURE] scripts/network_restart, jobs/stress.txt.in: Added a new stress
    test: network restart.
  * debian/control: Fixed a missing dependency (python3-pkg-resources) to build
    the package (LP: #1066502)
  * jobs/stress.txt.in: stress/sdhc now launches removable_storage_test with
    --memorycard. stress/sdhc and stress/usb run with root privileges to mount
    all partitions (LP: #1065862)
  * [FEATURE] jobs/stress.txt.in: Added a wireless hotkey stress test.
  * jobs/power-management.txt.in: Fixed path to the /proc acpi lid button
    (LP: #1068799)
  * scripts/fwts_test: Properly handle UnicodeDecodeError when parsing syslog
    (LP: #1075080)
  * scripts/camera_test: Fix the camera resolution test to give the pixelformat
    to use with fswebcam (LP: #1073176)
  * checkbox/parsers/udevadm.py: Enhanced bluetooth detection by looking at the
    RFKILL_TYPE property (LP: #1075052) 

  [Zygmunt Krynicki]
  * scripts/removable_storage_watcher - properly detect removal of 'firewire',
    'usb' and 'sdio devices' when either or both 'ata_serial_esata' or 'scsi'
    were provided on command line, in addition to the device actually being
    manipulated. (LP: #1066948)
  * checkbox/dbus/udisks2.py: Fix typo in fireware name LP: #1070859
  * scripts/udev_resource: Use simpler interfaces
  * checkbox/parsers/udevadm.py: Allow using UdevadmParser with a string
  
  [Jeff Lane]
  * scripts/sleep_test - Added timeing code to create start/end markers in
    for each sleep/resume iteration.  Pull kernel timestamps to determine the
    time to sleep and time to resume for each iteration.  Output the times for
    each iteration and an average time for all iterations.  Tweaks to output to
    make it all look better. Verified perf code doesn't run on S4 tests.
    scripts/fwts_test - Added similar performance code to fwts_test.  Added
    sleep test functions to fwts_test to provide the ability to run sleep tests
    via fwts using the wrapper.  Tweaked the output to make it pretty. Added
    some code to prevent the perf stuff from running on S4 tests.
    jobs/suspend.txt, jobs/stress.txt, jobs/hibernate.txt - modifed jobs to use
    the shell code to call fwts_test if fwts is installed and fall back to
    sleep_test otherwise.  Modifed the commands so that they all call fwts_test
    rather than fwts directly.  Ensured all are calling with the proper
    options. Fixed log name problems that caused log attachment jobs to not
    work.
  * checkbox/parsers/modinfo.py - added exception handling to address possible
    bad output from modinfo causing a ValueError to occur. (LP: #1066118)
  * [FEATURE] jobs/expresscard.txt.in - renamed pcmcia-pcix.txt to
    expresscard.txt.
    renamed pcmcia-pcix/detect to expresscard/verification. Modified
    instructions slightly.
    data/whitelists/default.whitelist - modified list to reflect new
    expresscard test name.
    jobs/local.txt.in - changed __pcmcia-pcix__ job to reflect changes to the
    job name
    qt/frontend/qtfront.cpp - modified the list of testnames to reflect changes
    to the expresscard test
    setup.cfg - modified the list of job files since I renamed pcmcia-pcix.txt
  * scripts/sleep_test, scripts/fwts_test - removed the code that triggered a 
    fail if the system took too long to sleep or resume. Also removed the 
    options to set sleep or resume time from sleep_test as they were no longer 
    necessary.
    jobs/hibernate.txt.in, jobs/suspend.txt.in, jobs/stress.txt.in - added
    environ: to the sleep jobs so the logs would be written properly. Modified
    suspend jobs to also write output to log files so we can capture timing
    data. Added jobs to parse the new sleep times logs and faile if outside the
    threshold.
    scripts/sleep_time_check - added script to check the logs generated by
    the sleept tests and fail if the average times exceed a given threshold
    po/POTFILES.in - changed the pcmcia-pcix.txt.in pointer to expresscard.txt.in
  * removed xorg_memory_test and graphics/xorg-memory as the test produces no
    real benefit and fails about 100% of the time. (LP: #764376)
  * scrips/volume_test - script now only fails if volume is greater than maxvol or
    less than minvol, not when equal to either. (LP: #1077008)
  * Added root user requirement to all jobs using removable storage test 
    (LP: #1014813)
  * scripts/alsa_info - updated script to latest version available 
    (LP: #1078837) 
<<<<<<< HEAD
  * jobs/mediacard.txt.in - fixed the depends for all *remove* mediacard tests
    to more properly depend on the insert tests rather than storage.
    (LP: #1070328)
=======
  * jobs/suspend.txt.in - fixed cycle_resolutions_after_suspend_auto so that it
    properly depends on suspend_advanced_auto rather than suspend_advanced
    (LP: #1071605)
>>>>>>> e012f39f

 -- Jeff Lane <jeff@ubuntu.com>  Thu, 15 Nov 2012 10:50:03 -0500

checkbox (0.14.6) quantal; urgency=low

  [Chris Wayne]
  * [FEATURE] scripts/touchpad_scroll_resource, jobs/touchpad.txt.in:
    adding in touchpad scroll detection resource job, and modified jobs
    to require the capability to be present.

  [Jeff Lane]
  * Cleaning up duplicated modinfo code: (LP: #1043521)
    * checkbox/parsers/modinfo.py: added a parser to handle output from modinfo
    * scripts/audio_driver_info: modified to use modinfo parser
    * scripts/network_device_info: modified to use modinfo parser
    * scripts/accelerometer_test: modified to use modinfo parser
  * Cleaning up missing touchpad driver info bits: (LP: #1052942)
    * scripts/touchpad_driver_info: added script from automation sprint to get
      driver info for installed/detected touchpad devices
    * jobs/info.txt.in: added job to get driver info during info job phase.
      Moved audio_driver_info and network_driver_info into info.txt.in because
      they are better suited there. Moved network_device_info job into
      info.txt.in.
  * jobs/wireless.txt.in: Added jobs to individually test 802.11a/b/g/n
    connections. This is necessary for adequate QA testing (LP: #1042425)
  * scripts/graphics_driver: fixed a bug causing the hybrid check to throw an
    exception on hybrid systems (LP: #1048058)
  * setup.py: added checkbox.dbus to packages (LP: #1052601)
  * jobs/optical.txt.in: removed the optical/dvd_movie_playback job definition
    as it was redundant (LP: #868643)
  * [FEATURE] jobs/fingerprint.txt.in: Cleaned up the definitions to
    match current Unity (LP: #946184)
  * [FEATURE] jobs/usb.txt.in: replaced the usb/mouse and usb/keyboard tests
    with usb/HID to combine them so the tester can choose one device rather
    than requiring multiple devices. (LP: #1053032)
  * [FEATURE] jobs/keys.txt.in: modified the battery info key job to
    use the keys_test script as we do with other hotkey tests (LP: #990538)
  * [FEATURE] jobs/bluetooth.txt.in: removed the bluetooth/keyboard job
    and modified bluetooth/mouse to be bluetooth/HID and allow the tester
    to choose a device to use. (LP: #1053010)
  * jobs/piglit.txt.in: fixed the texturing job that was incorrectly using the
    word texturize, causing the tests to not run (LP: #1060432)

  [Jeff Marcom]
  * jobs/optical.txt.in: Changed optical read/write job commands to use
    a more reliable dev path (LP: #990560)
  * Fixed bug where previous test description and instructions were displayed
    while an automated test was running (LP: #1012377)

  [Daniel Manrique]
  * Bumped to 0.14.6 to keep changelog size sane and fix a small mishap in the
    daily build recipe.
  * scripts/audio_settings: Added exception handlers to catch problems with
    unwritable or absent settings files (LP: #1041644) (LP: #1041340)
  * Ensured that strings passed to qtiface.showError via dbus are strings,
    and not NoneType as could happen under certain circumstances.
    (LP: #1032337)
  * scripts/graphics_modes_info: updated shebang to python3 (LP: #1047515)
  * scripts/graphics_driver, scripts/color_depth_info: Added ignoring
    possible invalid characters in Xorg logfiles (LP: #1048096)
  * scripts/audio_test: made the default mode verbose, it now sends all
    output to stderr (but still exits a proper return value). Jobs using it
    are updated to remove the now-unneeded -v parameter.
  * Added tests to ensure all job files are declared in setup.cfg,
    po/POTFILES.in and included in jobs/local.txt.in. (LP: #1052986)
  * setup.cfg, po/POTFILES.in, jobs/local.txt.in: Fixed so the tests pass.
    (LP: #1052986)
  * [FEATURE] checkbox/tests/message_files.py: Added a test to validate
    that all shell jobs have descriptions (LP: #1052992).
  * [FEATURE] jobs/stress.txt.in: Updated some shell jobs that had no
    description (LP: #1052992).
  * Added consecutive numbering to messages sent to the backend, so the
    frontend knows to discard out-of-sequence messages. (LP: #886118)
  * [FEATURE] Added a test to verify that jobs contain only keys
    declared in the schema (avoid stray keys).

  [Alberto Milone]
  * [FEATURE] scripts/window_test, jobs/graphics.txt.in: Added script
    window_test to open and close 3D windows in various conditions for
    graphics testing. Added three new window_test based jobs to graphics.txt.in.
  * [FEATURE] scripts/graphics_stress_test, jobs/stress.txt.in: Added script to
    do some graphics stress by ensuring the graphics system continues to
    function after several iterations of: switching VTs, suspend/resume, screen
    rotation and running the rendercheck graphics suite.

  [Marc Tardif]
  * scripts/touchpad_scroll_resource: Added support for systems without
    a touchpad (LP #1045066)
  * [FEATURE] scripts/xinput_resource, checkbox/parsers/xinput.py: Xinput
    resource script to test multitouch devices.
  * patch/0.14.2: Fixed patch to rmtree instead of rmdir scripts directory.
  * [FEATURE] debian/checkbox.templates, debian/checkbox.config: Added support to
    preseed properties in environment_info plugin.
  * [FEATURE] qt/frontend/qtfront.ui: Fixed warnings when building with
    qtcreator (LP #1053126)
  * setup.py: Fixed required dependency on distutils-extra by providing
    fake implementations of build_i18n and build_icons (LP #1049218)
  * checkbox/parsers/description.py: Fixed the PURPOSE and STEPS parts
    of the description parser to automatically fix bad descriptions.
  * plugins/suites_prompt.py: Fixed tree view in selection window (LP #1056432)
  * [FEATURE] tools/lint: Added script to consistently check syntax.
  * plugins/apport_prompt.py: Removed apport plugin that caused crashes
    when trying to send bug report (LP #1047857)
  * jobs/optical.txt.in: Fixed missing category assignment in optical
    dvd write tests (LP: #1057762)
  * [FEATURE] jobs/touchpad.txt.in, jobs/touchscreen.txt.in: Added singletouch
    and multitouch for touchpads and touchscreens.
  * Cleaning up test modules.
  * Removed package.name == 'linux' only needed by the apport_prompt plugin.

  [Sean Feole]
  * [FEATURE] scripts/battery_test: measures battery capacity before and after
    an activity and determines battery life at the rate of drain.
    jobs/power-management.txt.in: added two manual tests to ask the user to
    unplug and then re-plug the laptop so that three new automated battery
    drain tests can run:
   * power-management/battery_drain_idle
   * power-management/battery_drain_movie
   * power-management/battery_drain_sleep

  [Brendan Donegan]
  * [FEATURE] Add environment_info plugin which sets environment variables
    according to the values set in the plugin via Checkboxes INI files.
  * [FEATURE] Added semi-automated wireless tests which require only a single
    router to run, prompting the user to modify the routers config during 
    the test.
  * [FEATURE] Added semi-automated wireless after suspend tests to suspend.txt.in,
    since they were missed in the previous merge    
  * Attach the output of udev_resource, for debugging purposes (LP: #974271)
  * Make audio_settings before/after suspend tests more robust by not requiring
    every little audio setting to be the same before and after suspend, just
    the major ones such as the current source/sink and the mute/volume settings
    on them (LP: #1043144)
  * Remove default value from windows_number argument since the logic following
    it dictates that it's only valid for certain tests (LP: #1047621)
  * scripts/frequency_governors_test - Ensure that check for difference in
    expected and actual speedup only fails if the actual speedup is less than
    the expected speedup (LP: #999547)
  * jobs/cpu.txt.in, jobs/stress.txt.in - add environ field containing
    CHECKBOX_DATA to allow that environment variable to be used in the command
    (LP: #1049595)
  * jobs/wireless.txt.in - replace use of network_wireless_test in wireless_scanning
    with a simple Bash script using nmcli and delete network_wireless_test (LP: #900370)
  * jobs/audio.txt.in - fix description of audio/playback_hdmi (LP: #1052136)
  * [FEATURE] plugin/environment_info.py - allow BT device address to be set
    in the checkbox.ini file to facilitate self-testing
  * [UIFe] qt/frontend/qtfront.ui, qt/frontend/qtfront.cpp - set focus to Continue
    button and make it the default so that it can be 'clicked' using Enter,
    as well as renaming it to 'continueButton' (LP: #1052506)
  * jobs/keys.txt.in, scripts/key_test - Fix keys/battery test to have correct
    fields and tidy up pep8 violations in key_test script (LP: #1054410)
  * [FEATURE] jobs/power-management.txt.in, jobs/touchpad.txt.in,
    jobs/sniff.txt.in - Fix incorrect formatting of job descriptions to
    allow steps to be displayed by the UI (LP: #1054208)
  * jobs/usb.txt.in - Fix dependencies of USB tests so that things work properly if
    the usb/storage-automated test fails (LP: #987876)
  * Remove networking/bandwidth job since it is not useful (LP: #1009658)
  * scripts/network_info - add exception handling to file reading so that
    sensible values are given if the required file cannot be read (LP: #823606)
  * [FEATURE] jobs/suspend.txt.in - pipe output of bluetooth_obex jobs through ansi_parser
    to avoid invalid characters ending up in the submission.xml (LP: #1060332)
  * scripts/network_reconnect_resume_test - map reconnect time strings to float
    that they can be used in calculations later on (LP: #1064385)
  * scripts/network_reconnect_resume_test - convert map of reconnect times into
    a list in order to check if the list is empty (LP: #1064425)
 
  [Sylvain Pineau]
  * jobs/suspend.txt.in: Fixed suspend/suspend_advanced dependencies to avoid
    calling fwts with the live CD (LP: #1045687)
  * qt/frontend/qtfront.ui: Fixed the test purpose widget size to allow two
    lines of description (LP: #1032255)
  * qt/frontend/qtfront.ui: Fixed the progressLabel widget size to support job
    names > 50 chars (LP: #1046274)
  * scripts/camera_test, jobs/camera.txt.in: Added a 10s timeout to the camera
    still test (LP: #990133)
  * scripts/graphics_stress_test, scripts/rendercheck_test, jobs/stress.txt.in: 
    Exit with proper error message if rendercheck is not installed.
    (LP: #1048262)
  * [FEATURE] jobs/suspend.txt.in: Add usb wakeup tests (mouse and keyboard).
  * setup.py, qt/checkbox-qt.ui: Removed the old UI design file (LP: #1049912)
  * [FEATURE] jobs/rendercheck.txt.in, po/POTFILES.in, setup.cfg: Fixed
    the rendercheck tests, added the suite file to setup.cfg/POTFILES.in
    and moved the rendercheck/tarball job into an attachment (LP #1053033)
  * scripts/optical_write_test: Filter ANSI escape char outputed by wodim 
    (LP: #1052803)
  * checkbox/parsers/udevadm.py: Improved wireless devices detection.
    The wireless category is now set if the subsystem is equal to ieee80211 
    (LP: #855382)
  * scripts/memorycard_resource, scripts/removable_storage_test,
    scripts/removable_storage_watcher: Fixed the memorycard regexp flags and 
    add the DriveVendor Udisks property to the re.search() string (LP: #1050920)
  * scripts/display_resource, jobs/resource.txt.in: Added a new display 
    resource script to properly handle connector names returned by proprietary
    drivers (LP: #956139 and #992727)
  * debian/control, jobs/esata.txt.in, jobs/firewire.txt.in, jobs/usb.txt.in,
    jobs/mediacard.txt.in: Remove udisks package references in all of the jobs
    that use removable_storage scripts (LP: #1059620)
  * scripts/graphics_driver: Added NVIDIA driver detection (LP: #1060211)
  * [FEATURE] jobs/mediacard.txt.in: Added SDXC, MS, MSP and XD memory card
    tests.
  * setup.py: Add the missing checkbox.heuristics module (LP: #1064220)
  * scripts/pts_run: Force pts_run to exit on errors as phoronix-test-suite
    always exits with success (LP: #1061297)
  * [FEATURE] jobs/keys.txt.in: Added video-out and touchpad keys tests.
  * [FEATURE] jobs/keys.txt.in, jobs/led.txt.in, jobs/suspend.txt.in: Provide
    leds and special keys tests after suspend. Volume and Mute key tests now
    use the key_test script. Fix steps numbering for led/wireless.

  [Zygmunt Krynicki]
  * Fixed simple duplicate 'the' mistakes (LP: #1040022)
  * Fix incorrect debconf template description for 802.11n open access point
    SSID (LP: #1049563)
  * Add new utility, scripts/udisks2_monitor, for looking at various storage
    changes interactively
  * Make scripts/removable_storage_watcher {insert,remove} properly validate
    the 'device' argument (bus type) and require at least one value
  * [FEATURE] scripts/removable_storage_watcher: add support for debugging

 -- Jeff Lane <jeff@ubuntu.com>  Tue, 02 Oct 2012 16:21:12 -0400

checkbox (0.14.5) quantal; urgency=low

  [Sylvain Pineau]
  * New version 0.14.5 for Quantal Quetzal development.
  * jobs/virtualization.txt.in, scripts/kvm_test, jobs/miscellanea.txt.in,
    setup.cfg: Added a new KVM test to ensure that a VM boots and works
    properly with KVM.
  * jobs/suspend.txt.in, scripts/gpu_test: Update the job description and the
    script docstrings from Flash to HTML5 video playback.
  * [FEATURE] scripts/removable_storage_test, scripts/removable_storage_watcher,
    jobs/mediacard.txt.in: Added memory cards detection (on bus other than sdio)
    and a new automated (based on usb/storage-pre-inserted) for SD cards.

  [Jeff Marcom]
  * scripts/accelerometer_test, jobs/input.txt.in: Improved ability to detect 
    oem manufacturer info, and cleanup up job step formatting.
  * /jobs/touchpad.txt.in: Fixed instruction steps for manual touchpad horizontal 
     and vertical tests.
  * scripts/audio_settings, jobs/audio.txt.in: Added automated switch to 
    HDMI interface, modified corresponding jobs file..
  * jobs/audio.txt.in, added method to bypass return code of /scripts/audio_settings
    and instead only return the exit code for the appropriate audio test.
  * scripts/audio_settings: Added automated switch to restore previous 
    audio profile setting

  [ Daniel Manrique ]
  * jobs/peripheral.txt.in: Fixed a typo in the DSL job. (LP: #1039192)
  * jobs/resource.txt.in: Added usb resource that indicates which versions of
    the protocol are supported (currently only reports for USB 2.0 and 3.0).
  * scripts/removable_storage_watcher, scripts/removable_storage_test: Added
    a parameter to specify minimum speed to accept a device, and a parameter
    to fail removable_storage_test if the transfer speed is below a threshold.
  * jobs/usb.txt.in: Added usb3 jobs that will only pass if an actual USB 3.0
    device is inserted/removed/tested.
  * jobs/audio.txt.in: replaced gconfaudiosink by autoaudiosink (LP: #978895)
  * [FEATURE]: qt/frontend/qtfront.cpp, qt/frontend/qtfront.h,
    qt/frontend/qtfront.ui, checkbox_qt/qt_interface.py: Replaced test result
    buttons with radiobuttons,  made comment area always visible, and added
    keyboard shortcuts.
  * [FEATURE] Added oem-config directory to setup.py so it builds correctly.

  [ Jeff Lane ]
  * scripts/removable_storage_test (total overhaul):
    * Added --iterations option, now you can run -i iterations of -c files of
      -s size.
    * Added RandomData class to generate test files using a much faster method.
    * Replaced copy_file() with file_write() and file_read() to take advantage of
      buffer flushing and fsync() opeations not available to shutils/copy2.
    * Redid the runtime bits of main() so now for every device found, it runs I
      iterations of C files.
    * Redid output so now you get an avg write speed per iteration and a summary
      at the end of all iterations for each device.
  * scripts/wifi_reconnect_resume_test: fixed a bug where timestamps being
    grabbed from dmesg were strings instead of floats (LP: #1038270)
  * jobs/stress.txt.in: added two sample jobs to demonstrate the new features
    of removable_storage_test
  * jobs/piglit.txt.in: added jobs that run the piglit graphics test suite
  * scripts/lsmod_info: added script to provide better lsmod output for the
    lsmod_attachment job using the power of the modinfo parser
    jobs/info.txt.in: modified lsmod_attachment job to use lsmod_info script
    rather than just lsmod output (LP: #1043531)
  
  [Matt Fischer]
  * scripts/audio_driver_info: added script to find info on loaded drivers
    jobs/audio.txt.in: added automated job to determine audio drivers loaded
    jobs/networking.txt.in: added a requires on networking/info for
    module-init-tools package.
    scripts/volume_test: cleanup and fixing a small issue
  * scripts/network-device-info: fixed a problem with output causing a
    traceback and a problem where modules with improper modules field causes
    problems. (LP: #1042395)
    jobs/networking.txt.in: added requires for pciutils for the above bugfix

  [Alberto Milone]
  * [FEATURE] scripts/rendercheck_test: added test to take advantage of the
    rendercheck test suites.
    [FEATURE] jobs/rendercheck.txt.in: added jobs to run the rendercheck_test
    script.
    [FEATURE] jobs/local.txt.in: added job to parse rendercheck.txt.in job file
  * checkbox/contrib/gdk.py: removed legacy code and used python 3.
  * scripts/rotation_test:
    * Made sure to report all failures, not only the first.
    * Made it look more pythonic.
    * Fixed issues with python 3 and used python 3.
  * checkbox/contrib/xrandr.py:
    * Fixed issues with python 3 and used python 3 (LP: #1043155).

  [Sean Feole]
  * scripts/network-reconnect-resume-time: fixed the wifi-reconnect-resume-time
    script to also check wired connections for completeness (LP: #1042391)

  [Chris Wayne]
  * [FEATURE] Added oem_config_test, related jobs and data files

 -- Daniel Manrique <roadmr@ubuntu.com>  Thu, 30 Aug 2012 12:45:49 -0400

checkbox (0.14.4) quantal; urgency=low

  * New upstream release (LP #1039094):

  [ Daniel Manrique ]
  * New version 0.14.4 for Quantal Quetzal development.
  * Added new audio_test and test definitions.

  [Jeff Lane]
  * jobs/esata.txt.in: added tests for removable eSATA drives
    scripts/removable_storage_test: added support for ata_serial_esata devices
    scripts/removable_storage_watcher: added support for ata_serial_esata
    devices
  * scripts/optical_write_test: changed behaviour to timeout after 5 minutes
    rather than a few seconds to give testers a chance to complete the test
    without having to sit on top of the machine waiting. If tester doesn't hit
    itself and proceed.
    jobs/optical.txt.in: Cleared up text in the existing manual optical write
    tests and added two automated tests that can be used if desired (they still
    require the user to push the tray in after writing, but eliminate other
    steps)
  * scripts/graphics_driver: Added this script based to parse Xorg.0.log and
    discover the currently running graphics driver and driver version
    jobs/graphics.txt.in: Added a new job to take advantage of the
    graphics_driver script.
    data/whitelists/default.whitelist: Added the graphics_driver job to the
    default whitelist because this would be good data to gather for UF and
    doesn't cost much
  * scripts/graphics_driver: Merged Alberto Milone's work on a
    hybrid_graphics_test into graphics_driver as his stuff and my stuff were
    similar enough to be in the same script, plus this allows the advantage of
    using Bryce Harrington's xorglog library down the road.
  * scripts/removable_storage_test: removed a lot of unnecessary output to
    clean up the test run and also added in some basic performance monitoring.

  [Sylvain Pineau]
  * jobs/graphics.txt.in, jobs/benchmarks.txt.in: Move gtkperk to the benchmarks
    section.
  * jobs/benchmarks.txt.in, scripts/wifi_time2reconnect: Add a test to monitor
    the time needed to reconnect to a WIFI access point.
  * jobs/cpu.txt.in: Added a check for ARM Vector Floating Point Unit support.
  * jobs/touchscreen.txt.in: Add 3 new manual tests (tap-detect, drag-n-drop and
    multitouch-zoom)
  * jobs/audio.txt.in: Added a test that verifies that the various audio 
    channels are working properly.
  * scripts/camera_test, jobs/camera.txt.in: Replace the call to "xawtv -hwscan"
    in camera_test by the VIDIOC_QUERYCAP ioctl, xawtv requirement removed.
  * jobs/led.txt.in, jobs/local.txt.in, scripts/led_hdd_test.py: Add LED
    tests.
  * jobs/suspend.txt.in: Resurrect scripts/sleep_test as a fallback of fwts for
    the suspend/suspend_advanced test.

  [Brendan Donegan]
  * scripts/audio_settings: Converted script from Perl to Python(3), putting 
    it in line with approved technology guidelines
  * jobs/audio.txt.in: Fixed audio jobs to use --file option of audio_settings 
    instead of piping to STDOUT.
  * Prettify the Step icons that appear next to each test step in the test run
    screen (LP: #1036085)
  * Remove the 'Don't show this message on startup' checkbox from the
    introduction screen, since it isn't used (LP: #1036218)
  * Continue to run the progress bar when the test dependencies are being
    resolved so that it doesn't look like the UI hung (LP: #1036573)
  * Remove gcov_attachment from default whitelist since it depends on lcov
    which is not in the default install, and is not used anyway.
  * Better feedback from resolution_test script. Display the expected and
    detected resolution values.

  [Nathan Williams]
  * scripts/network_check: Fixed exception handling in the absence of zenity
    (LP: #988260)

  [Samantha Jian]
  * Added disk spindown test script and definition.
  * Added support for BT devices on PCI bus. (LP: #1036124)

  [Jeff Marcom]
  * Added Accelerometer test.
  * scripts/gst_pipeline_test, jobs/audio.txt.in: Added device sink check

  [Matt Fischer]
  * Added test to check that volume is within acceptable range and audio
    elements are not muted.
  * scripts/camera_test: added the resolutions option to take sample pictures
    in all resolutions supported by the specified webcam
    jobs/camera.txt.in: added the camera/multiple-resolution-images test which
    utilitizes the changes to the camera_test script 

  [Alberto Milone]
  * checkbox/contrib/gdk.py: Added library for getting gtk.gdk.Screen object
    checkbox/contrib/xrandr.py: Added library for manipulating graphics
    settings similar to how xrandr does it.
    scripts/brightness_test: Added automated test to verify that backlight
    settings are properly honored
    scripts/color_depth_info: Added script to get info on color depth and pixel
    format
    scripts/graphics_modes_info: Added script to gather info on the supported
    graphics modes available
    scripts/rotation_test: Added script to automate screen rotation testing
    jobs/graphics.txt.in, jobs/monitor.txt.in: Added jobs to take advantage of
    the new scripts added to Checkbox

  [ Sean Feole ]
  * scripts/wifi_reconnect_resume_test, jobs/wifi_resume_time added.
  * Fixed an output issue in scripts/wifi_reconnect_test that was not handled
    in the original merge. Also tweaked error messages to be more useful.

  [Chris Wayne]
  * Added in bluetooth_test and related jobs for automated bluetooth
    testing

 -- Jeff Lane <jeff@ubuntu.com>  Fri, 17 Aug 2012 16:47:08 -0400

checkbox (0.14.3) quantal; urgency=low

  * New upstream release (LP: #1033652)

  [Benjamin Kerensa]
  * Changed description of PCMCIA/PCIX to PCMCIA/ExpressCard since PCIX
    generally applies to servers (LP: #992249) 

  [Brendan Donegan]
  * Removed call to unlink temporary file in Html5Thread part of gpu_test.
    Also addressed a few pyflakes complaints and removed a stray print.
  * Include block device name in fields of block_device resource
    output. This will prevent different block device fields from being
    confused with each other (LP: #1027849)
  * Fix apport_prompt.py so it properly checks the value in
    /etc/default/apport (LP: #1029897)
  * Initially disable the 'Run' tab in the Qt UI, re-enabling it when the
    'Start Testing' has been clicked (LP: #1029815)
  * Put Component and Status into one tree view on the selection screen,
    rather than two seperate ones (LP: #1030871)
  * Disable the Select All and Deselect All buttons in the selection
    view during testing (LP: #1032259)

  [Daniel Manrique]
  * New version 0.14.3 for Quantal Quetzal development.
  * alsa_info is invoked with --no-dialog, otherwise if dialog is installed
    it results in invalid data in the submission file and results.
    (LP: #1028065)
  * Instruct Chromium browser to accept file:// URLs so it can correctly
    open the checkbox submission.xml report (LP: #1026614)
  * scripts/gconf_resource: decode gconf output as utf-8 rather than ascii
    (LP: #1022593)
  * jobs/user_apps.txt.in: Quicktime test now depends on gstreamer0.10-ffmpeg
    to ensure it's able to play .mov files (LP: #633009)
  * scripts/network_check: InvalidURL exception is caught and handled more
    cleanly (LP: #751701)
  
  [Sylvain Pineau]
  * jobs/usb.txt.in, scripts/disk_read_performance_test: Add a USB3 read
    performance test.
    scripts/block_device_resource: Add the maximum usb specification supported
    by both a block device and the corresponding root hub port.
  * qt/frontend/qtfront.ui, qt/frontend/images/checkbox-qt-head.png: 
    Add transparency properties to the main window header to keep the main theme
    colors in the widget background (LP: #1030857)

  [Jeff Marcom]
  * Added timeout to job call for disk smart test.

  [Marc Tardif]
  * Escaping encoded strings in udevadm output (LP: #1025381)

  [Jeff Lane]
  * jobs/cpu.txt.in: added a depends to cpu/scaling_test-log-attach to ensure
    that job does not run until afte cpu/scaling_test (LP: #1031994)
  
  [Matt Fischer]
  * scripts/network_device_info: added a check to ensure what lspci reports and
    what NetworkManger reports (if it is installed) are the same. Reports more
    useful info now like driver and driver version, IP address, etc.
  * scripts/cycle_vts: added checks to fail test if chvt returns a non-zero
    exit code. Added a final check at the end to verify we did land back on the
    original VT after testing.
    jobs/miscellanea.txt.in: fixed a typo in the chvt job. It used to reqire
    'package.alias' instead of 'package.name'

 -- Jeff Lane <jeff@ubuntu.com>  Mon, 06 Aug 2012 09:26:41 -0400

checkbox (0.14.2) quantal; urgency=low

  * New upstream release (LP: #1025869)

  [Jeff Marcom]
  * scripts/gpu_test - Fixed potential thread exiting issue.

  [Javier Collado]
  * Fixed detection of circular references in resolver.

  [Jeff Lane]
  * New version 0.14.2 for Quantal Quetzal development.
  * jobs/cpu.txt.in: added cpu_scaling_test log attachment job
  * jobs/disk.txt.in: modified block_device requirements so they'll work right
    jobs/info.txt.in: added block_device resource requirements to hdparm job so
    it won't run on removable stuff where it's not necessary.
  * jobs/info.txt.in: removed extraneous fwts_log job
    jobs/miscellanea.txt.in: modified fwts_results.log job
  * scripts/optical_detect: minor tweak to send error output to stderr
    scripts/optical_read_test: added root user check because this needs to be
    run with root privileges. Added some additional output for stderr for
    failures so we will know WHY a test or the script failed. Replaced 
    sys.stdout.write() and flush() calls with simple print statements.
  * scripts/ipmi_test: output tweaks so error messages now go to stderr. No BMC
    message is a little more clear. Module failed to load now generates an
    error rather than a simple exit.
  * scripts/network_device_info: minor change so that the fail message now
    specifies that it was an error and outputs to stderr properly.
  * scripts/disk_smart: Improvements to the logging and output during testing.
  * scripts/cpu_scaling_test: lots of output changes using logging module.
    renamed script to frequency_governors_test to be more descriptive and less
    confusing. Added a --log option to write logs to an actual file
    jobs/cpu.txt.in: added an attachment job to attach the freq_governors log.
    Modified cpu/frequency_governors to write to log file
  * scripts/cpu_offlining: added an extra bit of output in case of failures. 
  * scripts/fwts_test: improved console output so that the info displayed in
    submission.xml is more useful.
    jobs/power-management.txt.in: added job to attach fwts_wakealarm.log to
    results.
  * scripts/network_ntp_test: Tweaked output to use log levels more
    appropriately. Added some decoding so that bytes output show up as strings
    properly in output. Converted from optparse to argparse. Added a root
    check because this needs to be root to properly run.
  * scripts/disk_read_performance_test: Added extra targeted output so that
    users can understand what's going on. Moved the exit bits so the test will
    actuall run on multiple drives as originally intended and not exit on the
    first failure.
  * scripts/removable_storage_test: vastly improved the output from that script
    and also introduced some new error handling to cover a couple conditions
    that generated unhelpful tracebacks.
  * scripts/memory_compare: changed the output a little so failures now dump
    data to stderr and success to stdout. Also added a try/except block to
    catch possible ZeroDivisionError cases if dmi or meminfo return 0 (found on
    my local system due to a library issue)
  * jobs/power-management.txt.in: improved rtc and tickless idle tests to
    provide more useful output, even though they are very simple tests.
  * jobs/networking.txt.in: added some output to networking/multi_nic so a 
    failure due to unconfigured ifaces generates something beyond a blank line
  * scripts/cpu_topology: Changed it so there is less output on success and
    more useful output on failure. Fixed a bug in the test for Failure that
    caused the False condition to never be met.
  * scripts/network_bandwidth_test: fleshed out the output to make it a little
    more useful in both debug and info levels. Was going to set the
    networking/bandwidth job to debug, but the info output should now be
    sufficient to begin diagnosing test failures.
  * jobs/usb.txt.in: Added output to usb/detect in case no USB controllers are
    found. Added dependencies on the udisks package which may not be installed
    by default.
    debian/control: Added udisks as a suggests for checkbox as it's required
    for the USB tests to function.
  * scripts/memory_test: converted from optparse to argparse. Added some extra
    stderr output that may be useful if this test fails. redirected some
    existing error messages to stderr also
  * scripts/disk_stats_test: some minor changes to output. Also, error output
    now goes to stderr on test failure.

  [Marc Tardif]
  * Fixed duplicate jobs appearing in the store when rerunning jobs.
  * Fixed packaging to install scripts under /usr/lib.

  [Daniel Manrique]
  * Added a message file format test that does some simplistic checks
    on jobs/* files to ensure they are sane.
  * Fixed two typos in jobs/suspend.txt.in.
  * Merging of translations into job files prior to running message 
    file format test, to further ensure that translated strings
    and field descriptions are parsed correctly.
  * Explicit encoding of error strings in Job.execute, so that data returned
    is consistent and invokers of this method don't choke on it. (LP:
    #1024541)

  [Brendan Donegan]
  * Make a call to rfkill unblock in the create_connection script, incase
    those nasty Broadcom drivers have left a soft-block on the wireless after
    loading. Also do a bit of refactoring to use check_output and check_call
    instead of Popen (LP: #1019162)
  * Move the call to unblock to before the connection is created
  * Reimplemented memory_compare in python3 and restructured it to put
    things into dictionaries for easy access. Also fixed bug with detecting
    non-RAM devices as RAM. (LP: #960087)
  * Wait longer to get the window handle in gpu_test, so that we don't fall foul
    of timing issues. (LP: #1018563)
  * Catch exception raised in memory_compare by DMI RAM entries with No Module
    Installed in the Size field (LP: #1023220)
  * Also unblock wireless before wireless_scanning test, as I neglected to do
    this before. (LP: #1023619)
  * Replace Flash video playback with HTML5 video playback. This has better
    support in Ubuntu and is more relevant (LP: #1024078)

  [Sylvain Pineau]
  * Add the firmware version (BIOS or UEFI) to the XML report.

 -- Daniel Manrique <roadmr@ubuntu.com>  Fri, 13 Jul 2012 16:26:06 -0400

checkbox (0.14.1) quantal; urgency=low

  * New upstream release (LP: #1018571)

  [Brendan Donegan]
  * Fixed up a few things with the gpu_lockup tests. Removed depends,
    renamed to gpu_lockup_suspend to reflect behaviour and removed the
    requirement on Firefox
  * Changed suspend_advanced and suspend_advanced_auto to use less
    strict definition of fwts s3 test.

  [Javier Collado]
  * Make sure that jobs are topologically ordered (LP: #990075)
  * Keep job ordering as close to whitelist as possible (LP: #1017951)

  [Marc Tardif]
  * New version 0.14.1 for Quantal Quetzal development.
  * jobs/suspend.txt.in: Fixed trailing newline on otherwise empty line.
  * scripts/run_templates: Fixed calls to Popen to use universal_newlines
    to return strings instead of bytes (LP: #1018354)

  [Daniel Manrique]
  * Fixed duplicate suspend/bluetooth_obex_after_suspend job name.
  * scripts/dpkg_resource: Changed encoding from ascii to utf-8 to handle
    non-ascii locales (LP: #1018353)

  [Jeff Lane]
  * Migrated audio/external-HDMI-playback into checkbox. Modified the
    command to match our other audio tests that save and reset mixer
    levels.

 -- Javier Collado <javier.collado@canonical.com>  Tue, 26 Jun 2012 16:07:04 +0200

checkbox (0.14) quantal; urgency=low

  New upstream release (LP: #1016746):

  [Brendan Donegan]
  * [FEATURE] Python 2 to 3 conversion:
    * scripts/create_connection - switched to using argparse and fixed
      representation of octal literal
    * scripts/internet_test - ran 2to3 tool and decoded result of
      check_output. Also replaced optparse with argparse
    * scripts/memory_info
    * scripts/removable_storage_test - ran 2to3 tool and fixed some
      encoding issues
    * scripts/removable_storage_watcher - ran 2to3 tool and swapped
      use of gobject with gi.repository.GObject
    * scripts/xrandr_cycle - ran 2to3 tool and fixed encoding issue
    * scripts/obex_send - ran 2to3 tool and swapped
      use of gobject with gi.repository.GObject
  * Update touchpad.py to use gsettings instead of deprecated gconf
    (LP: #1004212)
  * Instead of checking output of nmcli con up in create_connection,
    check the return code is success instead (LP: #1013537)
  * base64 encode the after suspend screenshot attachement so that it can
    be uploaded properly (LP: #1016126)
  * Fixed simple type in xorg_memory_test, introduced by Python3
    conversion (LP: #1016387)
  * [FEATURE] Add suspend/bluetooth_obex_after_suspend_auto test to be
    used during fully automated SRU testing

  [Marc Tardif]
  * [FEATURE] Reworked media_keys_test into key_test, making it more generic
    and able to test for any key that sends an scancode. Used it to implement
    a test for the Super key.
  * [FEATURE] Added new interactive and auto-verifying touchpad scrolling
    test.
  * [FEATURE] Python 2 to 3 conversion:
    * scripts/ansi_parser
    * scripts/cking_suite
    * scripts/floppy_test
    * scripts/network_bandwidth_test
    * scripts/cpu_scaling_test
  * Removed sleep_test script no longer used by any test definition.
  * [FEATURE] Deprecated scripts:
    * scripts/autotest_filter and scripts/autotest_suite
    * scripts/ltp_filter and scripts/ltp_suite
    * scripts/mago_filter and scripts/mago_suite
    * scripts/qa_regression_suite

  [Daniel Manrique]
  * New version 0.14 for Quantal Quetzal development.
  * Set the correct user (root) for fwts-wakealarm test (LP: #1004102)
  * Set correct user (root) for usb/storage-preinserted, so it works correctly
    on servers (LP: #1004131)
  * Log (at level INFO) name of each message we execute, so the currently
    running job can be determined by looking at the logfile, rather than
    hunting through process lists.
  * [FEATURE] Added script and jobs to collect and attach output from
    alsa-info.sh.
  * Assume utf-8 encoding always, when opening template files.
    (LP: #1015174)
  * [FEATURE] Replaced the context menu in the selection tree with explicit
    "select/deselect all" buttons.

  [Javier Collado]
  * Submission screen in Qt interface updated to support certification client:
    - customize contents depending on the upload target (launchpad or certification)
    - display links to the report properly in the show_entry method
  * Fixed qt interface show_entry method preopulates widget that gets
    user input (LP: #1000451)
  * Added customizable deselect_warning message in qt show_tree method (LP: #1000443)
  * show_error method shows long text properly in gtk/qt interfaces (LP:
    #1012052)

  [Jeff Lane]
  * [FEATURE] Changes to Power Management testing in Checkbox:
    * scripts/pm_test: added a slightly modified version of OEM team's pm.py
      script for reboot/poweroff testing
    * jobs/hibernate.txt.in: modified hibernate test to use fwts and added new
      jobs to attach log files from hibernate testing.
    * jobs/power-management.txt.in: added new poweroff and reboot jobs using pm_test
      script. Added jobs to attach logs from reboot and poweroff tests to
      results.
    * jobs/stress.txt.in: modified suspend_30_cycles and hibernate_30_cycles to
      use fwts. Added jobs to attach logs from 30 cycle tests to results.
    * jobs/suspend.txt.in: Modified suspend_advanced and suspend_advanced_auto to use
      fwts. Added job to attach log from suspend_advanced and suspend_advanced_auto
      to results.
  * [FEATURE] jobs/miscellanea.txt.in: added a job to gather tester info for
    certification purposes. Not to be used for UF.
  * [FEATURE] Python 2 to 3 conversion:
    * scripts/cpu_topology: ran 2to3, made modificates based on code review and
      tested script to verify functionality.
    * scripts/disk_smart: ported to Python 3. Inserted bits to decode byte
      data returned by Popen. Fixed list_handler to decode bytes types to clean
      up debug output.  Added bits to improve debug output. Migrated from
      optparse to argparse.
    * scripts/network_check: ran 2to3 and that was all that was needed. Also
      took the liberty of migrating from optparse to ArgParse sine we're
      Python3 only now.
    * scripts/network_device_info: ran 2to3 and changed shebang.
    * scripts/network_info: ran 2to3 and changed shebang. Fixed encoding issue
      with interface[:15] (needed to be a bytes object).
    * scripts/fwts_test: ran 2to3 and changed shebang, fixed an encoding bug
      with Popen output. Cleaned up the final output to be more useful for
      debugging test failures.
    * scripts/keyboard_test: nothing to do for conversion beyond changing shebang.
    * scripts/network_ntp_test: 2to3 changed nothing, so modified shebang.
      Fixed an encoding issue with Popen output in. Re-inserted a call to
      SilentCall() that was removed from TimeSkew() by someone in a previous
      revision, which made the TimeSkew() function do nothing. Fixed an
      unbuffered I/O error in SilentCall() discovered while testing Python3
      changes.
    * scripts/optical_detect, scripts/optical_read_test: ran 2to3 and changed
      shebang. Changes were minimal.
    * scripts/xorg_memory_test: 2to3 made minimal changes, modifed shebang.
      Converted optparse code to argparse code and replaced sys.argv[] stuff
      with more useful positional arguments. Removed a redundant import that
      2to3 injected.
    * scripts/resolution_test: ran 2to3 with minimal changes. Changed shebang.
      Converted optparse to argparse and removed unnecessary calls to
      sys.argv[]
    * scripts/pm_log_check: ran 2to3 and changed shebang.
    * scripts/pm_test: ran 2to3 and changed shebang. After a lot of trial and
      error, changed the way xinput is called to avoid confusing bytecode
      embedded in the command output that was causing problems with
      bytes.decode() on the "after reboot" hardware checks.

  [Jeff Marcom]
  * [FEATURE] Python 2 to 3 conversion:
    * scripts/memory_info
    * scripts/memory_test
    * scripts/touchpad_test
  * Deprecated: wake_on_lan_test
  * Update touchpad.py to use gsettings instead of deprecated gconf
    (LP: #1004212)

  [Marc Tardif]
  * [FEATURE] Reworked media_keys_test into key_test, making it more generic
    and able to test for any key that sends an scancode. Used it to implement
    a test for the Super key.
  * [FEATURE] Added new interactive and auto-verifying touchpad scrolling
    test.
  * Removed sleep_test script no longer used by any test definition.
  * Migrated project minus scripts to Python 3.

  [Sylvain Pineau]
  * [FEATURE] Python 2 to 3 conversion:
    * scripts/gst_pipeline_test. Migrated to PyGI.
    * scripts/removable_resource: Add a resource job to identify removable
      block devices. __disks__ jobs updated to run only on internal drives.
  * [FEATURE] jobs/benchmarks.txt.in, scripts/pts_run: Add a reworked launcher
    for phoronix-test-suite tests.
  * [FEATURE] Python 2 to 3 conversion:
  * jobs/stress.txt.in: add OEM team's stress tests (including reboot and poweroff)
    and log analysis jobs

 -- Marc Tardif <marc@ubuntu.com>  Fri, 22 Jun 2012 17:04:14 -0400

checkbox (0.13.8) precise; urgency=low

  [Brendan Donegan]
  * Run fwts_test as root so that the log can be written to on servers and
    also because it's supposed to be run as root (LP: #989701)
  * Fixed cpu_offlining to work properly on systems with ten or more CPU
    cores. (LP: #926136)
  * Give more verbose output from fwts_test script and upload results log as an
    attachment. (LP: #992607)
  * Fix identation on optical/read-automated (LP: #991737)
  * Fixed problem with fwts test log attachment (No bug filed)

  [Nathan Williams]
  * fix typo in jobs/optical.txt.in (lp: #987652)

  [Jeff Lane]
  * Bumped revision to 0.13.8
  * scripts/removable_storage_watcher: increased default timeout to 20 seconds
    to account for time for testers to plug devices in and for the system to
    register the insert/remove event (LP: #978925)
  * [FEATURE] plugins/jobs_prompt.py, plugins/recover_prompt.py, 
    plugins/suites_prompt.py: Added "Fail last test" functionality. Now if a
    test causes a crash (checkbox, system or otherwise), when we recover we
    have the option to just mark the last test failed and move on, or re-run
    the last test and try again.
  * [FEATURE] jobs/local.txt.in, jobs/sniff.txt.in added 8 simple manual sniff 
    tests to be used for test purposes when developing features.
  * [FEATURE] data/whitelists/sniff.whitelist added a whitelist to make use of 
    the basic sniff tests.

  [Daniel Manrique]
  * [FEATURE] checkbox/user_interface.py, checkbox/qt-interface.py,
    plugins/jobs_prompt.py, plugins/recover_prompt.py,
    plugins/suites_prompt.py: Made some modifications to the recover prompt
    changes that better handle accented and other characters in translation.
    This avoides a situation where the recovery could fail due to accented
    characters in translations.

  [Łukasz Zemczak]
  * [FEATURE] checkbox_gtk/gtk_interface.py: Capture ESC keypresses so that
    Checkbox doesn't close/die when user presses ESC.

  [Sylvain Pineau]
  * [FEATURE] jobs/info.txt.in: added new attachments, lspci -vvnnQ and
    lsusb -vv and ensure outputs of lscpi, lsusb and dmidecode return UTF8.

  [Tim Chen]
  * Use nmcli con delete instead of deleting the connection file, also avoid
    bringing eth0 down when running the wireless_monitoring tests.

 -- Jeff Lane <jeff@ubuntu.com>  Mon, 14 May 2012 10:20:59 -0400

checkbox (0.13.7) precise; urgency=low

  [Tiago Salem Herrmann]
  * checkbox_qt/qt_interface.py, qt/frontend/qtfront.cpp,
    qt/frontend/qtfront.h: Do async calls to some ui methods and avoid
    unexpected dbus timeouts (LP: #962333)

  [Sylvain Pineau]
  * qt/frontend/qtfront.cpp: Submit/View results buttons are disabled until
    every selected test has been run (LP: #937715)

  [Jeff Lane]
  * Converted submissionWarningLabel and text to submissionUbuntuFriendlyLabel
    wtih instructional text for submitting results. This is a workaround for
    the bug causing the warning to be displayed at all times rather than only
    when testing is incomplete. (LP: #967457)
  * [FEATURE] Modified stress jobs so that they are all automated per decision
     made during the cert sprint.
  * Removed dhclient call from networking/multi_nic tests because of a bug in
    dhclient that can cause it to hang when run on eth0. New test requirement
    will be that the tester must configure and bring up all ethernet devices
    prior to running checkbox. Also added a check to make sure we're not trying
    to run the test on a device that's not active. (LP: #926229)

  [Daniel Manrique]
  * jobs/optical.txt.in: Change test descriptions to avoid confusing
    instruction to press the "Next" button (which is incorrect). (LP: #971181)
  * jobs/local.txt.in: Fixed touchpad local job which was using suspend.txt 
    as the job source) (LP: #979344) 
  * jobs/mediacards.txt.in: Added usb and scsi devices to
    removable_storage_test commands (LP: #979356)

 -- Jeff Lane <jeff@ubuntu.com>  Wed, 11 Apr 2012 19:23:45 -0400

checkbox (0.13.6) precise; urgency=low

  [Jeff Lane]
  * Removed files in /data that are not used in any job descriptions
    (LP: #957396)

  [Javier Collado]
  * plugins/jobs_info.py: Checkbox doesn't warn that invalid whitelist patterns
    are being used (LP: #937651)
  * [FEATURE] Added smoke test jobs, whitelist and local job to use for
    checkbox development purposes.
  * Fixed "camera_test detect" problem with missing args attributes (LP:
    #967419)

  [Marc Tardif]
  * Fixed string_to_type conversion in network_bandwidth_test (LP: #954587)

  [Sylvain Pineau]
  * qt/frontend/qtfront.cpp, qt/frontend/qtfront.h, plugins/suites_prompt.py,
    checkbox_qt/qt_interface.py, plugins/jobs_prompt.py: The selection tree is
    now updated when recovering from a previous run (LP: #937696)

  [Brendan Donegan]
  * [FEATURE] Added touchpad tests from CE QA Checkbox to allow touchpad
    testing to be performed

  [Daniel Manrique]
  * Internationalization support in checkbox-qt; updated checkbox.pot file
    (LP: #951054) 

 -- Javier Collado <javier.collado@canonical.com>  Wed, 28 Mar 2012 17:02:53 -0400

checkbox (0.13.5) precise; urgency=low

  New upstream release (LP: #960633):

  [Tiago Salem Herrmann]
  * qt/frontend/qtfront.ui: If the test text is too long, then it is cut off
    (LP: #950111)
  * checkbox/user_interface.py, checkbox_qt/qt_interface.py,
    plugins/user_interface.py, qt/frontend/qtfront.cpp, qt/frontend/qtfront.h:
    Correctly update automated test execution status in the Selection tab
    (LP: #950105).
  * qt/frontend/qtfront.cpp: Avoid QDBusArgument warnings when running
    checkbox-qt from a terminal (LP: #957476)
  * checkbox_qt/qt_interface.py, qt/frontend/qtfront.cpp,
    qt/frontend/qtfront.h, qt/frontend/qtfront.ui: add a popup comment box
    for each test under the "Run" tab. (LP: #959452)
  * checkbox/user_interface.py, qt/frontend/qtfront.cpp,
    qt/frontend/qtfront.h, checkbox_qt/qt_interface.py: Set
    interface.direction to NEXT if all the tests were executed and the user
    either analyzed or submitted the results. (LP: #956329)
  * checkbox/user_interface.py, plugins/user_interface.py,
    qt/frontend/qtfront.cpp, qt/frontend/qtfront.h,
    checkbox_qt/qt_interface.py: Use the ui persistent storage to keep some ui
    configuration values. (LP: #937626)
  * checkbox/user_interface.py: Avoid using fork() + call() to run a web
    browser. Use Popen instead.(LP: #956307)
  * qt/frontend/qtfront.ui, qt/frontend/qtfront.cpp, qt/frontend/qtfront.h:
    Removed welcome tab (LP: #957090)

  [Jeff Lane]
  * Reset default checkbox log level to INFO from DEBUG to make logs less
    confusing and verbose. (LP: #949745) 
  * Removed dependency on bluetooth/detect-output on the
    suspend/suspend_advanced job. (LP: #955375)
  * jobs/mediacard.txt.in, scripts/removable_storage_test,
    scripts/removable_storage_watcher: Modified removable_storage_watcher and
    removable_storage_test to accept list of busses to watch to resolve
    problems on systems with MMC readers that present themselves as USB
    devices rather than SDIO (LP: #953160)
  * jobs/optical.txt.in: Fixed the job descriptions for optical/read and
    optical/cdrom-audio-playback to account for changes in Precise and make
    them less confusing (LP: #954606)
  * Created automated version of optical/read for server testing
    Fixed issues with optical_read_test script:
    - test could pass if /dev/cdrom did not exist
    - test could pass if /dev/cdrom was inaccessible
    - test could pass if no optical device was passed in (LP: #945178)
  * Removed hard coded paths from scripts (LP: #949435)

  [Marc Tardif]
  * Linted qt_interface which had a few syntax errors (LP: #949957)
  * plugins/apport_prompt.py: Fixed apport integration was producing a trace
    (LP: #959463)

  [Daniel Manrique]
  * Bumped revision number to 0.13.5 in trunk
  * jobs/keys.txt.in: Fix definition for keys/media-keys test which failed to
    run (LP: #954480)
  * Reverted feature to keep tests ordered, as the sortkey attribute causes
    undesirable secondary effects.

  [Sylvain Pineau]
  * Show the UF invalidation warning if all test cases are unchecked from the
    right click menu (LP: #956757)
  * checkbox_qt/qt_interface.py, qt/frontend/qtfront.cpp,
    qt/frontend/qtfront.h: Tests now select Yes on PASS status (LP: #954556)

  [Brendan Donegan]
  * jobs/suspend.txt.in: Fixed dependencies on wireless and suspend_advanced
    jobs.
  * Changed screenshot jobs to use /dev/external_webcam which will be set by
    a udev rule (LP: #956885)

 -- Jeff Lane <jeff@ubuntu.com>  Fri, 16 Mar 2012 19:14:09 -0400

checkbox (0.13.4) precise; urgency=low

  [Brendan Donegan]
  * Added 'scsi' as a valid bus ID for determining product in udevadm.py
    (LP: #940249)
  * Added 'cciss' as a valid bus ID for determining product in udevadm.py
    (LP: #942548)
  * Updated command fields in composite disk jobs to address the ! in 
    some disk paths (LP: #942769)
  * Updated create_connection to poll for registration of connection and 
    then attempt to bring it up (LP: #944662)
  * Fixed command run by wireless_connection tests so that they fail if the
    internet_test fails, but still clean up the connection file (LP: #944176)
  * Fixed wireless_connection_open_* jobs to not provide security options
    (LP: #947163)

  [Daniel Manrique]
  * Tweaks to internet_test: don't try to ping an IP that's unreachable from 
    the specified interface (or at all), try to find something pingable via
    other means.

  [Javier Collado]
  * Added python-cairo as a dependency for checkbox-gtk (LP: #940163)
  * Updated camera_test script to use better tool for capturing the image
    and allow specifying a device to use, plus other improvements. Create a
    job which takes a capture from the webcam of the desktop.
  * Added jobs to take screenshots after suspend and attach the resulting jpg

  [Marc Tardif]
  * Tidied up logic for determining DISK device product and vendor 
    (LP: #942548)
  * Fixed filename matching expression for local jobs (LP: #942273)
  * Fixed duplicate System Testing applications after upgrade (LP: #940627)

  [Aurelien Gateau]
  * lib/template.py, lib/template_i18n.py, plugins/jobs_info.py,
    plugins/suites_prompt.py: Add a "sortkey" attribute to jobs, the sortkey
    order matches the order in which they appear in jobfiles.
  * checkbox_gtk/gtk_interface.py: Shows jobs and suites in sortkey order
    (that is, as they appear in job definition files, rather than
    alphabetically).
  * checkbox_gtk/gtk_interface.py, gtk/checkbox-gtk.ui,
    plugins/jobs_prompt.py: Added a progress bar showing tests completed and
    total.

  [Sylvain Pineau]
  * Updated gst_pipeline_test to add a --fullscreen option for video playback.
  * Add python-gtk2 dependency, Gst from gi.repository don't work well with 
    messages (See https://bugzilla.gnome.org/show_bug.cgi?id=631901).
  * Add a new job to capture screen during fullscreen video playback.

  [Tiago Salem Herrmann]
  * checkbox_qt/qt_interface.py, qt/frontend/qtfront.cpp,
    qt/frontend/qtfront.h, qt/frontend/treemodel.cpp, qt/frontend/treemodel.h:
    Makes it possible for the job selection tree to have more than 2 levels of
    children nodes.
 
  [Tim Chen]
  * Modifications to removable_storage_test to handle cases where removable
    media is not mounted prior to test running. (LP: #944623)

 -- Jeff Lane <jeff@ubuntu.com>  Thu, 08 Mar 2012 09:29:10 -0500

checkbox (0.13.3) precise; urgency=low

  New upstream release (LP: #939549):
 
  [Brendan Donegan]
  * Typo in command for for miscellanea/virtualization-check (LP: #934243)
  * Resized test selection views in checkbox-qt (LP: #937113)

  [Daniel Manrique]
  * Use GObject from gi.repository instead of gobject (LP: #937099)
  * Disable flushing to disk after every file access during gathering phase for
    a significant speed boost. (LP: #939019)

  [Javier Collado]
  * Fixed running of disk/read_performance tests (LP: #933528)
  
  [Sylvain Pineau]
  * Fix depends fields in info and suspend test suites (LP: #934051) 
  * Display results report in non-graphical interfaces (LP: #937657)

  [ Tiago Salem Herrmann ]
  * Remove auto generated qt resource file (LP: #938863)
 
  [Ara Pulido]
  * Fix the Ubuntu Friendly warning message (LP: #939448)

 -- Marc Tardif <marc@ubuntu.com>  Thu, 16 Feb 2012 10:31:18 -0500

checkbox (0.13.2) precise; urgency=low

  New upstream release (LP: #933090):

  [Jeff Lane]
  * Added a Hard Disk Stats Test that was part of a much older merge request
    for server test suite.
  * Modified apport-directory to provide feedback
  * Added new optical_write_test script and created appropriate jobs to refine
    optical drive testing
  * Created new resource job that creates an optical.{CD-R,DVD-R} resource to
    determine if a machine's optical drive supports writing or is read-only.
  * Added virt-check test to determine if a server will work as an OpenStack
    Compute Node.
  * Moved apport-directory changes from an old branch to checkbox where the
    job now resides.

  [Marc Tardif]
  * Removed trailing directories from the devpath of disk devices (LP: #925582)
  * Fixed awk regular expression in max_diskspace_used script (LP: #926312)
  * Implemented anonymous submissions to Launchpad with a dummy e-mail
    address.
  * Qt: Moved widgets around in Results window.
  * Changed options and arguments passed to show_tree method, and related UI
    changes.
  * Simplified running checkbox-qt from source tree, by compiling if needed.
  * Added support for decimals and multiple partitions in max_diskspace_used.
  * Fixed reference to xrandr_detect_modes replaced by VESA_drivers_not_in_use.
  * Fixed depends in debian/control file for checkbox-qt.

  [Daniel Manrique]
  * Changed way of obtaining preferred browser to ensure we honor the user's
    preference rather than Chromium's clobbering of
    /etc/alternatives/gnome-www-browser (LP: #925603) 
  * Added submission_path_prompt config variable; if set, it will be shown to
    the user before the test selection screen, and the value entered will
    override the default filename for the xml report.
  * plugins/suites_prompt.py: Fixed jobs being run despite being deselected. 
  * Qt: Changed color of the step bubbles to Ubuntu Orange, and made it
    parametrizable.
  * Qt: View report functionality.
  * Qt: Set the runtime application icon.
  * Fixed typo in network/info.
  * Fixed typo in create_connection.

  [Brendan Donegan]
  * Changed checkbox-cli text to clearly explain what + does (LP: #926417)
  * Changed progress bar of Qt UI to standard rather than custom one,
    prettified tabs and updated Launchpad email text amongst other UI tweaks
    in qt/frontend/qtfront.ui
  * Fixed some oversights in the mediacard job files regarding test 
    descriptions and card types.
  * Tweaked the memory_compare script a bit to make it easier to maintain.
  * Used regexes in default whitelist.

  [Javier Collado]
  * Removed job that installed ipmitool by default (LP: #931954)

  [Tiago Salem Herrmann]
  * Implementation of Qt frontend for checkbox.
  * Qt-related features and bugfixes:
  * Qt: Added welcome screen image and background color.
  * Qt: Removed maximize/restore button.
  * Qt: added select/deselect all popup menu.
  * Qt: Status screen
  * Qt: Antialiasing hint for step numbers and question mark.
  
  [Sylvain Pineau]
  * Tests will run in in order specified by the whitelist.
  * JobStore caches most of a job's attributes in memory to speed up sorting.

 -- Jeff Lane <jeff@ubuntu.com>  Wed, 15 Feb 2012 00:11:21 -0500

checkbox (0.13.1) precise; urgency=low

  New upstream release (LP: #925090):

  [Brendan Donegan]
  * Fixed the cpu_topology script so that it doesn't mistake the word
    'processor' in the value of another field for the field 'processor'
    (LP: #882161)
  * Added create_connection script and jobs to automatically create/test a
    wireless network connection.
  * Updated wireless job dependencies.
  * Add wireless performance data collecting tests.
  * Changed is_laptop test to a shell test and implemented a check_is_laptop
    script to check automatically for a systems 'laptopness' (LP: #886668)
  * Fixed connect_wireless script which continued failing to correctly
    identify wireless connections.
  * Don't fail the sleep_test if the wake alarm is still set (LP: #911161)
  * Add requirement for mem sleep state to be supported to the
    suspend_advanced_auto job (LP: #804190)
  * Fixed the camera/display test and removed the camera/video one.
  * Added display resource and matching requirements to external video 
    output tests.
  * Added removable_storage_watcher script to replace watch_command to make
    testing USB, FireWire and MMC devices easier and more cohesive.
  * Added memory_compare script to automate the memory/info job
  * Switch audio settings to correct device before running audio tests
    (LP: #916859)
  * Nixed graphics/xorg-version-output job and updated other job dependencies,
    since it is redundant with graphics/xorg-version. (LP: #671144)

  [Gabor Kelemen]
  * Fixed last two remaining strings with backslashes (LP: #868571)
  * Fix misplaced parentheses, so translation can work (LP: #904876)

  [Marc Tardif]
  * Refactored install scripts to be agnostic of variant name: 
    install/postinst, install/config and debian/*.postinst.
  * Using title defined in user_interface plugin in GTK interface.
  * Updated default.whitelist to reflect renamed jobs.
  * Removed files with non-printable characters from submission.xml.
  * Fixed parser for submission files with empty question comments
    and context info (LP: #912546)
  * Added support for skipping tests when the depends don't pass
    (LP: #509598)
  * Removed extraneous code from the sleep_test.
  * Refactored logic to check for network after suspend.
  * Removed deprecated hwtest package.
  * cpu_offlining was incorrectly using return instead of exit.

  [Daniel Manrique]
  * Update control files under debian/ to eliminate (most) lintian warnings
    (LP: #352986)
  * Environment variables specified with environ: in a job description will be
    passed to the backend for it to add to its environment. (LP: #897889)
  * Handle malformed LANGUAGE environment variable values (LP: #912946)
  * Added interactive media_keys_test script.
  * Make creation of wireless connection files more robust (LP: #923836)
  * Recommend gstreamer-gconf to enable media tests on kubuntu (LP: #898641)
  * Add bluetooth device requirement to obex jobs (LP: #921128)
  * Add a plugin conf variable for the welcome string (shown on the first
    screen when checkbox runs), so it can be changed without much effort.
  * Remove superflous bluetooth/detect job
  * Fixed typo in jobs/local.txt.in (phoronix misspelled as peripherals).
  * Rearranged a misplaced changelog entry.
  * Updated debian/control to remove unneeded Uploader: field.

  [Robert Roth]
  * Fixed spelling mistakes in user_apps job file. (LP: #904209)

  [Jeff Lane]
  * Created automated network info test to get some config info during automated 
    runs. (LP: #912038)
  * Added requires to suspend wireless jobs so they won't run if wireless isn't
    present (LP: #907150)
  * Fixed issue in usb_test with unwritable filesystems (LP: #912522)
  * Fixed USB tests so that insert, storage, remove run in proper order
  * Removed usb_storage_after_suspend since it's superfluous, all other USB
    tests already run after suspend.
  * Modifed usb_test to handle firewire drives as well, renamed script to
    removable_storage_test

  [Aurélien Gâteau]
  * Improvements to Recover dialog and show_info method.

  [ Javier Collado ]
  * Error while creating binary package fixed (LP: #921576)

  [ Sylvain Pineau ]
  * Replaced xrandr_display_modes with automated check for VESA driver
  * Refactored Unity compatibility tests

 -- Daniel Manrique <daniel.manrique@canonical.com>  Fri, 10 Feb 2012 11:19:05 -0500

checkbox (0.13) precise; urgency=low

  New upstream release (LP: #892268):

  [Marc Tardif]
  * Generate a submission.xml file that contains all device and attachment
  * Write the report before reporting the validation error.
  * Changed device.product to dmi.product for the formfactor (LP: #875312)

  [Daniel Manrique]
  * Use gettext for string (LP: #869267)
  * Move progress indicator to main checkbox dialog instead of a 
    transient window (LP: #868995)
  * Ignore malformed dpkg entries in package_resource (LP: #794747)
  * Reset window title after finishing a manual test (LP: #874690)
  * Handle "@" in locale names (as in ca@valencia).

  [Jeff Lane]
  * Went through all the job files and:
    * Updated descriptions to match Unity UI structure
    * Added descriptions where necessary
    * Added further details to some descriptions
    * Moved some jobs to more appropriate files
    * Fixed job names in older job files to match new naming scheme 
      (suite/testname)
    * Added jobs to local.txt to ensure all job files are now parsed
      (this allows easier addition of existing tests to whitelists)
    * Changed remaining manual job descriptions to match the new format
  * Updated CD and DVD write tests to be more clear about when to skip
    them (LP: #772794)

  [Ara Pulido]
  * Rewrote all job descriptions to match OEM QA syntax

  [Brendan Donegan]  
  * Fix the code that assigns keys in checkbox-cli so that it never assigns
    keys which have other uses. (LP: #877467)
  * Show details of unmet job requirements (LP: #855852)
  * Ensure that connect_wireless chooses a wireless connection from the list
    of available connections (LP: #877752)
  * Have the bluetooth/detect tests require a device with the category
    BLUETOOTH to run, thus preventing the test from failing on systems with
    no Bluetooth device (LP: #862322)
  * Rename attachment jobs to not have a forward slash in their name
    (LP: #887964)
  * Guard against trying to write files to logical partitions on USB sticks
    (which will obviously fail) in usb_test (LP: #887049)
  * Make the OpenGL test ignore the return value of glxgears and improve
    the test description (LP: #890725)
  * Allow input/mouse test to run if a TOUCH device is present
    (LP: #886129)

  [ Javier Collado ]
  * Broken job dependencies fixed (LP: #888447)
  * Regex support when specifying blacklists and whitelists on the
    commandline (LP: #588647)

 -- Daniel Manrique <daniel.manrique@canonical.com>  Thu, 18 Nov 2011 12:46:21 -0500

checkbox (0.12.8) oneiric; urgency=low

  New upstream release (LP: #862579):

  [Brendan Donegan]
  * Remove test for FTP connection from network_check script (LP: #854222)
  * Update a parameter in usb_test to have it run faster.
  * Remove record_playback_after_suspend from Ubuntu Friendly whitelist (LP: #855540)
  * Fix minor typo in multi-monitor friendly resolution_test script which caused 
    minimum_resolution test to fail (LP: #855599)
  * Remove storage_devices_test from Ubuntu Friendly whitelist since bonnie++  (which it uses) is not installed by default (LP: #855841)
  * Changed description and name to reflect Ubuntu Friendly branding. Now when a user searches for Ubuntu Friendly in the lens, Checkbox will appear (LP: #852036)
  * Reset the selections at the test suite prompt if No is selected at the recover prompt (LP: #861208)
  * Save the connection name(s) instead of the interface name so that they can be reconnected to properly after the wireless before/after suspend tests have completed (LP: #861502)
  * Make connect_wireless use the UUID of the connection instead of the name for greater reliability (LP: #862190)

  [Daniel Manrique]
  * Restored _recover attribute, re-enabling welcome and test selection
    screens (LP: #852204)
  * Remove memory/test from the Ubuntu Friendly whitelist (LP: #853799)
  * Use diff instead of grep, better comparing of empty files (LP: #852014)
  * Apport integration: new mandatory "tag" value in ApportOptions (LP: #852201)
  * Add warning prior to starting the tests (LP: #855328)
  * Apport integration: Fix instantiation of Gtk.RadioButton, needed due 
    to PyGI related API changes (LP: #805679)
  * Remove ping -R parameter that apparently caused ICMP packets to be dropped
    by some routers (LP: #861404)

  [ Evan Broder ]
  * Replace resolution_test with an implementation which uses GdkScreen to
    be multimonitor-aware (LP: #632987)

  [Jeff Lane]
  * Fix names of optical drive tests and remove a non-existing test from the
    whitelist (LP: #854808) 
  * Fix wireless_*_suspend jobs so they recreate iface file instead of append
    each time (LP: #855845)
    (LP: #852201)
  * Clarify better the intend of the is_laptop question (LP: #861844)
  * Fixed dependencies for tests that depend on suspend/suspend_advanced 
    (LP: #860651)

  [Tim Chen]
  * Fix cpu_scaling_test (LP: #811177)
 
  [Ara Pulido]
  * Avoid connect_wireless messing with AP with similar names (LP: #861538)
  * Remove bluetooth/file-transfer from the list of tests to run, since due to
    bug 834348 it always fails.

  [Marc Tardif]
  * Added support for wildcards when verifying the transport certificate.
  * Applying depends across suites (LP: #861218)

 -- Daniel Manrique <daniel.manrique@canonical.com>  Thu, 29 Sep 2011 13:12:01 -0400

checkbox (0.12.7) oneiric; urgency=low

  New upstream release (LP: #850395):

  [Brendan Donegan]
  * Redirecting stderr to pipe to fix the gconf_resource script (LP: #832321)
  * Clear jobs directory when user selects No to recover question (LP: #836623)

  [Daniel Manrique]
  * checkbox/job.py: Guard against bogus timeout values (LP: #827859)
  * More explicit handling of string decoding/encoding, avoids problems with
    non-ascii characters (LP: #833747)
  * Changed architecture from all to any for checkbox base, to build
    architecture-specific binaries (LP: #833696)

  [Jeff Lane]
  * Several corrections necessary due to test name changes or typos found in
    job files

  [Marc Tardif]
  * Connecting hyper text widgets only once (LP: #827904)
  * Detecting MMC readers as OTHER instead of DISK (LP: #822948)
  * Validating the hostname in the SSL certificate (LP: #625076)
  * Validating the submission.xml (LP: #838123)

 -- Daniel Manrique <daniel.manrique@canonical.com>  Fri, 14 Sep 2011 17:15:26 -0400

checkbox (0.12.6) oneiric; urgency=low

  New upstream release (LP: #841983):

  [ Daniel Manrique ]
  * Work around PyGTK API changes that kept checkbox from starting up
    (LP: #839675).

 -- Daniel Manrique <daniel.manrique@canonical.com>  Mon, 05 Sep 2011 12:47:58 -0400

checkbox (0.12.5) oneiric; urgency=low

  New upstream release (LP: #838745):

  [Ara Pulido]
  * Created a "suspend" suite and renamed relevant tests.

  [Brendan Donegan]
  * Removed redundant tests in power-management suite.
  * Fixed dependencies in power-management suite.

  [Daniel Manrique]
  * Changed name of apt-get test to reflect the suite it's in.
  * Fixed typos in job definitions that caused them to not be run.
  * Added missing description to info/hdparm test (LP: #832351)
  * Quote command to obtain bluetooth address, to avoid hanging if 
    a device is not present (LP: #836756).
  * Added BLUETOOTH category to udev parser.
  * Removed some tests from default whitelist.
  * Fixed dependencies for keys/sleep.
  
  [Jeff Lane]
  * Added new USB storage transfer test
  * Re-worked and added automated audio test

  [Marc Tardif]
  * Added WIRELESS category to udev parser.

 -- Ara Pulido <ara@ubuntu.com>  Thu, 01 Sep 2011 12:23:07 +0100

checkbox (0.12.4) oneiric; urgency=low

  New upstream release (LP: #824180):

  [Brendan Donegan]
  * Refactored job definition files.
  * Fixed dependencies and test naming.
  * Added Online CPU before/after suspend test.
  * Automated wireless tests.
  * Removed redundant sru_suite.txt, updated dependencies accordingly.
  * Automated bluetooth_obex tests.

  [Daniel Manrique]
  * Further improvements to make frontend/backend communication more reliable.
    Prevents stuck backends, failure to close the GUI due to lack of reply
    from the backend, and test specifying "user" not being run.
  * scripts/keyboard_test modified to account for pygi-related GTK API
    changes. (LP: #804369)
  * scripts/sleep_test: improve handling of NetworkManager DBus API
    changes. (LP: #808423)
  * scripts/cdimage_resource: properly handle releases with "LTS" in their
    name (LP: #814085)
  * Updated minimum_resolution test as per latest system requirements, leaving
    just one unified test. (LP: #767166)

  [Javier Collado]
  * Checkbox exits with EX_NOINPUT if a whitelist or blacklist file is
    specified and cannot be found.
  * Deselect a test suite automatically when none of its children is selected,
    in the GTK interface. (LP: #651878)
  * Make the "Next" button the default action when Enter is pressed, to 
    streamline testing with the GTK interface.

  [Marc Tardif]
  * Fixed udevam not being found because /sbin not in PATH (LP: #597305)
  * Fixed hardware attachments for udev and dmi (LP: #822682)

  [Sylvain Pineau]
  * Expose the message store to other plugins, via firing an expose-msgstore
    event.

  [Andrew Faulkner]
  * Fix description for nautilus_file_create job (LP: #821141) 

  [Kenneth Wimer]
  * New header image that follows brand guidelines (LP: #554202)

 -- Daniel Manrique <daniel.manrique@canonical.com>  Wed, 10 Aug 2011 15:16:39 -0400

checkbox (0.12.3) oneiric; urgency=low

  [Marc Tardif]
  * Only reading CHECKBOX_* environment variables in config (LP: #802458)
  * Imported scripts and jobs from Platform Services.

  [Chad A. Davis]
  * Switch to dh_python2 and debhelper7 (LP: #788514)

  [Barry Warsaw]
  * Fix checkbox_clean.run() to ignore missing executables, as is the case
    in a fresh checkout.

 -- Daniel Manrique <daniel.manrique@canonical.com>  Fri, 01 Jul 2011 11:37:27 -0400

checkbox (0.12.2) oneiric; urgency=low

  New upstream release (LP: #800199):

  [Brendan Donegan]
  * Added interface parameter to internet_test script.

  [Daniel Manrique]
  * GTK GUI: Change assignment of TreeStore model to TreeView to account for
    pygi-related API changes. Also seems to fix lingering select/deselect all
    buttons. (LP: #796666) (LP: #796622)
  * GTK GUI: Fix call to Gtk buffer get_text to add now-mandatory fourth
    parameter, keeps the GUI from misbehaving in connection to fixed bug.
    (LP: #796827)
  * GTK GUI: Fix handling of mouse events in gtk_hypertext_view.py which
    prevented displaying the final report.
  * Put test name as part of the window title, as an aid to
    reporting/debugging (LP: #744190)
  * plugins/apport_prompt.py: Add test name to "Do you want to report a bug?"
    dialog to make it clearer.

  [Sylvain Pineau]
  * Fix evaluation of job requirements (LP: #798200)
  * Added "in" operator to job requirements.

 -- Marc Tardif <marc@ubuntu.com>  Tue, 21 Jun 2011 09:41:57 -0400

checkbox (0.12.1) oneiric; urgency=low

  New upstream release (LP: #796629):

  [Brendan Donegan]
  * Fix timeout in sleep_test script (LP: #665299)
  * Fix traces in hyper_text_view module (LP: #796508)
  * Added camera test (LP: #764222)

  [Daniel Manrique]
  * Fix GUI definition file so main window uses "natural request", growing
    when child widgets require so (LP: #776734)
  * Fix open/read blocking behavior and backend/frontend communications to
    avoid hangs and lingering backends. (LP: #588539)
  * Render header text dynamically over the image background, and updated pot
    file with the new string. (LP: #621880)

  [Robert Roth]
  * Improve command line key prompts (LP: #786924)

 -- Marc Tardif <marc@ubuntu.com>  Fri, 03 Jun 2011 17:00:11 -0400

checkbox (0.12) oneiric; urgency=low

  New upstream release (LP: #784076):
  * Removed dead pixel test.

  [Bilal Akhtar]
  * Port checkbox to Gtk3/PyGI (LP: #783822)

 -- Marc Tardif <marc@ubuntu.com>  Tue, 17 May 2011 09:48:07 -0400

checkbox (0.11.4) natty; urgency=low

  * Changed udev_resource to report CAPTURE for USB VIDEO devices
  * Fixed eval of resources with names like list item names
  
  [Carl Milette]
  * Fixed hard coded disk in disk_bench_test so that it matches convention
    utilizing udev_resource for finding devices. (LP: #507943)

 -- Jeff Lane <jeff@ubuntu.com>  Fri, 22 Apr 2011 11:05:19 -0400

checkbox (0.11.3) natty; urgency=low

  New upstream release (LP: #751928):
  * Fixed sleep_test crashing with ioerror (LP: #630785)
  * Fixed keyerror when running some manual tests (LP: #729431)

  [Ara Pulido]
  * Improved debconf messages and ordering (LP: #553777)
  * Video bugs should be reported as a display symptom (LP: #744964)
  * Added checkbox log to apport report

  [Gerhard Burger]
  * Fixed punctuation inconsistencies in verification procedures (LP: #744167):

 -- Marc Tardif <marc@ubuntu.com>  Tue, 05 Apr 2011 16:19:17 -0400

checkbox (0.11.2) natty; urgency=low

  New upstream release (LP: #736919):
  * Added version to dpkg dependency
  * Added multiarch support to install script (LP: #727411)
  * Fixed submitting data twice (LP: #531010)
  * Fixed job descriptions for checkbox-cli (LP: #221400)

  [Daniel Manrique]
  * Fixed strings in audio tests and updated pot file (LP: #691241)
  
  [Jochen Kemnade]
  * Fixed grammar in user-apps tests (LP: #642001)

  [Jeff Lane]
  * Added reboot instructions to suspend/hibernate tests (LP: #420493)
  * Made the firewire instructions make more sense (LP: #693068)
  
  [Michael Terry]
  * Fixed several strings appear in English although translated (LP: #514401)
    - jobs/fingerprint.txt.in
    - jobs/media.txt.in
    - jobs/monitor.txt.in
    - jobs/sleep.txt.in
    - jobs/firewire.txt.in
    - po/checkbox.pot
  * Fixed grammar (LP: #525454)
    + jobs/fingerprint.txt.in

 -- Jeff Lane <jeff@ubuntu.com>  Tue, 29 Mar 2011 09:17:36 -0400

checkbox (0.11.1) natty; urgency=low

  New upstream release (LP: #725110):
  * Checking for lock file before firing stop-all event (LP: #719552)
  * Changed description of nautilus_file_copy job (LP: #709688)

  [Javier Collado]
  * Fixed title in progress dialog

 -- Marc Tardif <marc@ubuntu.com>  Fri, 25 Feb 2011 11:56:43 -0500

checkbox (0.11) natty; urgency=low

  New upstream release (LP: #719073):
  * Changed support for persist plugin as optional (LP: #561816)

  [Ara Pulido]
  * Fixed lintian errors and warnings

  [Eitan Isaacson]
  * Migrate the UI from libglade to gtkbuilder  

 -- Marc Tardif <marc@ubuntu.com>  Mon, 14 Feb 2011 18:19:27 -0500

checkbox (0.10.4) maverick; urgency=low

  * Fixed parsing of config parameters (LP: #689140)

 -- Marc Tardif <marc@ubuntu.com>  Tue, 14 Sep 2010 12:43:51 -0400

checkbox (0.10.3) maverick; urgency=low

  New upstream release (LP: #638333):
  * Fixed verification of SSL validity (LP: #625076)
  * Improved audio test questions.

 -- Marc Tardif <marc@ubuntu.com>  Tue, 14 Sep 2010 12:43:51 -0400

checkbox (0.10.2) maverick; urgency=low

  New upstream release (LP: #617583):
  * Fixed sleep_test to check the connection if using network-manager.
  * Fixed reporting bugs against alsa-base and xorg (LP: #607214)
  * Fixed apport dialog no longer appearing (LP: #607217)
  * Reduced data file size for the desktop image.
  * Updated report to be more pretty.

 -- Marc Tardif <marc@ubuntu.com>  Fri, 13 Aug 2010 16:23:16 -0400

checkbox (0.10.1) maverick; urgency=low

  New upstream release (LP: #597295):
  * Added support for urwid interface.
  * Added sound check test.
  * Added document viewer test.
  * Added update-manager and nautilus tests.
  * Added resolution tests.
  * Added sleep tests.

 -- Marc Tardif <marc@ubuntu.com>  Tue, 22 Jun 2010 10:43:52 -0400

checkbox (0.10) maverick; urgency=low

  * Added media tests (LP: #397944)
  * Added support for comments in templates.

 -- Marc Tardif <marc@ubuntu.com>  Tue, 04 May 2010 11:51:22 -0400

checkbox (0.9.2) lucid; urgency=low

  New upstream release (LP: #567568):
  * Added referer when sending submissions to Launchpad (LP: #550973)
  * Added suggests to checkbox package in debian/control file (LP: #352740)
  * Fixed udev_resource script to be more resilient (LP: #556824)
  * Fixed cdimage_resource script to read casper.log (LP: #558728)
  * Fixed reporting all resources found for a job (LP: #560948)
  * Fixed stalling when using kdesudo to start backend (LP: #557443)
  * Fixed starting the appropriate default browser on UNR (LP: #563050)
  * Fixed ansi_parser script when outputting to stdout (LP: #560952)
  * Fixed opening the report with the gconf preferred browser (LP: #562580)
  * Fixed suspend_test to use relative time for wakealarm (LP: #349768)
  * Fixed backend not getting terminated upon closing (LP: #553328)

 -- Marc Tardif <marc@ubuntu.com>  Tue, 06 Apr 2010 14:17:46 -0400

checkbox (0.9.1) lucid; urgency=low

  New upstream release (LP: #548800):
  * Added cpu_scaling_test script.
  * Fixed hard drive detection (LP: #549714)
  * Fixed backend to handle empty messages (LP: #536645)
  * Fixed parsing of package resource (LP: #539691)
  * Fixed malformed xml report (LP: #485445)
  * Fixed running root manual tests as normal user (LP: #383559)
  * Fixed writing apport files only after submitting (LP: #530380)
  * Fixed audio test instructions (LP: #529205)
  * Fixed gathering chassis information (LP: #537435)
  * Fixed detection of disks in kvm (LP: #552998)
  * Fixed udev_resource script to be more resilient (LP: #552999)
  * Fixed filter_packages script to use new resources.

 -- Marc Tardif <marc@ubuntu.com>  Sun, 07 Mar 2010 15:05:44 -0400

checkbox (0.9) lucid; urgency=low

  * Introduced job_prompt plugin to treat all jobs (suites, tests, etc.) as composites.
  * Replaced the registry and resource scripts and centralized job iteration.
  * Replaced dependency on dbus by using sudo/gksu/kdesudo instead.
  * Replaced mktemp with mkdtemp for security purposes.
  * Fixed strings in fingerprint and modem tests (LP: #457759)
  * Fixed client side validation of Launchpad form (LP: #438671)
  * Added device information to tags when reporting bugs with apport.
  * Added shorthands for blacklist-file and whitelist-file.
  * Added support for apport default configuration (LP: #465447)
  * Added support for scrolled options list (LP: #411526)
  * Added support for tests generated by suites to run as root.
  * Added support for requirements in attachments.
  * Added support for armv7l processor
  * Added Autotest integration
  * Added LTP integration
  * Added Phoronix integration
  * Added qa-regression-testing integration

 -- Marc Tardif <marc@ubuntu.com>  Wed, 04 Nov 2009 19:36:09 -0400

checkbox (0.8.5) karmic; urgency=low

  * Fixed translation of suites and tests files (LP: #456115)
  * Fixed checking the status of command registries (LP: #457502)
  * Fixed selecting suites in the command line (LP: #457559)
  * Fixed reporting of bugs to contain test description (LP: #427932)
  * Fixed execute permissions on scripts (LP: #459606)
  * Renamed processors_info plugin to singular because processor
    information is reported as a single structure with a count attribute
  * Updated translation files.

 -- Marc Tardif <marc@ubuntu.com>  Mon, 26 Oct 2009 12:17:30 -0400

checkbox (0.8.4) karmic; urgency=low

  * Fixed failing dependencies when not available (LP: #430051)
  * Fixed supporting udevadm not providing DEVPATH variable (LP: #430084)
  * Fixed supporting audio devices without a /proc/asound entry (LP: #430086)
  * Fixed running when python-apport package is not installed (LP: #430103)
  * Fixed X error when exiting after reporting a bug (LP: #430776)
  * Fixed prompting to report a bug according to GNOME HIG (LP: #429701)
  * Fixed prompting for answer in checkbox-cli (LP: #429764)
  * Fixed resolution_test message for fglrx driver (LP: #346816)
  * Fixed adding of manpage symlinks for gtk and cli (LP: #426641)
  * Fixed recovering from connecting to the backend (LP: #446693)
  * Fixed backend to use dbus instead of policykit (LP: #435714)
  * Fixed interpolation of output variable in cli (LP: #450673)
  * Fixed selection of suites in cli (LP: #450713)
  * Fixed parsing of virtio-pci devices (LP: #450774)

 -- Marc Tardif <marc@ubuntu.com>  Tue, 13 Oct 2009 16:44:12 -0400

checkbox (0.8.3) karmic; urgency=low

  * Fixed trailing newline requirement in test definitions (LP: #427993)
  * Fixed reporting firmware version as product name (LP: #428563)
  * Fixed detecting pci and usb audio devices (LP: #429558)
  * Fixed prompting to report a bug when there's no package (LP: #429668)

 -- Marc Tardif <marc@ubuntu.com>  Sat, 12 Sep 2009 15:37:40 -0400

checkbox (0.8.2) karmic; urgency=low

  * Fixed adding test information when reporting with apport (LP: #423798)
  * Fixed tagging bugs when reporting with apport (LP: #423799)
  * Fixed expressing package aliases for the linux package (LP: #423805)
  * Fixed detecting the disk category in devices (LP: #423864)
  * Fixed supporting apport symptoms when reporting bugs (LP: #424063)
  * Fixed gathering of dmi information for Launchpad report (LP: #424454)
  * Fixed tests using gksudo returning empty output (LP: #425284)

  [Javier Collado]
  * Fixed reporting of output in shell plugin (LP: #393894)

 -- Marc Tardif <marc@ubuntu.com>  Mon, 31 Aug 2009 17:16:38 -0500

checkbox (0.8.1) karmic; urgency=low

  * New upstream version:
    * Added disk tests.
    * Added fingerprint reader tests.
    * Added firewire tets.
    * Added kms tests.
    * Added media tests.
  * Fixed dependency on hal and using udev instead (LP: #399319)
  * Fixed calling ubuntu-bug when a test fails (LP: #418978)

 -- Marc Tardif <marc@ubuntu.com>  Tue, 26 Aug 2009 17:36:05 -0500

checkbox (0.8~alpha4) karmic; urgency=low

  * New upstream version:
    * Changed icon.
    * Added timeout property to lock_prompt plugin.
    * Added concept of attachments to tests.
    * Added support for backslahes in templates to wrap lines.
    * Added support blacklisting and whitelisting both tests and suites.
    * Introduced the concept of jobs for suites, tests and attachments.
    * Removed upstart event which is no longer needed.
    * Replaced architecture and category with requires in test definitions.
  * Fixed pygst dependency (LP: #334442)
  * Fixed configuration file updates during install (LP: #330596)
  * Fixed DBus exceptions (LP: #344916, #359440)
  * Fixed and expanded translations (LP: #347038)
  * Fixed ignored system proxy settings (LP: #345548)
  * Fixed parsing blank lines in templates (LP: #393907)
  * Fixed escaping of lists (LP: #394001)
  * Fixed timeout in manual tests (LP: #377986)
  * Fixed CLI interface dialog.
  * Fixed support for FreeDesktop XDG base directory specification (LP: #363549)
  * Added general and package specific apport hooks

  [ Gabor Keleman ]
  * Fixed untranslated strings in tests (LP: #374666)
  * Fixed untranslated last screen (LP: #374646)

 -- Marc Tardif <marc@ubuntu.com>  Wed, 19 Aug 2009 15:36:05 -0500

checkbox (0.7) jaunty; urgency=low

  [ Dave Murphy ]
  * Fixed viewing of report files in Firefox 3 (LP: #331481)
  * Added additional contextual information
   * /etc/sysctl* (LP: #331055)
   * /etc/modprobe.d (LP: #331056)
   * /etc/modules (LP: #331057)
  * Fixed packaging for Jaunty
   * https://lists.ubuntu.com/archives/ubuntu-devel/2009-February/027439.html
   * Uses --install-layout=deb
   * Installs to dist-packages instead of site-packages

  [ Andy Whitcroft ]
  * suspend_test: update suspend_test to version V6 matching kernel version.
    The version here will become the master copy.
  * suspend_test: add a --dry-run mode to simplify developement
  * suspend_test: add a automation mode for checkbox integration
  * suspend_test: add a new pm-suspend test
  * suspend_test: record and restore timer_delay around the variable
    time test.
  * suspend_test: release v7.
  * suspend_test: initial version of suspend power consumption test
    from a patch by Pete Graner.
  * suspend_test: power -- made the sleep time configurable
  * suspend_test: detect batteries and disable ac/power tests
  * suspend_test: disable dbus tests when we have no primary user
  * suspend_test: handle AC transitions better
  * suspend_test: enable power test as part of --full
  * suspend_test: reduce the noise in the test instructions
  * suspend_test: use minutes in output when that is more appropriate
  * suspend_test: track actual AC transitions and report them
  * suspend_test: only mention AC at all if we have a battery
  * suspend_test: report useful data at the bottom for posting
  * suspend_test: document the new power test in the usage
  * suspend_test: power -- indicate when the result is unreliable
  * suspend_test: report -- fix up spacing issues
  * suspend_test: release v8

 -- Dave Murphy <schwuk@ubuntu.com>  Tue, 17 Mar 2009 09:46:16 +0000

checkbox (0.6) jaunty; urgency=low

  * New upstream version:
    * Added suspend_test script - for more details see:
      https://wiki.ubuntu.com/KernelTeam/SuspendResumeTesting
    * Added XSL Stylesheet and the ability to view generated reports
    * Added support for PolicyKit to run the application as a user
    * Added logging for backend and logrotation script.
  * Fixed calling ucf was run via debconf (LP: #330502)

 -- Marc Tardif <marc@ubuntu.com>  Tue, 17 Feb 2009 15:36:05 +0000

checkbox (0.5) jaunty; urgency=low

  * New upstream version:
    * Added concept of hyper text view to display clickable links.
    * Added concept of properties to components.
    * Added pci information to launchpad report.
    * Added dmi information to launchpad report.
    * Added text area to keyboard test.
    * Removed sourcing of base postrm script.
    * Updated translations from Launchpad.
  * Fixed handling of interrupt signal (LP: #327810)
  * Fixed display of text in graphical interface (LP: #240374)
  * Fixed support for regexes in blacklist and whitelist (LP: #327177)
  * Fixed opening of subunit log file (LP: #325737)
  * Fixed internet test.

 -- Marc Tardif <marc@ubuntu.com>  Tue, 20 Jan 2009 18:55:20 -0500

checkbox (0.4) jaunty; urgency=low

  * Setup bzr-builddeb in native mode.
  * Removed LGPL notice from the copyright file.

 -- Marc Tardif <marc@ubuntu.com>  Tue, 20 Jan 2009 16:46:15 -0500

checkbox (0.3) jaunty; urgency=low

  * New upstream version:
    * Renamed hwtest to checkbox.
    * Renamed auto tests to shell tests.
    * Added watch file.
    * Added README file pointing to the Ubuntu wiki.
    * Added subunit to the test suite.
    * Added the subunit_report plugin to produce a standard test report.
    * Added pvs registry.
    * Added support for int return values to recursive registry eval.
    * Added debug information when a command registry returns an error.
    * Added mounts registry.
    * Added patches to upgrade the configuration files.
    * Added support for CHECKBOX_OPTIONS environment variable.
    * Added usage information.
    * Added gconf registry.
    * Added logging to checkbox event.
    * Added locking plugin.
    * Added message store and schema types.
    * Added caching to automatic tests so that they are not run multiple
      times.
    * Added persistence to category and system_id.
    * Added lshw registry and plugin.
    * Added newlines to German introduction message.
  * Fixed e-mail address should be remembered (LP: #156725)
  * Fixed $output variable does not seem to be reinterpolated when
    testing again (LP: #189404)
  * Fixed command line interface does not provide a test nor test again
    option (LP: #189423)
  * Fixed translation template unavailable, even though hwtest is in main
    (LP: #202447)
  * Fixed internet_test should support providing a destination other
    than canonical.com (LP: #216111)
  * Fixed hwtest loads editor backup files from suite dir (LP: #237954)
  * Fixed application should only have one instance running (LP: #266899)
  * Fixed disk information should be gathered (LP: #267889)
  * Fixed typo: payback device (LP: #288331)
  * Fixed tests skipped by constraint should be reported (LP: #304176)
  * Fixed manual tests which have commands should not be run automatically
    (LP: #304231)
  * Fixed CHECKBOX_DATA mapping is not working (LP: #304736)

 -- Marc Tardif <marc@ubuntu.com>  Fri, 16 Jan 2009 12:05:32 -0500

hwtest (0.1-0ubuntu10) hardy; urgency=low

  * Fixed xalign and yalign in exchange summary.

 -- Marc Tardif <marc@interunion.ca>  Mon, 21 Apr 2008 15:07:39 -0400

hwtest (0.1-0ubuntu9) hardy; urgency=low

  * Fixed internet_test to ping default gateway rather than canonical.com.
  * Fixed python-support issues to support upgrades of hwtest.
  * Fixed tooltip to be HIG compliant.
  * Fixed category to use GTK;System;Settings;.
  * Fixed command line interface to support escape characters.
  * Using python-central instead of python-support.
  * Added support to i18n the .desktop file.
  * Added support for http_proxy and https_proxy.
  * Added summary of information being submitted.

 -- Marc Tardif <marc@interunion.ca>  Thu, 17 Apr 2008 12:01:50 -0400

hwtest (0.1-0ubuntu8) hardy; urgency=low

  * debian/patches/01_change_menu_category.patch:
    - change the category so the item is moved to system, administration and not
      the only entry in applications, system tools on a default installation

 -- Sebastien Bacher <seb128@canonical.com>  Mon, 14 Apr 2008 15:49:06 +0200

hwtest (0.1-0ubuntu7) hardy; urgency=low

  * Fixed packaging bugs.
  * Improved internationalization.
  * Renamed questions and answers to tests and results.

 -- Marc Tardif <marc@interunion.ca>  Thu,  6 Mar 2008 10:58:43 -0500

hwtest (0.1-0ubuntu6) hardy; urgency=low

  * Upload to hardy/universe (without the .bzr files).
  * Make package conformant with current Python policy.

 -- Matthias Klose <doko@ubuntu.com>  Tue, 11 Mar 2008 14:06:02 +0000

hwtest (0.1-0ubuntu5) hardy; urgency=low

  * Set default timeout to None instead of 60 seconds.
  * Updated copyright information.
  * Reverted to using gksu to limit dependencies.
  * Removed dependency on python-apt.

 -- Marc Tardif <marc@interunoin.ca>  Thu, 28 Feb 2008 17:07:07 -0500

hwtest (0.1-0ubuntu4) hardy; urgency=low

  * Improved text in questions text file.
  * Improved user experience by only showing auto questions
    progress bar when there are actual questions.
  * Also improved the user experience by showing a progress
    bar while building the report.

 -- Marc Tardif <marc@interunion.ca>  Wed, 27 Feb 2008 23:12:24 -0500

hwtest (0.1-0ubuntu3) hardy; urgency=low

  * Fixed hwtest_cli so that it doesn't strip the DISPLAY environment
    variable.
  * Fixed system_info plugin so that it does a better effort for
    gathering system information instead of relying on non standard
    information from HAL.

 -- Marc Tardif <marc@interunion.ca>  Wed, 27 Feb 2008 10:52:33 -0500

hwtest (0.1-0ubuntu2) hardy; urgency=low

  * Fixed packaging following lintian error.
  * Added packages registry and plugin.

 -- Marc Tardif <marc@interunion.ca>  Tue,  5 Feb 2008 15:02:26 -0500

hwtest (0.1-0ubuntu1) hardy; urgency=low

  * Initial Release.

 -- Marc Tardif <marc@interunion.ca>  Mon, 17 Sep 2007 17:25:54 -0300<|MERGE_RESOLUTION|>--- conflicted
+++ resolved
@@ -10,6 +10,9 @@
   [ Jeff Lane ]
   * jobs/suspend.txt.in - removed incorrect multiple router requirement for
     suspend/wireless_after_suspend (LP: #1070333)
+  * jobs/suspend.txt.in - fixed cycle_resolutions_after_suspend_auto so that it
+    properly depends on suspend_advanced_auto rather than suspend_advanced
+    (LP: #1071605)
 
   [Sylvain Pineau]
   * jobs/info.txt.in: Fixed the requirement of info/touchpad_driver.
@@ -165,15 +168,9 @@
     (LP: #1014813)
   * scripts/alsa_info - updated script to latest version available 
     (LP: #1078837) 
-<<<<<<< HEAD
   * jobs/mediacard.txt.in - fixed the depends for all *remove* mediacard tests
     to more properly depend on the insert tests rather than storage.
     (LP: #1070328)
-=======
-  * jobs/suspend.txt.in - fixed cycle_resolutions_after_suspend_auto so that it
-    properly depends on suspend_advanced_auto rather than suspend_advanced
-    (LP: #1071605)
->>>>>>> e012f39f
 
  -- Jeff Lane <jeff@ubuntu.com>  Thu, 15 Nov 2012 10:50:03 -0500
 
