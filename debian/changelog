checkbox (0.14.6) quantal; urgency=low

  [Jeff Lane]
  * Cleaning up duplicated modinfo code: (LP: #1043521)
    * checkbox/parsers/modinfo.py: added a parser to handle output from modinfo
    * scripts/audio_driver_info: modified to use modinfo parser
    * scripts/network_device_info: modified to use modinfo parser
    * scripts/accelerometer_test: modified to use modinfo parser

  [Daniel Manrique]
  * Bumped to 0.14.6 to keep changelog size sane and fix a small mishap in the
    daily build recipe.
  * scripts/audio_settings: Added exception handlers to catch problems with
    unwritable or absent settings files (LP: #1041644) (LP: #1041340) 

 -- Jeff Lane <jeff@ubuntu.com>  Thu, 30 Aug 2012 18:55:19 -0400

checkbox (0.14.5) quantal; urgency=low

  [Sylvain Pineau]
  * New version 0.14.5 for Quantal Quetzal development.
  * jobs/virtualization.txt.in, scripts/kvm_test, jobs/miscellanea.txt.in,
    setup.cfg: Added a new KVM test to ensure that a VM boots and works
    properly with KVM.
  * jobs/suspend.txt.in, scripts/gpu_test: Update the job description and the
    script docstrings from Flash to HTML5 video playback.

  [Jeff Marcom]
  * scripts/accelerometer_test, jobs/input.txt.in: Improved ability to detect 
    oem manufacturer info, and cleanup up job step formatting.
  * /jobs/touchpad.txt.in: Fixed instruction steps for manual touchpad horizontal 
     and vertical tests.
  * scripts/audio_settings, jobs/audio.txt.in: Added automated switch to 
    HDMI interface, modified corresponding jobs file..
  * jobs/audio.txt.in, added method to bypass return code of /scripts/audio_settings
    and instead only return the exit code for the appropriate audio test.
  * scripts/audio_settings: Added automated switch to restore previous 
    audio profile setting

  [ Daniel Manrique ]
  * jobs/peripheral.txt.in: Fixed a typo in the DSL job. (LP: #1039192)
  * jobs/resource.txt.in: Added usb resource that indicates which versions of
    the protocol are supported (currently only reports for USB 2.0 and 3.0).
  * scripts/removable_storage_watcher, scripts/removable_storage_test: Added
    a parameter to specify minimum speed to accept a device, and a parameter
    to fail removable_storage_test if the transfer speed is below a threshold.
  * jobs/usb.txt.in: Added usb3 jobs that will only pass if an actual USB 3.0
    device is inserted/removed/tested.
  * jobs/audio.txt.in: replaced gconfaudiosink by autoaudiosink (LP: #978895)
  * [FEATURE]: qt/frontend/qtfront.cpp, qt/frontend/qtfront.h,
    qt/frontend/qtfront.ui, checkbox_qt/qt_interface.py: Replaced test result
    buttons with radiobuttons,  made comment area always visible, and added
    keyboard shortcuts.
  * [FEATURE] Added oem-config directory to setup.py so it builds correctly.

  [ Jeff Lane ]
  * scripts/removable_storage_test (total overhaul):
    * Added --iterations option, now you can run -i iterations of -c files of
      -s size.
    * Added RandomData class to generate test files using a much faster method.
    * Replaced copy_file() with file_write() and file_read() to take advantage of
      buffer flushing and fsync() opeations not available to shutils/copy2.
    * Redid the runtime bits of main() so now for every device found, it runs I
      iterations of C files.
    * Redid output so now you get an avg write speed per iteration and a summary
      at the end of all iterations for each device.
  * scripts/wifi_reconnect_resume_test: fixed a bug where timestamps being
    grabbed from dmesg were strings instead of floats (LP: #1038270)
  * jobs/stress.txt.in: added two sample jobs to demonstrate the new features
    of removable_storage_test
  * jobs/piglit.txt.in: added jobs that run the piglit graphics test suite
<<<<<<< HEAD
=======
  * Cleaning up duplicated modinfo code: (LP: #1043521)
    * checkbox/parsers/modinfo.py: added a parser to handle output from modinfo
    * scripts/audio_driver_info: modified to use modinfo parser
    * scripts/network_device_info: modified to use modinfo parser
    * scripts/accelerometer_test: modified to use modinfo parser
  * scripts/lsmod_info: added script to provide better lsmod output for the
    lsmod_attachment job using the power of the modinfo parser
    jobs/info.txt.in: modified lsmod_attachment job to use lsmod_info script
    rather than just lsmod output (LP: #1043531)
>>>>>>> 2895cf16
  
  [Matt Fischer]
  * scripts/audio_driver_info: added script to find info on loaded drivers
    jobs/audio.txt.in: added automated job to determine audio drivers loaded
    jobs/networking.txt.in: added a requires on networking/info for
    module-init-tools package.
    scripts/volume_test: cleanup and fixing a small issue
  * scripts/network-device-info: fixed a problem with output causing a
    traceback and a problem where modules with improper modules field causes
    problems. (LP: #1042395)
    jobs/networking.txt.in: added requires for pciutils for the above bugfix

  [Alberto Milone]
  * [FEATURE] scripts/rendercheck_test: added test to take advantage of the
    rendercheck test suites.
    [FEATURE] jobs/rendercheck.txt.in: added jobs to run the rendercheck_test
    script.
    [FEATURE] jobs/local.txt.in: added job to parse rendercheck.txt.in job file
  * checkbox/contrib/gdk.py: removed legacy code and used python 3.
  * scripts/rotation_test:
    * Made sure to report all failures, not only the first.
    * Made it look more pythonic.
    * Fixed issues with python 3 and used python 3.
  * checkbox/contrib/xrandr.py:
    * Fixed issues with python 3 and used python 3 (LP: #1043155).

  [Sean Feole]
  * scripts/network-reconnect-resume-time: fixed the wifi-reconnect-resume-time
    script to also check wired connections for completeness (LP: #1042391)

  [Chris Wayne]
  * [FEATURE] Added oem_config_test, related jobs and data files

<<<<<<< HEAD
 -- Daniel Manrique <roadmr@ubuntu.com>  Thu, 30 Aug 2012 12:45:49 -0400
=======
 -- Jeff Lane <jeff@ubuntu.com>  Wed, 29 Aug 2012 17:05:52 -0400
>>>>>>> 2895cf16

checkbox (0.14.4) quantal; urgency=low

  * New upstream release (LP #1039094):

  [ Daniel Manrique ]
  * New version 0.14.4 for Quantal Quetzal development.
  * Added new audio_test and test definitions.

  [Jeff Lane]
  * jobs/esata.txt.in: added tests for removable eSATA drives
    scripts/removable_storage_test: added support for ata_serial_esata devices
    scripts/removable_storage_watcher: added support for ata_serial_esata
    devices
  * scripts/optical_write_test: changed behaviour to timeout after 5 minutes
    rather than a few seconds to give testers a chance to complete the test
    without having to sit on top of the machine waiting. If tester doesn't hit
    itself and proceed.
    jobs/optical.txt.in: Cleared up text in the existing manual optical write
    tests and added two automated tests that can be used if desired (they still
    require the user to push the tray in after writing, but eliminate other
    steps)
  * scripts/graphics_driver: Added this script based to parse Xorg.0.log and
    discover the currently running graphics driver and driver version
    jobs/graphics.txt.in: Added a new job to take advantage of the
    graphics_driver script.
    data/whitelists/default.whitelist: Added the graphics_driver job to the
    default whitelist because this would be good data to gather for UF and
    doesn't cost much
  * scripts/graphics_driver: Merged Alberto Milone's work on a
    hybrid_graphics_test into graphics_driver as his stuff and my stuff were
    similar enough to be in the same script, plus this allows the advantage of
    using Bryce Harrington's xorglog library down the road.
  * scripts/removable_storage_test: removed a lot of unnecessary output to
    clean up the test run and also added in some basic performance monitoring.

  [Sylvain Pineau]
  * jobs/graphics.txt.in, jobs/benchmarks.txt.in: Move gtkperk to the benchmarks
    section.
  * jobs/benchmarks.txt.in, scripts/wifi_time2reconnect: Add a test to monitor
    the time needed to reconnect to a WIFI access point.
  * jobs/cpu.txt.in: Added a check for ARM Vector Floating Point Unit support.
  * jobs/touchscreen.txt.in: Add 3 new manual tests (tap-detect, drag-n-drop and
    multitouch-zoom)
  * jobs/audio.txt.in: Added a test that verifies that the various audio 
    channels are working properly.
  * scripts/camera_test, jobs/camera.txt.in: Replace the call to "xawtv -hwscan"
    in camera_test by the VIDIOC_QUERYCAP ioctl, xawtv requirement removed.
  * jobs/led.txt.in, jobs/local.txt.in, scripts/led_hdd_test.py: Add LED
    tests.
  * jobs/suspend.txt.in: Resurrect scripts/sleep_test as a fallback of fwts for
    the suspend/suspend_advanced test.

  [Brendan Donegan]
  * scripts/audio_settings: Converted script from Perl to Python(3), putting 
    it in line with approved technology guidelines
  * jobs/audio.txt.in: Fixed audio jobs to use --file option of audio_settings 
    instead of piping to STDOUT.
  * Prettify the Step icons that appear next to each test step in the test run
    screen (LP: #1036085)
  * Remove the 'Don't show this message on startup' checkbox from the
    introduction screen, since it isn't used (LP: #1036218)
  * Continue to run the progress bar when the test dependencies are being
    resolved so that it doesn't look like the UI hung (LP: #1036573)
  * Remove gcov_attachment from default whitelist since it depends on lcov
    which is not in the default install, and is not used anyway.

  [Nathan Williams]
  * scripts/network_check: Fixed exception handling in the absence of zenity
    (LP: #988260)

  [Samantha Jian]
  * Added disk spindown test script and definition.
  * Added support for BT devices on PCI bus. (LP: #1036124)

  [Jeff Marcom]
  * Added Accelerometer test.
  * scripts/gst_pipeline_test, jobs/audio.txt.in: Added device sink check

  [Matt Fischer]
  * Added test to check that volume is within acceptable range and audio
    elements are not muted.
  * scripts/camera_test: added the resolutions option to take sample pictures
    in all resolutions supported by the specified webcam
    jobs/camera.txt.in: added the camera/multiple-resolution-images test which
    utilitizes the changes to the camera_test script 

  [Alberto Milone]
  * checkbox/contrib/gdk.py: Added library for getting gtk.gdk.Screen object
    checkbox/contrib/xrandr.py: Added library for manipulating graphics
    settings similar to how xrandr does it.
    scripts/brightness_test: Added automated test to verify that backlight
    settings are properly honored
    scripts/color_depth_info: Added script to get info on color depth and pixel
    format
    scripts/graphics_modes_info: Added script to gather info on the supported
    graphics modes available
    scripts/rotation_test: Added script to automate screen rotation testing
    jobs/graphics.txt.in, jobs/monitor.txt.in: Added jobs to take advantage of
    the new scripts added to Checkbox

  [ Sean Feole ]
  * scripts/wifi_reconnect_resume_test, jobs/wifi_resume_time added.
  * Fixed an output issue in scripts/wifi_reconnect_test that was not handled
    in the original merge. Also tweaked error messages to be more useful.

  [Chris Wayne]
  * Added in bluetooth_test and related jobs for automated bluetooth
    testing

 -- Jeff Lane <jeff@ubuntu.com>  Fri, 17 Aug 2012 16:47:08 -0400

checkbox (0.14.3) quantal; urgency=low

  * New upstream release (LP: #1033652)

  [Benjamin Kerensa]
  * Changed description of PCMCIA/PCIX to PCMCIA/ExpressCard since PCIX
    generally applies to servers (LP: #992249) 

  [Brendan Donegan]
  * Removed call to unlink temporary file in Html5Thread part of gpu_test.
    Also addressed a few pyflakes complaints and removed a stray print.
  * Include block device name in fields of block_device resource
    output. This will prevent different block device fields from being
    confused with each other (LP: #1027849)
  * Fix apport_prompt.py so it properly checks the value in
    /etc/default/apport (LP: #1029897)
  * Initially disable the 'Run' tab in the Qt UI, re-enabling it when the
    'Start Testing' has been clicked (LP: #1029815)
  * Put Component and Status into one tree view on the selection screen,
    rather than two seperate ones (LP: #1030871)
  * Disable the Select All and Deselect All buttons in the selection
    view during testing (LP: #1032259)

  [Daniel Manrique]
  * New version 0.14.3 for Quantal Quetzal development.
  * alsa_info is invoked with --no-dialog, otherwise if dialog is installed
    it results in invalid data in the submission file and results.
    (LP: #1028065)
  * Instruct Chromium browser to accept file:// URLs so it can correctly
    open the checkbox submission.xml report (LP: #1026614)
  * scripts/gconf_resource: decode gconf output as utf-8 rather than ascii
    (LP: #1022593)
  * jobs/user_apps.txt.in: Quicktime test now depends on gstreamer0.10-ffmpeg
    to ensure it's able to play .mov files (LP: #633009)
  * scripts/network_check: InvalidURL exception is caught and handled more
    cleanly (LP: #751701)
  
  [Sylvain Pineau]
  * jobs/usb.txt.in, scripts/disk_read_performance_test: Add a USB3 read
    performance test.
    scripts/block_device_resource: Add the maximum usb specification supported
    by both a block device and the corresponding root hub port.
  * qt/frontend/qtfront.ui, qt/frontend/images/checkbox-qt-head.png: 
    Add transparency properties to the main window header to keep the main theme
    colors in the widget background (LP: #1030857)

  [Jeff Marcom]
  * Added timeout to job call for disk smart test.

  [Marc Tardif]
  * Escaping encoded strings in udevadm output (LP: #1025381)

  [Jeff Lane]
  * jobs/cpu.txt.in: added a depends to cpu/scaling_test-log-attach to ensure
    that job does not run until afte cpu/scaling_test (LP: #1031994)
  
  [Matt Fischer]
  * scripts/network_device_info: added a check to ensure what lspci reports and
    what NetworkManger reports (if it is installed) are the same. Reports more
    useful info now like driver and driver version, IP address, etc.
  * scripts/cycle_vts: added checks to fail test if chvt returns a non-zero
    exit code. Added a final check at the end to verify we did land back on the
    original VT after testing.
    jobs/miscellanea.txt.in: fixed a typo in the chvt job. It used to reqire
    'package.alias' instead of 'package.name'

 -- Jeff Lane <jeff@ubuntu.com>  Mon, 06 Aug 2012 09:26:41 -0400

checkbox (0.14.2) quantal; urgency=low

  * New upstream release (LP: #1025869)

  [Jeff Marcom]
  * scripts/gpu_test - Fixed potential thread exiting issue.

  [Javier Collado]
  * Fixed detection of circular references in resolver.

  [Jeff Lane]
  * New version 0.14.2 for Quantal Quetzal development.
  * jobs/cpu.txt.in: added cpu_scaling_test log attachment job
  * jobs/disk.txt.in: modified block_device requirements so they'll work right
    jobs/info.txt.in: added block_device resource requirements to hdparm job so
    it won't run on removable stuff where it's not necessary.
  * jobs/info.txt.in: removed extraneous fwts_log job
    jobs/miscellanea.txt.in: modified fwts_results.log job
  * scripts/optical_detect: minor tweak to send error output to stderr
    scripts/optical_read_test: added root user check because this needs to be
    run with root privileges. Added some additional output for stderr for
    failures so we will know WHY a test or the script failed. Replaced 
    sys.stdout.write() and flush() calls with simple print statements.
  * scripts/ipmi_test: output tweaks so error messages now go to stderr. No BMC
    message is a little more clear. Module failed to load now generates an
    error rather than a simple exit.
  * scripts/network_device_info: minor change so that the fail message now
    specifies that it was an error and outputs to stderr properly.
  * scripts/disk_smart: Improvements to the logging and output during testing.
  * scripts/cpu_scaling_test: lots of output changes using logging module.
    renamed script to frequency_governors_test to be more descriptive and less
    confusing. Added a --log option to write logs to an actual file
    jobs/cpu.txt.in: added an attachment job to attach the freq_governors log.
    Modified cpu/frequency_governors to write to log file
  * scripts/cpu_offlining: added an extra bit of output in case of failures. 
  * scripts/fwts_test: improved console output so that the info displayed in
    submission.xml is more useful.
    jobs/power-management.txt.in: added job to attach fwts_wakealarm.log to
    results.
  * scripts/network_ntp_test: Tweaked output to use log levels more
    appropriately. Added some decoding so that bytes output show up as strings
    properly in output. Converted from optparse to argparse. Added a root
    check because this needs to be root to properly run.
  * scripts/disk_read_performance_test: Added extra targeted output so that
    users can understand what's going on. Moved the exit bits so the test will
    actuall run on multiple drives as originally intended and not exit on the
    first failure.
  * scripts/removable_storage_test: vastly improved the output from that script
    and also introduced some new error handling to cover a couple conditions
    that generated unhelpful tracebacks.
  * scripts/memory_compare: changed the output a little so failures now dump
    data to stderr and success to stdout. Also added a try/except block to
    catch possible ZeroDivisionError cases if dmi or meminfo return 0 (found on
    my local system due to a library issue)
  * jobs/power-management.txt.in: improved rtc and tickless idle tests to
    provide more useful output, even though they are very simple tests.
  * jobs/networking.txt.in: added some output to networking/multi_nic so a 
    failure due to unconfigured ifaces generates something beyond a blank line
  * scripts/cpu_topology: Changed it so there is less output on success and
    more useful output on failure. Fixed a bug in the test for Failure that
    caused the False condition to never be met.
  * scripts/network_bandwidth_test: fleshed out the output to make it a little
    more useful in both debug and info levels. Was going to set the
    networking/bandwidth job to debug, but the info output should now be
    sufficient to begin diagnosing test failures.
  * jobs/usb.txt.in: Added output to usb/detect in case no USB controllers are
    found. Added dependencies on the udisks package which may not be installed
    by default.
    debian/control: Added udisks as a suggests for checkbox as it's required
    for the USB tests to function.
  * scripts/memory_test: converted from optparse to argparse. Added some extra
    stderr output that may be useful if this test fails. redirected some
    existing error messages to stderr also
  * scripts/disk_stats_test: some minor changes to output. Also, error output
    now goes to stderr on test failure.

  [Marc Tardif]
  * Fixed duplicate jobs appearing in the store when rerunning jobs.
  * Fixed packaging to install scripts under /usr/lib.

  [Daniel Manrique]
  * Added a message file format test that does some simplistic checks
    on jobs/* files to ensure they are sane.
  * Fixed two typos in jobs/suspend.txt.in.
  * Merging of translations into job files prior to running message 
    file format test, to further ensure that translated strings
    and field descriptions are parsed correctly.
  * Explicit encoding of error strings in Job.execute, so that data returned
    is consistent and invokers of this method don't choke on it. (LP:
    #1024541)

  [Brendan Donegan]
  * Make a call to rfkill unblock in the create_connection script, incase
    those nasty Broadcom drivers have left a soft-block on the wireless after
    loading. Also do a bit of refactoring to use check_output and check_call
    instead of Popen (LP: #1019162)
  * Move the call to unblock to before the connection is created
  * Reimplemented memory_compare in python3 and restructured it to put
    things into dictionaries for easy access. Also fixed bug with detecting
    non-RAM devices as RAM. (LP: #960087)
  * Wait longer to get the window handle in gpu_test, so that we don't fall foul
    of timing issues. (LP: #1018563)
  * Catch exception raised in memory_compare by DMI RAM entries with No Module
    Installed in the Size field (LP: #1023220)
  * Also unblock wireless before wireless_scanning test, as I neglected to do
    this before. (LP: #1023619)
  * Replace Flash video playback with HTML5 video playback. This has better
    support in Ubuntu and is more relevant (LP: #1024078)

  [Sylvain Pineau]
  * Add the firmware version (BIOS or UEFI) to the XML report.

 -- Daniel Manrique <roadmr@ubuntu.com>  Fri, 13 Jul 2012 16:26:06 -0400

checkbox (0.14.1) quantal; urgency=low

  * New upstream release (LP: #1018571)

  [Brendan Donegan]
  * Fixed up a few things with the gpu_lockup tests. Removed depends,
    renamed to gpu_lockup_suspend to reflect behaviour and removed the
    requirement on Firefox
  * Changed suspend_advanced and suspend_advanced_auto to use less
    strict definition of fwts s3 test.

  [Javier Collado]
  * Make sure that jobs are topologically ordered (LP: #990075)
  * Keep job ordering as close to whitelist as possible (LP: #1017951)

  [Marc Tardif]
  * New version 0.14.1 for Quantal Quetzal development.
  * jobs/suspend.txt.in: Fixed trailing newline on otherwise empty line.
  * scripts/run_templates: Fixed calls to Popen to use universal_newlines
    to return strings instead of bytes (LP: #1018354)

  [Daniel Manrique]
  * Fixed duplicate suspend/bluetooth_obex_after_suspend job name.
  * scripts/dpkg_resource: Changed encoding from ascii to utf-8 to handle
    non-ascii locales (LP: #1018353)

  [Jeff Lane]
  * Migrated audio/external-HDMI-playback into checkbox. Modified the
    command to match our other audio tests that save and reset mixer
    levels.

 -- Javier Collado <javier.collado@canonical.com>  Tue, 26 Jun 2012 16:07:04 +0200

checkbox (0.14) quantal; urgency=low

  New upstream release (LP: #1016746):

  [Brendan Donegan]
  * [FEATURE] Python 2 to 3 conversion:
    * scripts/create_connection - switched to using argparse and fixed
      representation of octal literal
    * scripts/internet_test - ran 2to3 tool and decoded result of
      check_output. Also replaced optparse with argparse
    * scripts/memory_info
    * scripts/removable_storage_test - ran 2to3 tool and fixed some
      encoding issues
    * scripts/removable_storage_watcher - ran 2to3 tool and swapped
      use of gobject with gi.repository.GObject
    * scripts/xrandr_cycle - ran 2to3 tool and fixed encoding issue
    * scripts/obex_send - ran 2to3 tool and swapped
      use of gobject with gi.repository.GObject
  * Update touchpad.py to use gsettings instead of deprecated gconf
    (LP: #1004212)
  * Instead of checking output of nmcli con up in create_connection,
    check the return code is success instead (LP: #1013537)
  * base64 encode the after suspend screenshot attachement so that it can
    be uploaded properly (LP: #1016126)
  * Fixed simple type in xorg_memory_test, introduced by Python3
    conversion (LP: #1016387)
  * [FEATURE] Add suspend/bluetooth_obex_after_suspend_auto test to be
    used during fully automated SRU testing

  [Marc Tardif]
  * [FEATURE] Reworked media_keys_test into key_test, making it more generic
    and able to test for any key that sends an scancode. Used it to implement
    a test for the Super key.
  * [FEATURE] Added new interactive and auto-verifying touchpad scrolling
    test.
  * [FEATURE] Python 2 to 3 conversion:
    * scripts/ansi_parser
    * scripts/cking_suite
    * scripts/floppy_test
    * scripts/network_bandwidth_test
    * scripts/cpu_scaling_test
  * Removed sleep_test script no longer used by any test definition.
  * [FEATURE] Deprecated scripts:
    * scripts/autotest_filter and scripts/autotest_suite
    * scripts/ltp_filter and scripts/ltp_suite
    * scripts/mago_filter and scripts/mago_suite
    * scripts/qa_regression_suite

  [Daniel Manrique]
  * New version 0.14 for Quantal Quetzal development.
  * Set the correct user (root) for fwts-wakealarm test (LP: #1004102)
  * Set correct user (root) for usb/storage-preinserted, so it works correctly
    on servers (LP: #1004131)
  * Log (at level INFO) name of each message we execute, so the currently
    running job can be determined by looking at the logfile, rather than
    hunting through process lists.
  * [FEATURE] Added script and jobs to collect and attach output from
    alsa-info.sh.
  * Assume utf-8 encoding always, when opening template files.
    (LP: #1015174)
  * [FEATURE] Replaced the context menu in the selection tree with explicit
    "select/deselect all" buttons.

  [Javier Collado]
  * Submission screen in Qt interface updated to support certification client:
    - customize contents depending on the upload target (launchpad or certification)
    - display links to the report properly in the show_entry method
  * Fixed qt interface show_entry method preopulates widget that gets
    user input (LP: #1000451)
  * Added customizable deselect_warning message in qt show_tree method (LP: #1000443)
  * show_error method shows long text properly in gtk/qt interfaces (LP:
    #1012052)

  [Jeff Lane]
  * [FEATURE] Changes to Power Management testing in Checkbox:
    * scripts/pm_test: added a slightly modified version of OEM team's pm.py
      script for reboot/poweroff testing
    * jobs/hibernate.txt.in: modified hibernate test to use fwts and added new
      jobs to attach log files from hibernate testing.
    * jobs/power-management.txt.in: added new poweroff and reboot jobs using pm_test
      script. Added jobs to attach logs from reboot and poweroff tests to
      results.
    * jobs/stress.txt.in: modified suspend_30_cycles and hibernate_30_cycles to
      use fwts. Added jobs to attach logs from 30 cycle tests to results.
    * jobs/suspend.txt.in: Modified suspend_advanced and suspend_advanced_auto to use
      fwts. Added job to attach log from suspend_advanced and suspend_advanced_auto
      to results.
  * [FEATURE] jobs/miscellanea.txt.in: added a job to gather tester info for
    certification purposes. Not to be used for UF.
  * [FEATURE] Python 2 to 3 conversion:
    * scripts/cpu_topology: ran 2to3, made modificates based on code review and
      tested script to verify functionality.
    * scripts/disk_smart: ported to Python 3. Inserted bits to decode byte
      data returned by Popen. Fixed list_handler to decode bytes types to clean
      up debug output.  Added bits to improve debug output. Migrated from
      optparse to argparse.
    * scripts/network_check: ran 2to3 and that was all that was needed. Also
      took the liberty of migrating from optparse to ArgParse sine we're
      Python3 only now.
    * scripts/network_device_info: ran 2to3 and changed shebang.
    * scripts/network_info: ran 2to3 and changed shebang. Fixed encoding issue
      with interface[:15] (needed to be a bytes object).
    * scripts/fwts_test: ran 2to3 and changed shebang, fixed an encoding bug
      with Popen output. Cleaned up the final output to be more useful for
      debugging test failures.
    * scripts/keyboard_test: nothing to do for conversion beyond changing shebang.
    * scripts/network_ntp_test: 2to3 changed nothing, so modified shebang.
      Fixed an encoding issue with Popen output in. Re-inserted a call to
      SilentCall() that was removed from TimeSkew() by someone in a previous
      revision, which made the TimeSkew() function do nothing. Fixed an
      unbuffered I/O error in SilentCall() discovered while testing Python3
      changes.
    * scripts/optical_detect, scripts/optical_read_test: ran 2to3 and changed
      shebang. Changes were minimal.
    * scripts/xorg_memory_test: 2to3 made minimal changes, modifed shebang.
      Converted optparse code to argparse code and replaced sys.argv[] stuff
      with more useful positional arguments. Removed a redundant import that
      2to3 injected.
    * scripts/resolution_test: ran 2to3 with minimal changes. Changed shebang.
      Converted optparse to argparse and removed unnecessary calls to
      sys.argv[]
    * scripts/pm_log_check: ran 2to3 and changed shebang.
    * scripts/pm_test: ran 2to3 and changed shebang. After a lot of trial and
      error, changed the way xinput is called to avoid confusing bytecode
      embedded in the command output that was causing problems with
      bytes.decode() on the "after reboot" hardware checks.

  [Jeff Marcom]
  * [FEATURE] Python 2 to 3 conversion:
    * scripts/memory_info
    * scripts/memory_test
    * scripts/touchpad_test
  * Deprecated: wake_on_lan_test
  * Update touchpad.py to use gsettings instead of deprecated gconf
    (LP: #1004212)

  [Marc Tardif]
  * [FEATURE] Reworked media_keys_test into key_test, making it more generic
    and able to test for any key that sends an scancode. Used it to implement
    a test for the Super key.
  * [FEATURE] Added new interactive and auto-verifying touchpad scrolling
    test.
  * Removed sleep_test script no longer used by any test definition.
  * Migrated project minus scripts to Python 3.

  [Sylvain Pineau]
  * [FEATURE] Python 2 to 3 conversion:
    * scripts/gst_pipeline_test. Migrated to PyGI.
    * scripts/removable_resource: Add a resource job to identify removable
      block devices. __disks__ jobs updated to run only on internal drives.
  * [FEATURE] jobs/benchmarks.txt.in, scripts/pts_run: Add a reworked launcher
    for phoronix-test-suite tests.
  * [FEATURE] Python 2 to 3 conversion:
  * jobs/stress.txt.in: add OEM team's stress tests (including reboot and poweroff)
    and log analysis jobs

 -- Marc Tardif <marc@ubuntu.com>  Fri, 22 Jun 2012 17:04:14 -0400

checkbox (0.13.8) precise; urgency=low

  [Brendan Donegan]
  * Run fwts_test as root so that the log can be written to on servers and
    also because it's supposed to be run as root (LP: #989701)
  * Fixed cpu_offlining to work properly on systems with ten or more CPU
    cores. (LP: #926136)
  * Give more verbose output from fwts_test script and upload results log as an
    attachment. (LP: #992607)
  * Fix identation on optical/read-automated (LP: #991737)
  * Fixed problem with fwts test log attachment (No bug filed)

  [Nathan Williams]
  * fix typo in jobs/optical.txt.in (lp: #987652)

  [Jeff Lane]
  * Bumped revision to 0.13.8
  * scripts/removable_storage_watcher: increased default timeout to 20 seconds
    to account for time for testers to plug devices in and for the system to
    register the insert/remove event (LP: #978925)
  * [FEATURE] plugins/jobs_prompt.py, plugins/recover_prompt.py, 
    plugins/suites_prompt.py: Added "Fail last test" functionality. Now if a
    test causes a crash (checkbox, system or otherwise), when we recover we
    have the option to just mark the last test failed and move on, or re-run
    the last test and try again.
  * [FEATURE] jobs/local.txt.in, jobs/sniff.txt.in added 8 simple manual sniff 
    tests to be used for test purposes when developing features.
  * [FEATURE] data/whitelists/sniff.whitelist added a whitelist to make use of 
    the basic sniff tests.

  [Daniel Manrique]
  * [FEATURE] checkbox/user_interface.py, checkbox/qt-interface.py,
    plugins/jobs_prompt.py, plugins/recover_prompt.py,
    plugins/suites_prompt.py: Made some modifications to the recover prompt
    changes that better handle accented and other characters in translation.
    This avoides a situation where the recovery could fail due to accented
    characters in translations.

  [Łukasz Zemczak]
  * [FEATURE] checkbox_gtk/gtk_interface.py: Capture ESC keypresses so that
    Checkbox doesn't close/die when user presses ESC.

  [Sylvain Pineau]
  * [FEATURE] jobs/info.txt.in: added new attachments, lspci -vvnnQ and
    lsusb -vv and ensure outputs of lscpi, lsusb and dmidecode return UTF8.

  [Tim Chen]
  * Use nmcli con delete instead of deleting the connection file, also avoid
    bringing eth0 down when running the wireless_monitoring tests.

 -- Jeff Lane <jeff@ubuntu.com>  Mon, 14 May 2012 10:20:59 -0400

checkbox (0.13.7) precise; urgency=low

  [Tiago Salem Herrmann]
  * checkbox_qt/qt_interface.py, qt/frontend/qtfront.cpp,
    qt/frontend/qtfront.h: Do async calls to some ui methods and avoid
    unexpected dbus timeouts (LP: #962333)

  [Sylvain Pineau]
  * qt/frontend/qtfront.cpp: Submit/View results buttons are disabled until
    every selected test has been run (LP: #937715)

  [Jeff Lane]
  * Converted submissionWarningLabel and text to submissionUbuntuFriendlyLabel
    wtih instructional text for submitting results. This is a workaround for
    the bug causing the warning to be displayed at all times rather than only
    when testing is incomplete. (LP: #967457)
  * [FEATURE] Modified stress jobs so that they are all automated per decision
     made during the cert sprint.
  * Removed dhclient call from networking/multi_nic tests because of a bug in
    dhclient that can cause it to hang when run on eth0. New test requirement
    will be that the tester must configure and bring up all ethernet devices
    prior to running checkbox. Also added a check to make sure we're not trying
    to run the test on a device that's not active. (LP: #926229)

  [Daniel Manrique]
  * jobs/optical.txt.in: Change test descriptions to avoid confusing
    instruction to press the "Next" button (which is incorrect). (LP: #971181)
  * jobs/local.txt.in: Fixed touchpad local job which was using suspend.txt 
    as the job source) (LP: #979344) 
  * jobs/mediacards.txt.in: Added usb and scsi devices to
    removable_storage_test commands (LP: #979356)

 -- Jeff Lane <jeff@ubuntu.com>  Wed, 11 Apr 2012 19:23:45 -0400

checkbox (0.13.6) precise; urgency=low

  [Jeff Lane]
  * Removed files in /data that are not used in any job descriptions
    (LP: #957396)

  [Javier Collado]
  * plugins/jobs_info.py: Checkbox doesn't warn that invalid whitelist patterns
    are being used (LP: #937651)
  * [FEATURE] Added smoke test jobs, whitelist and local job to use for
    checkbox development purposes.
  * Fixed "camera_test detect" problem with missing args attributes (LP:
    #967419)

  [Marc Tardif]
  * Fixed string_to_type conversion in network_bandwidth_test (LP: #954587)

  [Sylvain Pineau]
  * qt/frontend/qtfront.cpp, qt/frontend/qtfront.h, plugins/suites_prompt.py,
    checkbox_qt/qt_interface.py, plugins/jobs_prompt.py: The selection tree is
    now updated when recovering from a previous run (LP: #937696)

  [Brendan Donegan]
  * [FEATURE] Added touchpad tests from CE QA Checkbox to allow touchpad
    testing to be performed

  [Daniel Manrique]
  * Internationalization support in checkbox-qt; updated checkbox.pot file
    (LP: #951054) 

 -- Javier Collado <javier.collado@canonical.com>  Wed, 28 Mar 2012 17:02:53 -0400

checkbox (0.13.5) precise; urgency=low

  New upstream release (LP: #960633):

  [Tiago Salem Herrmann]
  * qt/frontend/qtfront.ui: If the test text is too long, then it is cut off
    (LP: #950111)
  * checkbox/user_interface.py, checkbox_qt/qt_interface.py,
    plugins/user_interface.py, qt/frontend/qtfront.cpp, qt/frontend/qtfront.h:
    Correctly update automated test execution status in the Selection tab
    (LP: #950105).
  * qt/frontend/qtfront.cpp: Avoid QDBusArgument warnings when running
    checkbox-qt from a terminal (LP: #957476)
  * checkbox_qt/qt_interface.py, qt/frontend/qtfront.cpp,
    qt/frontend/qtfront.h, qt/frontend/qtfront.ui: add a popup comment box
    for each test under the "Run" tab. (LP: #959452)
  * checkbox/user_interface.py, qt/frontend/qtfront.cpp,
    qt/frontend/qtfront.h, checkbox_qt/qt_interface.py: Set
    interface.direction to NEXT if all the tests were executed and the user
    either analyzed or submitted the results. (LP: #956329)
  * checkbox/user_interface.py, plugins/user_interface.py,
    qt/frontend/qtfront.cpp, qt/frontend/qtfront.h,
    checkbox_qt/qt_interface.py: Use the ui persistent storage to keep some ui
    configuration values. (LP: #937626)
  * checkbox/user_interface.py: Avoid using fork() + call() to run a web
    browser. Use Popen instead.(LP: #956307)
  * qt/frontend/qtfront.ui, qt/frontend/qtfront.cpp, qt/frontend/qtfront.h:
    Removed welcome tab (LP: #957090)

  [Jeff Lane]
  * Reset default checkbox log level to INFO from DEBUG to make logs less
    confusing and verbose. (LP: #949745) 
  * Removed dependency on bluetooth/detect-output on the
    suspend/suspend_advanced job. (LP: #955375)
  * jobs/mediacard.txt.in, scripts/removable_storage_test,
    scripts/removable_storage_watcher: Modified removable_storage_watcher and
    removable_storage_test to accept list of busses to watch to resolve
    problems on systems with MMC readers that present themselves as USB
    devices rather than SDIO (LP: #953160)
  * jobs/optical.txt.in: Fixed the job descriptions for optical/read and
    optical/cdrom-audio-playback to account for changes in Precise and make
    them less confusing (LP: #954606)
  * Created automated version of optical/read for server testing
    Fixed issues with optical_read_test script:
    - test could pass if /dev/cdrom did not exist
    - test could pass if /dev/cdrom was inaccessible
    - test could pass if no optical device was passed in (LP: #945178)
  * Removed hard coded paths from scripts (LP: #949435)

  [Marc Tardif]
  * Linted qt_interface which had a few syntax errors (LP: #949957)
  * plugins/apport_prompt.py: Fixed apport integration was producing a trace
    (LP: #959463)

  [Daniel Manrique]
  * Bumped revision number to 0.13.5 in trunk
  * jobs/keys.txt.in: Fix definition for keys/media-keys test which failed to
    run (LP: #954480)
  * Reverted feature to keep tests ordered, as the sortkey attribute causes
    undesirable secondary effects.

  [Sylvain Pineau]
  * Show the UF invalidation warning if all test cases are unchecked from the
    right click menu (LP: #956757)
  * checkbox_qt/qt_interface.py, qt/frontend/qtfront.cpp,
    qt/frontend/qtfront.h: Tests now select Yes on PASS status (LP: #954556)

  [Brendan Donegan]
  * jobs/suspend.txt.in: Fixed dependencies on wireless and suspend_advanced
    jobs.
  * Changed screenshot jobs to use /dev/external_webcam which will be set by
    a udev rule (LP: #956885)

 -- Jeff Lane <jeff@ubuntu.com>  Fri, 16 Mar 2012 19:14:09 -0400

checkbox (0.13.4) precise; urgency=low

  [Brendan Donegan]
  * Added 'scsi' as a valid bus ID for determining product in udevadm.py
    (LP: #940249)
  * Added 'cciss' as a valid bus ID for determining product in udevadm.py
    (LP: #942548)
  * Updated command fields in composite disk jobs to address the ! in 
    some disk paths (LP: #942769)
  * Updated create_connection to poll for registration of connection and 
    then attempt to bring it up (LP: #944662)
  * Fixed command run by wireless_connection tests so that they fail if the
    internet_test fails, but still clean up the connection file (LP: #944176)
  * Fixed wireless_connection_open_* jobs to not provide security options
    (LP: #947163)

  [Daniel Manrique]
  * Tweaks to internet_test: don't try to ping an IP that's unreachable from 
    the specified interface (or at all), try to find something pingable via
    other means.

  [Javier Collado]
  * Added python-cairo as a dependency for checkbox-gtk (LP: #940163)
  * Updated camera_test script to use better tool for capturing the image
    and allow specifying a device to use, plus other improvements. Create a
    job which takes a capture from the webcam of the desktop.
  * Added jobs to take screenshots after suspend and attach the resulting jpg

  [Marc Tardif]
  * Tidied up logic for determining DISK device product and vendor 
    (LP: #942548)
  * Fixed filename matching expression for local jobs (LP: #942273)
  * Fixed duplicate System Testing applications after upgrade (LP: #940627)

  [Aurelien Gateau]
  * lib/template.py, lib/template_i18n.py, plugins/jobs_info.py,
    plugins/suites_prompt.py: Add a "sortkey" attribute to jobs, the sortkey
    order matches the order in which they appear in jobfiles.
  * checkbox_gtk/gtk_interface.py: Shows jobs and suites in sortkey order
    (that is, as they appear in job definition files, rather than
    alphabetically).
  * checkbox_gtk/gtk_interface.py, gtk/checkbox-gtk.ui,
    plugins/jobs_prompt.py: Added a progress bar showing tests completed and
    total.

  [Sylvain Pineau]
  * Updated gst_pipeline_test to add a --fullscreen option for video playback.
  * Add python-gtk2 dependency, Gst from gi.repository don't work well with 
    messages (See https://bugzilla.gnome.org/show_bug.cgi?id=631901).
  * Add a new job to capture screen during fullscreen video playback.

  [Tiago Salem Herrmann]
  * checkbox_qt/qt_interface.py, qt/frontend/qtfront.cpp,
    qt/frontend/qtfront.h, qt/frontend/treemodel.cpp, qt/frontend/treemodel.h:
    Makes it possible for the job selection tree to have more than 2 levels of
    children nodes.
 
  [Tim Chen]
  * Modifications to removable_storage_test to handle cases where removable
    media is not mounted prior to test running. (LP: #944623)

 -- Jeff Lane <jeff@ubuntu.com>  Thu, 08 Mar 2012 09:29:10 -0500

checkbox (0.13.3) precise; urgency=low

  New upstream release (LP: #939549):
 
  [Brendan Donegan]
  * Typo in command for for miscellanea/virtualization-check (LP: #934243)
  * Resized test selection views in checkbox-qt (LP: #937113)

  [Daniel Manrique]
  * Use GObject from gi.repository instead of gobject (LP: #937099)
  * Disable flushing to disk after every file access during gathering phase for
    a significant speed boost. (LP: #939019)

  [Javier Collado]
  * Fixed running of disk/read_performance tests (LP: #933528)
  
  [Sylvain Pineau]
  * Fix depends fields in info and suspend test suites (LP: #934051) 
  * Display results report in non-graphical interfaces (LP: #937657)

  [ Tiago Salem Herrmann ]
  * Remove auto generated qt resource file (LP: #938863)
 
  [Ara Pulido]
  * Fix the Ubuntu Friendly warning message (LP: #939448)

 -- Marc Tardif <marc@ubuntu.com>  Thu, 16 Feb 2012 10:31:18 -0500

checkbox (0.13.2) precise; urgency=low

  New upstream release (LP: #933090):

  [Jeff Lane]
  * Added a Hard Disk Stats Test that was part of a much older merge request
    for server test suite.
  * Modified apport-directory to provide feedback
  * Added new optical_write_test script and created appropriate jobs to refine
    optical drive testing
  * Created new resource job that creates an optical.{CD-R,DVD-R} resource to
    determine if a machine's optical drive supports writing or is read-only.
  * Added virt-check test to determine if a server will work as an OpenStack
    Compute Node.
  * Moved apport-directory changes from an old branch to checkbox where the
    job now resides.

  [Marc Tardif]
  * Removed trailing directories from the devpath of disk devices (LP: #925582)
  * Fixed awk regular expression in max_diskspace_used script (LP: #926312)
  * Implemented anonymous submissions to Launchpad with a dummy e-mail
    address.
  * Qt: Moved widgets around in Results window.
  * Changed options and arguments passed to show_tree method, and related UI
    changes.
  * Simplified running checkbox-qt from source tree, by compiling if needed.
  * Added support for decimals and multiple partitions in max_diskspace_used.
  * Fixed reference to xrandr_detect_modes replaced by VESA_drivers_not_in_use.
  * Fixed depends in debian/control file for checkbox-qt.

  [Daniel Manrique]
  * Changed way of obtaining preferred browser to ensure we honor the user's
    preference rather than Chromium's clobbering of
    /etc/alternatives/gnome-www-browser (LP: #925603) 
  * Added submission_path_prompt config variable; if set, it will be shown to
    the user before the test selection screen, and the value entered will
    override the default filename for the xml report.
  * plugins/suites_prompt.py: Fixed jobs being run despite being deselected. 
  * Qt: Changed color of the step bubbles to Ubuntu Orange, and made it
    parametrizable.
  * Qt: View report functionality.
  * Qt: Set the runtime application icon.
  * Fixed typo in network/info.
  * Fixed typo in create_connection.

  [Brendan Donegan]
  * Changed checkbox-cli text to clearly explain what + does (LP: #926417)
  * Changed progress bar of Qt UI to standard rather than custom one,
    prettified tabs and updated Launchpad email text amongst other UI tweaks
    in qt/frontend/qtfront.ui
  * Fixed some oversights in the mediacard job files regarding test 
    descriptions and card types.
  * Tweaked the memory_compare script a bit to make it easier to maintain.
  * Used regexes in default whitelist.

  [Javier Collado]
  * Removed job that installed ipmitool by default (LP: #931954)

  [Tiago Salem Herrmann]
  * Implementation of Qt frontend for checkbox.
  * Qt-related features and bugfixes:
  * Qt: Added welcome screen image and background color.
  * Qt: Removed maximize/restore button.
  * Qt: added select/deselect all popup menu.
  * Qt: Status screen
  * Qt: Antialiasing hint for step numbers and question mark.
  
  [Sylvain Pineau]
  * Tests will run in in order specified by the whitelist.
  * JobStore caches most of a job's attributes in memory to speed up sorting.

 -- Jeff Lane <jeff@ubuntu.com>  Wed, 15 Feb 2012 00:11:21 -0500

checkbox (0.13.1) precise; urgency=low

  New upstream release (LP: #925090):

  [Brendan Donegan]
  * Fixed the cpu_topology script so that it doesn't mistake the word
    'processor' in the value of another field for the field 'processor'
    (LP: #882161)
  * Added create_connection script and jobs to automatically create/test a
    wireless network connection.
  * Updated wireless job dependencies.
  * Add wireless performance data collecting tests.
  * Changed is_laptop test to a shell test and implemented a check_is_laptop
    script to check automatically for a systems 'laptopness' (LP: #886668)
  * Fixed connect_wireless script which continued failing to correctly
    identify wireless connections.
  * Don't fail the sleep_test if the wake alarm is still set (LP: #911161)
  * Add requirement for mem sleep state to be supported to the
    suspend_advanced_auto job (LP: #804190)
  * Fixed the camera/display test and removed the camera/video one.
  * Added display resource and matching requirements to external video 
    output tests.
  * Added removable_storage_watcher script to replace watch_command to make
    testing USB, FireWire and MMC devices easier and more cohesive.
  * Added memory_compare script to automate the memory/info job
  * Switch audio settings to correct device before running audio tests
    (LP: #916859)
  * Nixed graphics/xorg-version-output job and updated other job dependencies,
    since it is redundant with graphics/xorg-version. (LP: #671144)

  [Gabor Kelemen]
  * Fixed last two remaining strings with backslashes (LP: #868571)
  * Fix misplaced parentheses, so translation can work (LP: #904876)

  [Marc Tardif]
  * Refactored install scripts to be agnostic of variant name: 
    install/postinst, install/config and debian/*.postinst.
  * Using title defined in user_interface plugin in GTK interface.
  * Updated default.whitelist to reflect renamed jobs.
  * Removed files with non-printable characters from submission.xml.
  * Fixed parser for submission files with empty question comments
    and context info (LP: #912546)
  * Added support for skipping tests when the depends don't pass
    (LP: #509598)
  * Removed extraneous code from the sleep_test.
  * Refactored logic to check for network after suspend.
  * Removed deprecated hwtest package.
  * cpu_offlining was incorrectly using return instead of exit.

  [Daniel Manrique]
  * Update control files under debian/ to eliminate (most) lintian warnings
    (LP: #352986)
  * Environment variables specified with environ: in a job description will be
    passed to the backend for it to add to its environment. (LP: #897889)
  * Handle malformed LANGUAGE environment variable values (LP: #912946)
  * Added interactive media_keys_test script.
  * Make creation of wireless connection files more robust (LP: #923836)
  * Recommend gstreamer-gconf to enable media tests on kubuntu (LP: #898641)
  * Add bluetooth device requirement to obex jobs (LP: #921128)
  * Add a plugin conf variable for the welcome string (shown on the first
    screen when checkbox runs), so it can be changed without much effort.
  * Remove superflous bluetooth/detect job
  * Fixed typo in jobs/local.txt.in (phoronix misspelled as peripherals).
  * Rearranged a misplaced changelog entry.
  * Updated debian/control to remove unneeded Uploader: field.

  [Robert Roth]
  * Fixed spelling mistakes in user_apps job file. (LP: #904209)

  [Jeff Lane]
  * Created automated network info test to get some config info during automated 
    runs. (LP: #912038)
  * Added requires to suspend wireless jobs so they won't run if wireless isn't
    present (LP: #907150)
  * Fixed issue in usb_test with unwritable filesystems (LP: #912522)
  * Fixed USB tests so that insert, storage, remove run in proper order
  * Removed usb_storage_after_suspend since it's superfluous, all other USB
    tests already run after suspend.
  * Modifed usb_test to handle firewire drives as well, renamed script to
    removable_storage_test

  [Aurélien Gâteau]
  * Improvements to Recover dialog and show_info method.

  [ Javier Collado ]
  * Error while creating binary package fixed (LP: #921576)

  [ Sylvain Pineau ]
  * Replaced xrandr_display_modes with automated check for VESA driver
  * Refactored Unity compatibility tests

 -- Daniel Manrique <daniel.manrique@canonical.com>  Fri, 10 Feb 2012 11:19:05 -0500

checkbox (0.13) precise; urgency=low

  New upstream release (LP: #892268):

  [Marc Tardif]
  * Generate a submission.xml file that contains all device and attachment
  * Write the report before reporting the validation error.
  * Changed device.product to dmi.product for the formfactor (LP: #875312)

  [Daniel Manrique]
  * Use gettext for string (LP: #869267)
  * Move progress indicator to main checkbox dialog instead of a 
    transient window (LP: #868995)
  * Ignore malformed dpkg entries in package_resource (LP: #794747)
  * Reset window title after finishing a manual test (LP: #874690)
  * Handle "@" in locale names (as in ca@valencia).

  [Jeff Lane]
  * Went through all the job files and:
    * Updated descriptions to match Unity UI structure
    * Added descriptions where necessary
    * Added further details to some descriptions
    * Moved some jobs to more appropriate files
    * Fixed job names in older job files to match new naming scheme 
      (suite/testname)
    * Added jobs to local.txt to ensure all job files are now parsed
      (this allows easier addition of existing tests to whitelists)
    * Changed remaining manual job descriptions to match the new format
  * Updated CD and DVD write tests to be more clear about when to skip
    them (LP: #772794)

  [Ara Pulido]
  * Rewrote all job descriptions to match OEM QA syntax

  [Brendan Donegan]  
  * Fix the code that assigns keys in checkbox-cli so that it never assigns
    keys which have other uses. (LP: #877467)
  * Show details of unmet job requirements (LP: #855852)
  * Ensure that connect_wireless chooses a wireless connection from the list
    of available connections (LP: #877752)
  * Have the bluetooth/detect tests require a device with the category
    BLUETOOTH to run, thus preventing the test from failing on systems with
    no Bluetooth device (LP: #862322)
  * Rename attachment jobs to not have a forward slash in their name
    (LP: #887964)
  * Guard against trying to write files to logical partitions on USB sticks
    (which will obviously fail) in usb_test (LP: #887049)
  * Make the OpenGL test ignore the return value of glxgears and improve
    the test description (LP: #890725)
  * Allow input/mouse test to run if a TOUCH device is present
    (LP: #886129)

  [ Javier Collado ]
  * Broken job dependencies fixed (LP: #888447)
  * Regex support when specifying blacklists and whitelists on the
    commandline (LP: #588647)

 -- Daniel Manrique <daniel.manrique@canonical.com>  Thu, 18 Nov 2011 12:46:21 -0500

checkbox (0.12.8) oneiric; urgency=low

  New upstream release (LP: #862579):

  [Brendan Donegan]
  * Remove test for FTP connection from network_check script (LP: #854222)
  * Update a parameter in usb_test to have it run faster.
  * Remove record_playback_after_suspend from Ubuntu Friendly whitelist (LP: #855540)
  * Fix minor typo in multi-monitor friendly resolution_test script which caused 
    minimum_resolution test to fail (LP: #855599)
  * Remove storage_devices_test from Ubuntu Friendly whitelist since bonnie++  (which it uses) is not installed by default (LP: #855841)
  * Changed description and name to reflect Ubuntu Friendly branding. Now when a user searches for Ubuntu Friendly in the lens, Checkbox will appear (LP: #852036)
  * Reset the selections at the test suite prompt if No is selected at the recover prompt (LP: #861208)
  * Save the connection name(s) instead of the interface name so that they can be reconnected to properly after the wireless before/after suspend tests have completed (LP: #861502)
  * Make connect_wireless use the UUID of the connection instead of the name for greater reliability (LP: #862190)

  [Daniel Manrique]
  * Restored _recover attribute, re-enabling welcome and test selection
    screens (LP: #852204)
  * Remove memory/test from the Ubuntu Friendly whitelist (LP: #853799)
  * Use diff instead of grep, better comparing of empty files (LP: #852014)
  * Apport integration: new mandatory "tag" value in ApportOptions (LP: #852201)
  * Add warning prior to starting the tests (LP: #855328)
  * Apport integration: Fix instantiation of Gtk.RadioButton, needed due 
    to PyGI related API changes (LP: #805679)
  * Remove ping -R parameter that apparently caused ICMP packets to be dropped
    by some routers (LP: #861404)

  [ Evan Broder ]
  * Replace resolution_test with an implementation which uses GdkScreen to
    be multimonitor-aware (LP: #632987)

  [Jeff Lane]
  * Fix names of optical drive tests and remove a non-existing test from the
    whitelist (LP: #854808) 
  * Fix wireless_*_suspend jobs so they recreate iface file instead of append
    each time (LP: #855845)
    (LP: #852201)
  * Clarify better the intend of the is_laptop question (LP: #861844)
  * Fixed dependencies for tests that depend on suspend/suspend_advanced 
    (LP: #860651)

  [Tim Chen]
  * Fix cpu_scaling_test (LP: #811177)
 
  [Ara Pulido]
  * Avoid connect_wireless messing with AP with similar names (LP: #861538)
  * Remove bluetooth/file-transfer from the list of tests to run, since due to
    bug 834348 it always fails.

  [Marc Tardif]
  * Added support for wildcards when verifying the transport certificate.
  * Applying depends across suites (LP: #861218)

 -- Daniel Manrique <daniel.manrique@canonical.com>  Thu, 29 Sep 2011 13:12:01 -0400

checkbox (0.12.7) oneiric; urgency=low

  New upstream release (LP: #850395):

  [Brendan Donegan]
  * Redirecting stderr to pipe to fix the gconf_resource script (LP: #832321)
  * Clear jobs directory when user selects No to recover question (LP: #836623)

  [Daniel Manrique]
  * checkbox/job.py: Guard against bogus timeout values (LP: #827859)
  * More explicit handling of string decoding/encoding, avoids problems with
    non-ascii characters (LP: #833747)
  * Changed architecture from all to any for checkbox base, to build
    architecture-specific binaries (LP: #833696)

  [Jeff Lane]
  * Several corrections necessary due to test name changes or typos found in
    job files

  [Marc Tardif]
  * Connecting hyper text widgets only once (LP: #827904)
  * Detecting MMC readers as OTHER instead of DISK (LP: #822948)
  * Validating the hostname in the SSL certificate (LP: #625076)
  * Validating the submission.xml (LP: #838123)

 -- Daniel Manrique <daniel.manrique@canonical.com>  Fri, 14 Sep 2011 17:15:26 -0400

checkbox (0.12.6) oneiric; urgency=low

  New upstream release (LP: #841983):

  [ Daniel Manrique ]
  * Work around PyGTK API changes that kept checkbox from starting up
    (LP: #839675).

 -- Daniel Manrique <daniel.manrique@canonical.com>  Mon, 05 Sep 2011 12:47:58 -0400

checkbox (0.12.5) oneiric; urgency=low

  New upstream release (LP: #838745):

  [Ara Pulido]
  * Created a "suspend" suite and renamed relevant tests.

  [Brendan Donegan]
  * Removed redundant tests in power-management suite.
  * Fixed dependencies in power-management suite.

  [Daniel Manrique]
  * Changed name of apt-get test to reflect the suite it's in.
  * Fixed typos in job definitions that caused them to not be run.
  * Added missing description to info/hdparm test (LP: #832351)
  * Quote command to obtain bluetooth address, to avoid hanging if 
    a device is not present (LP: #836756).
  * Added BLUETOOTH category to udev parser.
  * Removed some tests from default whitelist.
  * Fixed dependencies for keys/sleep.
  
  [Jeff Lane]
  * Added new USB storage transfer test
  * Re-worked and added automated audio test

  [Marc Tardif]
  * Added WIRELESS category to udev parser.

 -- Ara Pulido <ara@ubuntu.com>  Thu, 01 Sep 2011 12:23:07 +0100

checkbox (0.12.4) oneiric; urgency=low

  New upstream release (LP: #824180):

  [Brendan Donegan]
  * Refactored job definition files.
  * Fixed dependencies and test naming.
  * Added Online CPU before/after suspend test.
  * Automated wireless tests.
  * Removed redundant sru_suite.txt, updated dependencies accordingly.
  * Automated bluetooth_obex tests.

  [Daniel Manrique]
  * Further improvements to make frontend/backend communication more reliable.
    Prevents stuck backends, failure to close the GUI due to lack of reply
    from the backend, and test specifying "user" not being run.
  * scripts/keyboard_test modified to account for pygi-related GTK API
    changes. (LP: #804369)
  * scripts/sleep_test: improve handling of NetworkManager DBus API
    changes. (LP: #808423)
  * scripts/cdimage_resource: properly handle releases with "LTS" in their
    name (LP: #814085)
  * Updated minimum_resolution test as per latest system requirements, leaving
    just one unified test. (LP: #767166)

  [Javier Collado]
  * Checkbox exits with EX_NOINPUT if a whitelist or blacklist file is
    specified and cannot be found.
  * Deselect a test suite automatically when none of its children is selected,
    in the GTK interface. (LP: #651878)
  * Make the "Next" button the default action when Enter is pressed, to 
    streamline testing with the GTK interface.

  [Marc Tardif]
  * Fixed udevam not being found because /sbin not in PATH (LP: #597305)
  * Fixed hardware attachments for udev and dmi (LP: #822682)

  [Sylvain Pineau]
  * Expose the message store to other plugins, via firing an expose-msgstore
    event.

  [Andrew Faulkner]
  * Fix description for nautilus_file_create job (LP: #821141) 

  [Kenneth Wimer]
  * New header image that follows brand guidelines (LP: #554202)

 -- Daniel Manrique <daniel.manrique@canonical.com>  Wed, 10 Aug 2011 15:16:39 -0400

checkbox (0.12.3) oneiric; urgency=low

  [Marc Tardif]
  * Only reading CHECKBOX_* environment variables in config (LP: #802458)
  * Imported scripts and jobs from Platform Services.

  [Chad A. Davis]
  * Switch to dh_python2 and debhelper7 (LP: #788514)

  [Barry Warsaw]
  * Fix checkbox_clean.run() to ignore missing executables, as is the case
    in a fresh checkout.

 -- Daniel Manrique <daniel.manrique@canonical.com>  Fri, 01 Jul 2011 11:37:27 -0400

checkbox (0.12.2) oneiric; urgency=low

  New upstream release (LP: #800199):

  [Brendan Donegan]
  * Added interface parameter to internet_test script.

  [Daniel Manrique]
  * GTK GUI: Change assignment of TreeStore model to TreeView to account for
    pygi-related API changes. Also seems to fix lingering select/deselect all
    buttons. (LP: #796666) (LP: #796622)
  * GTK GUI: Fix call to Gtk buffer get_text to add now-mandatory fourth
    parameter, keeps the GUI from misbehaving in connection to fixed bug.
    (LP: #796827)
  * GTK GUI: Fix handling of mouse events in gtk_hypertext_view.py which
    prevented displaying the final report.
  * Put test name as part of the window title, as an aid to
    reporting/debugging (LP: #744190)
  * plugins/apport_prompt.py: Add test name to "Do you want to report a bug?"
    dialog to make it clearer.

  [Sylvain Pineau]
  * Fix evaluation of job requirements (LP: #798200)
  * Added "in" operator to job requirements.

 -- Marc Tardif <marc@ubuntu.com>  Tue, 21 Jun 2011 09:41:57 -0400

checkbox (0.12.1) oneiric; urgency=low

  New upstream release (LP: #796629):

  [Brendan Donegan]
  * Fix timeout in sleep_test script (LP: #665299)
  * Fix traces in hyper_text_view module (LP: #796508)
  * Added camera test (LP: #764222)

  [Daniel Manrique]
  * Fix GUI definition file so main window uses "natural request", growing
    when child widgets require so (LP: #776734)
  * Fix open/read blocking behavior and backend/frontend communications to
    avoid hangs and lingering backends. (LP: #588539)
  * Render header text dynamically over the image background, and updated pot
    file with the new string. (LP: #621880)

  [Robert Roth]
  * Improve command line key prompts (LP: #786924)

 -- Marc Tardif <marc@ubuntu.com>  Fri, 03 Jun 2011 17:00:11 -0400

checkbox (0.12) oneiric; urgency=low

  New upstream release (LP: #784076):
  * Removed dead pixel test.

  [Bilal Akhtar]
  * Port checkbox to Gtk3/PyGI (LP: #783822)

 -- Marc Tardif <marc@ubuntu.com>  Tue, 17 May 2011 09:48:07 -0400

checkbox (0.11.4) natty; urgency=low

  * Changed udev_resource to report CAPTURE for USB VIDEO devices
  * Fixed eval of resources with names like list item names
  
  [Carl Milette]
  * Fixed hard coded disk in disk_bench_test so that it matches convention
    utilizing udev_resource for finding devices. (LP: #507943)

 -- Jeff Lane <jeff@ubuntu.com>  Fri, 22 Apr 2011 11:05:19 -0400

checkbox (0.11.3) natty; urgency=low

  New upstream release (LP: #751928):
  * Fixed sleep_test crashing with ioerror (LP: #630785)
  * Fixed keyerror when running some manual tests (LP: #729431)

  [Ara Pulido]
  * Improved debconf messages and ordering (LP: #553777)
  * Video bugs should be reported as a display symptom (LP: #744964)
  * Added checkbox log to apport report

  [Gerhard Burger]
  * Fixed punctuation inconsistencies in verification procedures (LP: #744167):

 -- Marc Tardif <marc@ubuntu.com>  Tue, 05 Apr 2011 16:19:17 -0400

checkbox (0.11.2) natty; urgency=low

  New upstream release (LP: #736919):
  * Added version to dpkg dependency
  * Added multiarch support to install script (LP: #727411)
  * Fixed submitting data twice (LP: #531010)
  * Fixed job descriptions for checkbox-cli (LP: #221400)

  [Daniel Manrique]
  * Fixed strings in audio tests and updated pot file (LP: #691241)
  
  [Jochen Kemnade]
  * Fixed grammar in user-apps tests (LP: #642001)

  [Jeff Lane]
  * Added reboot instructions to suspend/hibernate tests (LP: #420493)
  * Made the firewire instructions make more sense (LP: #693068)
  
  [Michael Terry]
  * Fixed several strings appear in English although translated (LP: #514401)
    - jobs/fingerprint.txt.in
    - jobs/media.txt.in
    - jobs/monitor.txt.in
    - jobs/sleep.txt.in
    - jobs/firewire.txt.in
    - po/checkbox.pot
  * Fixed grammar (LP: #525454)
    + jobs/fingerprint.txt.in

 -- Jeff Lane <jeff@ubuntu.com>  Tue, 29 Mar 2011 09:17:36 -0400

checkbox (0.11.1) natty; urgency=low

  New upstream release (LP: #725110):
  * Checking for lock file before firing stop-all event (LP: #719552)
  * Changed description of nautilus_file_copy job (LP: #709688)

  [Javier Collado]
  * Fixed title in progress dialog

 -- Marc Tardif <marc@ubuntu.com>  Fri, 25 Feb 2011 11:56:43 -0500

checkbox (0.11) natty; urgency=low

  New upstream release (LP: #719073):
  * Changed support for persist plugin as optional (LP: #561816)

  [Ara Pulido]
  * Fixed lintian errors and warnings

  [Eitan Isaacson]
  * Migrate the UI from libglade to gtkbuilder  

 -- Marc Tardif <marc@ubuntu.com>  Mon, 14 Feb 2011 18:19:27 -0500

checkbox (0.10.4) maverick; urgency=low

  * Fixed parsing of config parameters (LP: #689140)

 -- Marc Tardif <marc@ubuntu.com>  Tue, 14 Sep 2010 12:43:51 -0400

checkbox (0.10.3) maverick; urgency=low

  New upstream release (LP: #638333):
  * Fixed verification of SSL validity (LP: #625076)
  * Improved audio test questions.

 -- Marc Tardif <marc@ubuntu.com>  Tue, 14 Sep 2010 12:43:51 -0400

checkbox (0.10.2) maverick; urgency=low

  New upstream release (LP: #617583):
  * Fixed sleep_test to check the connection if using network-manager.
  * Fixed reporting bugs against alsa-base and xorg (LP: #607214)
  * Fixed apport dialog no longer appearing (LP: #607217)
  * Reduced data file size for the desktop image.
  * Updated report to be more pretty.

 -- Marc Tardif <marc@ubuntu.com>  Fri, 13 Aug 2010 16:23:16 -0400

checkbox (0.10.1) maverick; urgency=low

  New upstream release (LP: #597295):
  * Added support for urwid interface.
  * Added sound check test.
  * Added document viewer test.
  * Added update-manager and nautilus tests.
  * Added resolution tests.
  * Added sleep tests.

 -- Marc Tardif <marc@ubuntu.com>  Tue, 22 Jun 2010 10:43:52 -0400

checkbox (0.10) maverick; urgency=low

  * Added media tests (LP: #397944)
  * Added support for comments in templates.

 -- Marc Tardif <marc@ubuntu.com>  Tue, 04 May 2010 11:51:22 -0400

checkbox (0.9.2) lucid; urgency=low

  New upstream release (LP: #567568):
  * Added referer when sending submissions to Launchpad (LP: #550973)
  * Added suggests to checkbox package in debian/control file (LP: #352740)
  * Fixed udev_resource script to be more resilient (LP: #556824)
  * Fixed cdimage_resource script to read casper.log (LP: #558728)
  * Fixed reporting all resources found for a job (LP: #560948)
  * Fixed stalling when using kdesudo to start backend (LP: #557443)
  * Fixed starting the appropriate default browser on UNR (LP: #563050)
  * Fixed ansi_parser script when outputting to stdout (LP: #560952)
  * Fixed opening the report with the gconf preferred browser (LP: #562580)
  * Fixed suspend_test to use relative time for wakealarm (LP: #349768)
  * Fixed backend not getting terminated upon closing (LP: #553328)

 -- Marc Tardif <marc@ubuntu.com>  Tue, 06 Apr 2010 14:17:46 -0400

checkbox (0.9.1) lucid; urgency=low

  New upstream release (LP: #548800):
  * Added cpu_scaling_test script.
  * Fixed hard drive detection (LP: #549714)
  * Fixed backend to handle empty messages (LP: #536645)
  * Fixed parsing of package resource (LP: #539691)
  * Fixed malformed xml report (LP: #485445)
  * Fixed running root manual tests as normal user (LP: #383559)
  * Fixed writing apport files only after submitting (LP: #530380)
  * Fixed audio test instructions (LP: #529205)
  * Fixed gathering chassis information (LP: #537435)
  * Fixed detection of disks in kvm (LP: #552998)
  * Fixed udev_resource script to be more resilient (LP: #552999)
  * Fixed filter_packages script to use new resources.

 -- Marc Tardif <marc@ubuntu.com>  Sun, 07 Mar 2010 15:05:44 -0400

checkbox (0.9) lucid; urgency=low

  * Introduced job_prompt plugin to treat all jobs (suites, tests, etc.) as composites.
  * Replaced the registry and resource scripts and centralized job iteration.
  * Replaced dependency on dbus by using sudo/gksu/kdesudo instead.
  * Replaced mktemp with mkdtemp for security purposes.
  * Fixed strings in fingerprint and modem tests (LP: #457759)
  * Fixed client side validation of Launchpad form (LP: #438671)
  * Added device information to tags when reporting bugs with apport.
  * Added shorthands for blacklist-file and whitelist-file.
  * Added support for apport default configuration (LP: #465447)
  * Added support for scrolled options list (LP: #411526)
  * Added support for tests generated by suites to run as root.
  * Added support for requirements in attachments.
  * Added support for armv7l processor
  * Added Autotest integration
  * Added LTP integration
  * Added Phoronix integration
  * Added qa-regression-testing integration

 -- Marc Tardif <marc@ubuntu.com>  Wed, 04 Nov 2009 19:36:09 -0400

checkbox (0.8.5) karmic; urgency=low

  * Fixed translation of suites and tests files (LP: #456115)
  * Fixed checking the status of command registries (LP: #457502)
  * Fixed selecting suites in the command line (LP: #457559)
  * Fixed reporting of bugs to contain test description (LP: #427932)
  * Fixed execute permissions on scripts (LP: #459606)
  * Renamed processors_info plugin to singular because processor
    information is reported as a single structure with a count attribute
  * Updated translation files.

 -- Marc Tardif <marc@ubuntu.com>  Mon, 26 Oct 2009 12:17:30 -0400

checkbox (0.8.4) karmic; urgency=low

  * Fixed failing dependencies when not available (LP: #430051)
  * Fixed supporting udevadm not providing DEVPATH variable (LP: #430084)
  * Fixed supporting audio devices without a /proc/asound entry (LP: #430086)
  * Fixed running when python-apport package is not installed (LP: #430103)
  * Fixed X error when exiting after reporting a bug (LP: #430776)
  * Fixed prompting to report a bug according to GNOME HIG (LP: #429701)
  * Fixed prompting for answer in checkbox-cli (LP: #429764)
  * Fixed resolution_test message for fglrx driver (LP: #346816)
  * Fixed adding of manpage symlinks for gtk and cli (LP: #426641)
  * Fixed recovering from connecting to the backend (LP: #446693)
  * Fixed backend to use dbus instead of policykit (LP: #435714)
  * Fixed interpolation of output variable in cli (LP: #450673)
  * Fixed selection of suites in cli (LP: #450713)
  * Fixed parsing of virtio-pci devices (LP: #450774)

 -- Marc Tardif <marc@ubuntu.com>  Tue, 13 Oct 2009 16:44:12 -0400

checkbox (0.8.3) karmic; urgency=low

  * Fixed trailing newline requirement in test definitions (LP: #427993)
  * Fixed reporting firmware version as product name (LP: #428563)
  * Fixed detecting pci and usb audio devices (LP: #429558)
  * Fixed prompting to report a bug when there's no package (LP: #429668)

 -- Marc Tardif <marc@ubuntu.com>  Sat, 12 Sep 2009 15:37:40 -0400

checkbox (0.8.2) karmic; urgency=low

  * Fixed adding test information when reporting with apport (LP: #423798)
  * Fixed tagging bugs when reporting with apport (LP: #423799)
  * Fixed expressing package aliases for the linux package (LP: #423805)
  * Fixed detecting the disk category in devices (LP: #423864)
  * Fixed supporting apport symptoms when reporting bugs (LP: #424063)
  * Fixed gathering of dmi information for Launchpad report (LP: #424454)
  * Fixed tests using gksudo returning empty output (LP: #425284)

  [Javier Collado]
  * Fixed reporting of output in shell plugin (LP: #393894)

 -- Marc Tardif <marc@ubuntu.com>  Mon, 31 Aug 2009 17:16:38 -0500

checkbox (0.8.1) karmic; urgency=low

  * New upstream version:
    * Added disk tests.
    * Added fingerprint reader tests.
    * Added firewire tets.
    * Added kms tests.
    * Added media tests.
  * Fixed dependency on hal and using udev instead (LP: #399319)
  * Fixed calling ubuntu-bug when a test fails (LP: #418978)

 -- Marc Tardif <marc@ubuntu.com>  Tue, 26 Aug 2009 17:36:05 -0500

checkbox (0.8~alpha4) karmic; urgency=low

  * New upstream version:
    * Changed icon.
    * Added timeout property to lock_prompt plugin.
    * Added concept of attachments to tests.
    * Added support for backslahes in templates to wrap lines.
    * Added support blacklisting and whitelisting both tests and suites.
    * Introduced the concept of jobs for suites, tests and attachments.
    * Removed upstart event which is no longer needed.
    * Replaced architecture and category with requires in test definitions.
  * Fixed pygst dependency (LP: #334442)
  * Fixed configuration file updates during install (LP: #330596)
  * Fixed DBus exceptions (LP: #344916, #359440)
  * Fixed and expanded translations (LP: #347038)
  * Fixed ignored system proxy settings (LP: #345548)
  * Fixed parsing blank lines in templates (LP: #393907)
  * Fixed escaping of lists (LP: #394001)
  * Fixed timeout in manual tests (LP: #377986)
  * Fixed CLI interface dialog.
  * Fixed support for FreeDesktop XDG base directory specification (LP: #363549)
  * Added general and package specific apport hooks

  [ Gabor Keleman ]
  * Fixed untranslated strings in tests (LP: #374666)
  * Fixed untranslated last screen (LP: #374646)

 -- Marc Tardif <marc@ubuntu.com>  Wed, 19 Aug 2009 15:36:05 -0500

checkbox (0.7) jaunty; urgency=low

  [ Dave Murphy ]
  * Fixed viewing of report files in Firefox 3 (LP: #331481)
  * Added additional contextual information
   * /etc/sysctl* (LP: #331055)
   * /etc/modprobe.d (LP: #331056)
   * /etc/modules (LP: #331057)
  * Fixed packaging for Jaunty
   * https://lists.ubuntu.com/archives/ubuntu-devel/2009-February/027439.html
   * Uses --install-layout=deb
   * Installs to dist-packages instead of site-packages

  [ Andy Whitcroft ]
  * suspend_test: update suspend_test to version V6 matching kernel version.
    The version here will become the master copy.
  * suspend_test: add a --dry-run mode to simplify developement
  * suspend_test: add a automation mode for checkbox integration
  * suspend_test: add a new pm-suspend test
  * suspend_test: record and restore timer_delay around the variable
    time test.
  * suspend_test: release v7.
  * suspend_test: initial version of suspend power consumption test
    from a patch by Pete Graner.
  * suspend_test: power -- made the sleep time configurable
  * suspend_test: detect batteries and disable ac/power tests
  * suspend_test: disable dbus tests when we have no primary user
  * suspend_test: handle AC transitions better
  * suspend_test: enable power test as part of --full
  * suspend_test: reduce the noise in the test instructions
  * suspend_test: use minutes in output when that is more appropriate
  * suspend_test: track actual AC transitions and report them
  * suspend_test: only mention AC at all if we have a battery
  * suspend_test: report useful data at the bottom for posting
  * suspend_test: document the new power test in the usage
  * suspend_test: power -- indicate when the result is unreliable
  * suspend_test: report -- fix up spacing issues
  * suspend_test: release v8

 -- Dave Murphy <schwuk@ubuntu.com>  Tue, 17 Mar 2009 09:46:16 +0000

checkbox (0.6) jaunty; urgency=low

  * New upstream version:
    * Added suspend_test script - for more details see:
      https://wiki.ubuntu.com/KernelTeam/SuspendResumeTesting
    * Added XSL Stylesheet and the ability to view generated reports
    * Added support for PolicyKit to run the application as a user
    * Added logging for backend and logrotation script.
  * Fixed calling ucf was run via debconf (LP: #330502)

 -- Marc Tardif <marc@ubuntu.com>  Tue, 17 Feb 2009 15:36:05 +0000

checkbox (0.5) jaunty; urgency=low

  * New upstream version:
    * Added concept of hyper text view to display clickable links.
    * Added concept of properties to components.
    * Added pci information to launchpad report.
    * Added dmi information to launchpad report.
    * Added text area to keyboard test.
    * Removed sourcing of base postrm script.
    * Updated translations from Launchpad.
  * Fixed handling of interrupt signal (LP: #327810)
  * Fixed display of text in graphical interface (LP: #240374)
  * Fixed support for regexes in blacklist and whitelist (LP: #327177)
  * Fixed opening of subunit log file (LP: #325737)
  * Fixed internet test.

 -- Marc Tardif <marc@ubuntu.com>  Tue, 20 Jan 2009 18:55:20 -0500

checkbox (0.4) jaunty; urgency=low

  * Setup bzr-builddeb in native mode.
  * Removed LGPL notice from the copyright file.

 -- Marc Tardif <marc@ubuntu.com>  Tue, 20 Jan 2009 16:46:15 -0500

checkbox (0.3) jaunty; urgency=low

  * New upstream version:
    * Renamed hwtest to checkbox.
    * Renamed auto tests to shell tests.
    * Added watch file.
    * Added README file pointing to the Ubuntu wiki.
    * Added subunit to the test suite.
    * Added the subunit_report plugin to produce a standard test report.
    * Added pvs registry.
    * Added support for int return values to recursive registry eval.
    * Added debug information when a command registry returns an error.
    * Added mounts registry.
    * Added patches to upgrade the configuration files.
    * Added support for CHECKBOX_OPTIONS environment variable.
    * Added usage information.
    * Added gconf registry.
    * Added logging to checkbox event.
    * Added locking plugin.
    * Added message store and schema types.
    * Added caching to automatic tests so that they are not run multiple
      times.
    * Added persistence to category and system_id.
    * Added lshw registry and plugin.
    * Added newlines to German introduction message.
  * Fixed e-mail address should be remembered (LP: #156725)
  * Fixed $output variable does not seem to be reinterpolated when
    testing again (LP: #189404)
  * Fixed command line interface does not provide a test nor test again
    option (LP: #189423)
  * Fixed translation template unavailable, even though hwtest is in main
    (LP: #202447)
  * Fixed internet_test should support providing a destination other
    than canonical.com (LP: #216111)
  * Fixed hwtest loads editor backup files from suite dir (LP: #237954)
  * Fixed application should only have one instance running (LP: #266899)
  * Fixed disk information should be gathered (LP: #267889)
  * Fixed typo: payback device (LP: #288331)
  * Fixed tests skipped by constraint should be reported (LP: #304176)
  * Fixed manual tests which have commands should not be run automatically
    (LP: #304231)
  * Fixed CHECKBOX_DATA mapping is not working (LP: #304736)

 -- Marc Tardif <marc@ubuntu.com>  Fri, 16 Jan 2009 12:05:32 -0500

hwtest (0.1-0ubuntu10) hardy; urgency=low

  * Fixed xalign and yalign in exchange summary.

 -- Marc Tardif <marc@interunion.ca>  Mon, 21 Apr 2008 15:07:39 -0400

hwtest (0.1-0ubuntu9) hardy; urgency=low

  * Fixed internet_test to ping default gateway rather than canonical.com.
  * Fixed python-support issues to support upgrades of hwtest.
  * Fixed tooltip to be HIG compliant.
  * Fixed category to use GTK;System;Settings;.
  * Fixed command line interface to support escape characters.
  * Using python-central instead of python-support.
  * Added support to i18n the .desktop file.
  * Added support for http_proxy and https_proxy.
  * Added summary of information being submitted.

 -- Marc Tardif <marc@interunion.ca>  Thu, 17 Apr 2008 12:01:50 -0400

hwtest (0.1-0ubuntu8) hardy; urgency=low

  * debian/patches/01_change_menu_category.patch:
    - change the category so the item is moved to system, administration and not
      the only entry in applications, system tools on a default installation

 -- Sebastien Bacher <seb128@canonical.com>  Mon, 14 Apr 2008 15:49:06 +0200

hwtest (0.1-0ubuntu7) hardy; urgency=low

  * Fixed packaging bugs.
  * Improved internationalization.
  * Renamed questions and answers to tests and results.

 -- Marc Tardif <marc@interunion.ca>  Thu,  6 Mar 2008 10:58:43 -0500

hwtest (0.1-0ubuntu6) hardy; urgency=low

  * Upload to hardy/universe (without the .bzr files).
  * Make package conformant with current Python policy.

 -- Matthias Klose <doko@ubuntu.com>  Tue, 11 Mar 2008 14:06:02 +0000

hwtest (0.1-0ubuntu5) hardy; urgency=low

  * Set default timeout to None instead of 60 seconds.
  * Updated copyright information.
  * Reverted to using gksu to limit dependencies.
  * Removed dependency on python-apt.

 -- Marc Tardif <marc@interunoin.ca>  Thu, 28 Feb 2008 17:07:07 -0500

hwtest (0.1-0ubuntu4) hardy; urgency=low

  * Improved text in questions text file.
  * Improved user experience by only showing auto questions
    progress bar when there are actual questions.
  * Also improved the user experience by showing a progress
    bar while building the report.

 -- Marc Tardif <marc@interunion.ca>  Wed, 27 Feb 2008 23:12:24 -0500

hwtest (0.1-0ubuntu3) hardy; urgency=low

  * Fixed hwtest_cli so that it doesn't strip the DISPLAY environment
    variable.
  * Fixed system_info plugin so that it does a better effort for
    gathering system information instead of relying on non standard
    information from HAL.

 -- Marc Tardif <marc@interunion.ca>  Wed, 27 Feb 2008 10:52:33 -0500

hwtest (0.1-0ubuntu2) hardy; urgency=low

  * Fixed packaging following lintian error.
  * Added packages registry and plugin.

 -- Marc Tardif <marc@interunion.ca>  Tue,  5 Feb 2008 15:02:26 -0500

hwtest (0.1-0ubuntu1) hardy; urgency=low

  * Initial Release.

 -- Marc Tardif <marc@interunion.ca>  Mon, 17 Sep 2007 17:25:54 -0300<|MERGE_RESOLUTION|>--- conflicted
+++ resolved
@@ -6,6 +6,10 @@
     * scripts/audio_driver_info: modified to use modinfo parser
     * scripts/network_device_info: modified to use modinfo parser
     * scripts/accelerometer_test: modified to use modinfo parser
+  * scripts/lsmod_info: added script to provide better lsmod output for the
+    lsmod_attachment job using the power of the modinfo parser
+    jobs/info.txt.in: modified lsmod_attachment job to use lsmod_info script
+    rather than just lsmod output (LP: #1043531)
 
   [Daniel Manrique]
   * Bumped to 0.14.6 to keep changelog size sane and fix a small mishap in the
@@ -69,18 +73,6 @@
   * jobs/stress.txt.in: added two sample jobs to demonstrate the new features
     of removable_storage_test
   * jobs/piglit.txt.in: added jobs that run the piglit graphics test suite
-<<<<<<< HEAD
-=======
-  * Cleaning up duplicated modinfo code: (LP: #1043521)
-    * checkbox/parsers/modinfo.py: added a parser to handle output from modinfo
-    * scripts/audio_driver_info: modified to use modinfo parser
-    * scripts/network_device_info: modified to use modinfo parser
-    * scripts/accelerometer_test: modified to use modinfo parser
-  * scripts/lsmod_info: added script to provide better lsmod output for the
-    lsmod_attachment job using the power of the modinfo parser
-    jobs/info.txt.in: modified lsmod_attachment job to use lsmod_info script
-    rather than just lsmod output (LP: #1043531)
->>>>>>> 2895cf16
   
   [Matt Fischer]
   * scripts/audio_driver_info: added script to find info on loaded drivers
@@ -114,11 +106,7 @@
   [Chris Wayne]
   * [FEATURE] Added oem_config_test, related jobs and data files
 
-<<<<<<< HEAD
  -- Daniel Manrique <roadmr@ubuntu.com>  Thu, 30 Aug 2012 12:45:49 -0400
-=======
- -- Jeff Lane <jeff@ubuntu.com>  Wed, 29 Aug 2012 17:05:52 -0400
->>>>>>> 2895cf16
 
 checkbox (0.14.4) quantal; urgency=low
 
