--- conflicted
+++ resolved
@@ -6,16 +6,10 @@
   [Jeff Marcom]
   * scripts/accelerometer_test, jobs/input.txt.in: Improved ability to detect 
     oem manufacturer info, and cleanup up job step formatting.
-
-<<<<<<< HEAD
+  * /jobs/touchpad.txt.in: Fixed instruction steps for manual touchpad horizontal 
+     and vertical tests.
+
  -- Sylvain Pineau <sylvain.pineau@canonical.com>  Mon, 20 Aug 2012 18:13:17 +0200
-=======
-   [Jeff Marcom]
-   * /jobs/touchpad.txt.in: Fixed instruction steps for manual touchpad horizontal 
-     and vertical tests.
-
-  -- Jeff Marcom <jeff.marcom@canonical.com>  Mon, 20 Aug 2012 18:13:17 +0200
->>>>>>> 7acbd80f
 
 checkbox (0.14.4) quantal; urgency=low
 
