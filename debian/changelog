checkbox (0.14.2) quantal; urgency=low

  [Javier Collado]
  * Fixed detection of circular references in resolver.

  [Jeff Lane]
  * New version 0.14.2 for Quantal Quetzal development.
  * jobs/cpu.txt.in: added cpu_scaling_test log attachment job
  * jobs/disk.txt.in: modified block_device requirements so they'll work right
    jobs/info.txt.in: added block_device resource requirements to hdparm job so
    it won't run on removable stuff where it's not necessary.
  * info.txt.in: removed extraneous fwts_log job
    miscellanea.txt.in: modified fwts_results.log job
<<<<<<< HEAD
  * scripts/optical_detect: minor tweak to send error output to stderr
    scripts/optical_read_test: added root user check because this needs to be
    run with root privileges. Added some additional output for stderr for
    failures so we will know WHY a test or the script failed. Replaced 
    sys.stdout.write() and flush() calls with simple print statements.
  * scripts/ipmi_test: output tweaks so error messages now go to stderr. No BMC
    message is a little more clear. Module failed to load now generates an
    error rather than a simple exit.
  * scripts/network_device_info: minor change so that the fail message now
    specifies that it was an error and outputs to stderr properly.
  * scripts/disk_smart: Improvements to the logging and output during testing.
  * scripts/cpu_scaling_test: lots of output changes using logging module.
    renamed script to frequency_governors_test to be more descriptive and less
    confusing. Added a --log option to write logs to an actual file
    jobs/cpu.txt.in: added an attachment job to attach the freq_governors log.
    Modified cpu/frequency_governors to write to log file
  * scripts/cpu_offlining: added an extra bit of output in case of failures. 
  * scripts/fwts_test: improved console output so that the info displayed in
    submission.xml is more useful.
    jobs/power-management.txt.in: added job to attach fwts_wakealarm.log to
    results.
  * scripts/network_ntp_test: Tweaked output to use log levels more
    appropriately. Added some decoding so that bytes output show up as strings
    properly in output. Converted from optparse to argparse. Added a root
    check because this needs to be root to properly run.
  * scripts/disk_read_performance_test: Added extra targeted output so that
    users can understand what's going on. Moved the exit bits so the test will
    actuall run on multiple drives as originally intended and not exit on the
    first failure.
  * scripts/removable_storage_test: vastly improved the output from that script
    and also introduced some new error handling to cover a couple conditions
    that generated unhelpful tracebacks.
  * scripts/memory_compare: changed the output a little so failures now dump
    data to stderr and success to stdout. Also added a try/except block to
    catch possible ZeroDivisionError cases if dmi or meminfo return 0 (found on
    my local system due to a library issue)
  * jobs/power-management.txt.in: improved rtc and tickless idle tests to
    provide more useful output, even though they are very simple tests.
  * jobs/networking.txt.in: added some output to networking/multi_nic so a 
    failure due to unconfigured ifaces generates something beyond a blank line
  * scripts/cpu_topology: Changed it so there is less output on success and
    more useful output on failure. Fixed a bug in the test for Failure that
    caused the False condition to never be met.
=======
  * scripts/network_bandwidth_test: fleshed out the output to make it a little
    more useful in both debug and info levels. Was going to set the
    networking/bandwidth job to debug, but the info output should now be
    sufficient to begin diagnosing test failures.
>>>>>>> e653532d

  [Marc Tardif]
  * Fixed duplicate jobs appearing in the store when rerunning jobs.

  [Daniel Manrique]
  * Added a message file format test that does some simplistic checks
    on jobs/* files to ensure they are sane.
  * Fixed two typos in jobs/suspend.txt.in.

  [Brendan Donegan]
  * Make a call to rfkill unblock in the create_connection script, incase
    those nasty Broadcom drivers have left a soft-block on the wireless after
    loading. Also do a bit of refactoring to use check_output and check_call
    instead of Popen (LP: #1019162)
  * Move the call to unblock to before the connection is created
  * Reimplemented memory_compare in python3 and restructured it to put
    things into dictionaries for easy access. Also fixed bug with detecting
    non-RAM devices as RAM. (LP: #960087)
  * Wait longer to get the window handle in gpu_test, so that we don't fall foul
    of timing issues. (LP: #1018563)
  * Catch exception raised in memory_compare by DMI RAM entries with No Module
    Installed in the Size field (LP: #1023220)

<<<<<<< HEAD
 -- Jeff Lane <jeff@ubuntu.com>  Wed, 11 Jul 2012 11:57:15 -0400
=======
 -- Jeff Lane <jeff@ubuntu.com>  Fri, 06 Jul 2012 12:49:49 -0400
>>>>>>> e653532d

checkbox (0.14.1) quantal; urgency=low

  * New upstream release (LP: #1018571)


  [Brendan Donegan]
  * Fixed up a few things with the gpu_lockup tests. Removed depends,
    renamed to gpu_lockup_suspend to reflect behaviour and removed the
    requirement on Firefox
  * Changed suspend_advanced and suspend_advanced_auto to use less
    strict definition of fwts s3 test.

  [Javier Collado]
  * Make sure that jobs are topologically ordered (LP: #990075)
  * Keep job ordering as close to whitelist as possible (LP: #1017951)

  [Marc Tardif]
  * New version 0.14.1 for Quantal Quetzal development.
  * jobs/suspend.txt.in: Fixed trailing newline on otherwise empty line.
  * scripts/run_templates: Fixed calls to Popen to use universal_newlines
    to return strings instead of bytes (LP: #1018354)

  [Daniel Manrique]
  * Fixed duplicate suspend/bluetooth_obex_after_suspend job name.
  * scripts/dpkg_resource: Changed encoding from ascii to utf-8 to handle
    non-ascii locales (LP: #1018353)

  [Jeff Lane]
  * Migrated audio/external-HDMI-playback into checkbox. Modified the
    command to match our other audio tests that save and reset mixer
    levels.

 -- Javier Collado <javier.collado@canonical.com>  Tue, 26 Jun 2012 16:07:04 +0200

checkbox (0.14) quantal; urgency=low

  New upstream release (LP: #1016746):

  [Brendan Donegan]
  * [FEATURE] Python 2 to 3 conversion:
    * scripts/create_connection - switched to using argparse and fixed
      representation of octal literal
    * scripts/internet_test - ran 2to3 tool and decoded result of
      check_output. Also replaced optparse with argparse
    * scripts/memory_info
    * scripts/removable_storage_test - ran 2to3 tool and fixed some
      encoding issues
    * scripts/removable_storage_watcher - ran 2to3 tool and swapped
      use of gobject with gi.repository.GObject
    * scripts/xrandr_cycle - ran 2to3 tool and fixed encoding issue
    * scripts/obex_send - ran 2to3 tool and swapped
      use of gobject with gi.repository.GObject
  * Update touchpad.py to use gsettings instead of deprecated gconf
    (LP: #1004212)
  * Instead of checking output of nmcli con up in create_connection,
    check the return code is success instead (LP: #1013537)
  * base64 encode the after suspend screenshot attachement so that it can
    be uploaded properly (LP: #1016126)
  * Fixed simple type in xorg_memory_test, introduced by Python3
    conversion (LP: #1016387)
  * [FEATURE] Add suspend/bluetooth_obex_after_suspend_auto test to be
    used during fully automated SRU testing

  [Marc Tardif]
  * [FEATURE] Reworked media_keys_test into key_test, making it more generic
    and able to test for any key that sends an scancode. Used it to implement
    a test for the Super key.
  * [FEATURE] Added new interactive and auto-verifying touchpad scrolling
    test.
  * [FEATURE] Python 2 to 3 conversion:
    * scripts/ansi_parser
    * scripts/cking_suite
    * scripts/floppy_test
    * scripts/network_bandwidth_test
    * scripts/cpu_scaling_test
  * Removed sleep_test script no longer used by any test definition.
  * [FEATURE] Deprecated scripts:
    * scripts/autotest_filter and scripts/autotest_suite
    * scripts/ltp_filter and scripts/ltp_suite
    * scripts/mago_filter and scripts/mago_suite
    * scripts/qa_regression_suite

  [Daniel Manrique]
  * New version 0.14 for Quantal Quetzal development.
  * Set the correct user (root) for fwts-wakealarm test (LP: #1004102)
  * Set correct user (root) for usb/storage-preinserted, so it works correctly
    on servers (LP: #1004131)
  * Log (at level INFO) name of each message we execute, so the currently
    running job can be determined by looking at the logfile, rather than
    hunting through process lists.
  * [FEATURE] Added script and jobs to collect and attach output from
    alsa-info.sh.
  * Assume utf-8 encoding always, when opening template files.
    (LP: #1015174)
  * [FEATURE] Replaced the context menu in the selection tree with explicit
    "select/deselect all" buttons.

  [Javier Collado]
  * Submission screen in Qt interface updated to support certification client:
    - customize contents depending on the upload target (launchpad or certification)
    - display links to the report properly in the show_entry method
  * Fixed qt interface show_entry method preopulates widget that gets
    user input (LP: #1000451)
  * Added customizable deselect_warning message in qt show_tree method (LP: #1000443)
  * show_error method shows long text properly in gtk/qt interfaces (LP:
    #1012052)

  [Jeff Lane]
  * [FEATURE] Changes to Power Management testing in Checkbox:
    * scripts/pm_test: added a slightly modified version of OEM team's pm.py
      script for reboot/poweroff testing
    * jobs/hibernate.txt.in: modified hibernate test to use fwts and added new
      jobs to attach log files from hibernate testing.
    * jobs/power-management.txt.in: added new poweroff and reboot jobs using pm_test
      script. Added jobs to attach logs from reboot and poweroff tests to
      results.
    * jobs/stress.txt.in: modified suspend_30_cycles and hibernate_30_cycles to
      use fwts. Added jobs to attach logs from 30 cycle tests to results.
    * jobs/suspend.txt.in: Modified suspend_advanced and suspend_advanced_auto to use
      fwts. Added job to attach log from suspend_advanced and suspend_advanced_auto
      to results.
  * [FEATURE] jobs/miscellanea.txt.in: added a job to gather tester info for
    certification purposes. Not to be used for UF.
  * [FEATURE] Python 2 to 3 conversion:
    * scripts/cpu_topology: ran 2to3, made modificates based on code review and
      tested script to verify functionality.
    * scripts/disk_smart: ported to Python 3. Inserted bits to decode byte
      data returned by Popen. Fixed list_handler to decode bytes types to clean
      up debug output.  Added bits to improve debug output. Migrated from
      optparse to argparse.
    * scripts/network_check: ran 2to3 and that was all that was needed. Also
      took the liberty of migrating from optparse to ArgParse sine we're
      Python3 only now.
    * scripts/network_device_info: ran 2to3 and changed shebang.
    * scripts/network_info: ran 2to3 and changed shebang. Fixed encoding issue
      with interface[:15] (needed to be a bytes object).
    * scripts/fwts_test: ran 2to3 and changed shebang, fixed an encoding bug
      with Popen output. Cleaned up the final output to be more useful for
      debugging test failures.
    * scripts/keyboard_test: nothing to do for conversion beyond changing shebang.
    * scripts/network_ntp_test: 2to3 changed nothing, so modified shebang.
      Fixed an encoding issue with Popen output in. Re-inserted a call to
      SilentCall() that was removed from TimeSkew() by someone in a previous
      revision, which made the TimeSkew() function do nothing. Fixed an
      unbuffered I/O error in SilentCall() discovered while testing Python3
      changes.
    * scripts/optical_detect, scripts/optical_read_test: ran 2to3 and changed
      shebang. Changes were minimal.
    * scripts/xorg_memory_test: 2to3 made minimal changes, modifed shebang.
      Converted optparse code to argparse code and replaced sys.argv[] stuff
      with more useful positional arguments. Removed a redundant import that
      2to3 injected.
    * scripts/resolution_test: ran 2to3 with minimal changes. Changed shebang.
      Converted optparse to argparse and removed unnecessary calls to
      sys.argv[]
    * scripts/pm_log_check: ran 2to3 and changed shebang.
    * scripts/pm_test: ran 2to3 and changed shebang. After a lot of trial and
      error, changed the way xinput is called to avoid confusing bytecode
      embedded in the command output that was causing problems with
      bytes.decode() on the "after reboot" hardware checks.

  [Jeff Marcom]
  * [FEATURE] Python 2 to 3 conversion:
    * scripts/memory_info
    * scripts/memory_test
    * scripts/touchpad_test
  * Deprecated: wake_on_lan_test
  * Update touchpad.py to use gsettings instead of deprecated gconf
    (LP: #1004212)

  [Marc Tardif]
  * [FEATURE] Reworked media_keys_test into key_test, making it more generic
    and able to test for any key that sends an scancode. Used it to implement
    a test for the Super key.
  * [FEATURE] Added new interactive and auto-verifying touchpad scrolling
    test.
  * Removed sleep_test script no longer used by any test definition.
  * Migrated project minus scripts to Python 3.

  [Sylvain Pineau]
  * [FEATURE] Python 2 to 3 conversion:
    * scripts/gst_pipeline_test. Migrated to PyGI.
    * scripts/removable_resource: Add a resource job to identify removable
      block devices. __disks__ jobs updated to run only on internal drives.
  * [FEATURE] jobs/benchmarks.txt.in, scripts/pts_run: Add a reworked launcher
    for phoronix-test-suite tests.
  * [FEATURE] Python 2 to 3 conversion:
  * jobs/stress.txt.in: add OEM team's stress tests (including reboot and poweroff)
    and log analysis jobs

 -- Marc Tardif <marc@ubuntu.com>  Fri, 22 Jun 2012 17:04:14 -0400

checkbox (0.13.8) precise; urgency=low

  [Brendan Donegan]
  * Run fwts_test as root so that the log can be written to on servers and
    also because it's supposed to be run as root (LP: #989701)
  * Fixed cpu_offlining to work properly on systems with ten or more CPU
    cores. (LP: #926136)
  * Give more verbose output from fwts_test script and upload results log as an
    attachment. (LP: #992607)
  * Fix identation on optical/read-automated (LP: #991737)
  * Fixed problem with fwts test log attachment (No bug filed)

  [Nathan Williams]
  * fix typo in jobs/optical.txt.in (lp: #987652)

  [Jeff Lane]
  * Bumped revision to 0.13.8
  * scripts/removable_storage_watcher: increased default timeout to 20 seconds
    to account for time for testers to plug devices in and for the system to
    register the insert/remove event (LP: #978925)
  * [FEATURE] plugins/jobs_prompt.py, plugins/recover_prompt.py, 
    plugins/suites_prompt.py: Added "Fail last test" functionality. Now if a
    test causes a crash (checkbox, system or otherwise), when we recover we
    have the option to just mark the last test failed and move on, or re-run
    the last test and try again.
  * [FEATURE] jobs/local.txt.in, jobs/sniff.txt.in added 8 simple manual sniff 
    tests to be used for test purposes when developing features.
  * [FEATURE] data/whitelists/sniff.whitelist added a whitelist to make use of 
    the basic sniff tests.

  [Daniel Manrique]
  * [FEATURE] checkbox/user_interface.py, checkbox/qt-interface.py,
    plugins/jobs_prompt.py, plugins/recover_prompt.py,
    plugins/suites_prompt.py: Made some modifications to the recover prompt
    changes that better handle accented and other characters in translation.
    This avoides a situation where the recovery could fail due to accented
    characters in translations.

  [Łukasz Zemczak]
  * [FEATURE] checkbox_gtk/gtk_interface.py: Capture ESC keypresses so that
    Checkbox doesn't close/die when user presses ESC.

  [Sylvain Pineau]
  * [FEATURE] jobs/info.txt.in: added new attachments, lspci -vvnnQ and
    lsusb -vv and ensure outputs of lscpi, lsusb and dmidecode return UTF8.

  [Tim Chen]
  * Use nmcli con delete instead of deleting the connection file, also avoid
    bringing eth0 down when running the wireless_monitoring tests.

 -- Jeff Lane <jeff@ubuntu.com>  Mon, 14 May 2012 10:20:59 -0400

checkbox (0.13.7) precise; urgency=low

  [Tiago Salem Herrmann]
  * checkbox_qt/qt_interface.py, qt/frontend/qtfront.cpp,
    qt/frontend/qtfront.h: Do async calls to some ui methods and avoid
    unexpected dbus timeouts (LP: #962333)

  [Sylvain Pineau]
  * qt/frontend/qtfront.cpp: Submit/View results buttons are disabled until
    every selected test has been run (LP: #937715)

  [Jeff Lane]
  * Converted submissionWarningLabel and text to submissionUbuntuFriendlyLabel
    wtih instructional text for submitting results. This is a workaround for
    the bug causing the warning to be displayed at all times rather than only
    when testing is incomplete. (LP: #967457)
  * [FEATURE] Modified stress jobs so that they are all automated per decision
     made during the cert sprint.
  * Removed dhclient call from networking/multi_nic tests because of a bug in
    dhclient that can cause it to hang when run on eth0. New test requirement
    will be that the tester must configure and bring up all ethernet devices
    prior to running checkbox. Also added a check to make sure we're not trying
    to run the test on a device that's not active. (LP: #926229)

  [Daniel Manrique]
  * jobs/optical.txt.in: Change test descriptions to avoid confusing
    instruction to press the "Next" button (which is incorrect). (LP: #971181)
  * jobs/local.txt.in: Fixed touchpad local job which was using suspend.txt 
    as the job source) (LP: #979344) 
  * jobs/mediacards.txt.in: Added usb and scsi devices to
    removable_storage_test commands (LP: #979356)

 -- Jeff Lane <jeff@ubuntu.com>  Wed, 11 Apr 2012 19:23:45 -0400

checkbox (0.13.6) precise; urgency=low

  [Jeff Lane]
  * Removed files in /data that are not used in any job descriptions
    (LP: #957396)

  [Javier Collado]
  * plugins/jobs_info.py: Checkbox doesn't warn that invalid whitelist patterns
    are being used (LP: #937651)
  * [FEATURE] Added smoke test jobs, whitelist and local job to use for
    checkbox development purposes.
  * Fixed "camera_test detect" problem with missing args attributes (LP:
    #967419)

  [Marc Tardif]
  * Fixed string_to_type conversion in network_bandwidth_test (LP: #954587)

  [Sylvain Pineau]
  * qt/frontend/qtfront.cpp, qt/frontend/qtfront.h, plugins/suites_prompt.py,
    checkbox_qt/qt_interface.py, plugins/jobs_prompt.py: The selection tree is
    now updated when recovering from a previous run (LP: #937696)

  [Brendan Donegan]
  * [FEATURE] Added touchpad tests from CE QA Checkbox to allow touchpad
    testing to be performed

  [Daniel Manrique]
  * Internationalization support in checkbox-qt; updated checkbox.pot file
    (LP: #951054) 

 -- Javier Collado <javier.collado@canonical.com>  Wed, 28 Mar 2012 17:02:53 -0400

checkbox (0.13.5) precise; urgency=low

  New upstream release (LP: #960633):

  [Tiago Salem Herrmann]
  * qt/frontend/qtfront.ui: If the test text is too long, then it is cut off
    (LP: #950111)
  * checkbox/user_interface.py, checkbox_qt/qt_interface.py,
    plugins/user_interface.py, qt/frontend/qtfront.cpp, qt/frontend/qtfront.h:
    Correctly update automated test execution status in the Selection tab
    (LP: #950105).
  * qt/frontend/qtfront.cpp: Avoid QDBusArgument warnings when running
    checkbox-qt from a terminal (LP: #957476)
  * checkbox_qt/qt_interface.py, qt/frontend/qtfront.cpp,
    qt/frontend/qtfront.h, qt/frontend/qtfront.ui: add a popup comment box
    for each test under the "Run" tab. (LP: #959452)
  * checkbox/user_interface.py, qt/frontend/qtfront.cpp,
    qt/frontend/qtfront.h, checkbox_qt/qt_interface.py: Set
    interface.direction to NEXT if all the tests were executed and the user
    either analyzed or submitted the results. (LP: #956329)
  * checkbox/user_interface.py, plugins/user_interface.py,
    qt/frontend/qtfront.cpp, qt/frontend/qtfront.h,
    checkbox_qt/qt_interface.py: Use the ui persistent storage to keep some ui
    configuration values. (LP: #937626)
  * checkbox/user_interface.py: Avoid using fork() + call() to run a web
    browser. Use Popen instead.(LP: #956307)
  * qt/frontend/qtfront.ui, qt/frontend/qtfront.cpp, qt/frontend/qtfront.h:
    Removed welcome tab (LP: #957090)

  [Jeff Lane]
  * Reset default checkbox log level to INFO from DEBUG to make logs less
    confusing and verbose. (LP: #949745) 
  * Removed dependency on bluetooth/detect-output on the
    suspend/suspend_advanced job. (LP: #955375)
  * jobs/mediacard.txt.in, scripts/removable_storage_test,
    scripts/removable_storage_watcher: Modified removable_storage_watcher and
    removable_storage_test to accept list of busses to watch to resolve
    problems on systems with MMC readers that present themselves as USB
    devices rather than SDIO (LP: #953160)
  * jobs/optical.txt.in: Fixed the job descriptions for optical/read and
    optical/cdrom-audio-playback to account for changes in Precise and make
    them less confusing (LP: #954606)
  * Created automated version of optical/read for server testing
    Fixed issues with optical_read_test script:
    - test could pass if /dev/cdrom did not exist
    - test could pass if /dev/cdrom was inaccessible
    - test could pass if no optical device was passed in (LP: #945178)
  * Removed hard coded paths from scripts (LP: #949435)

  [Marc Tardif]
  * Linted qt_interface which had a few syntax errors (LP: #949957)
  * plugins/apport_prompt.py: Fixed apport integration was producing a trace
    (LP: #959463)

  [Daniel Manrique]
  * Bumped revision number to 0.13.5 in trunk
  * jobs/keys.txt.in: Fix definition for keys/media-keys test which failed to
    run (LP: #954480)
  * Reverted feature to keep tests ordered, as the sortkey attribute causes
    undesirable secondary effects.

  [Sylvain Pineau]
  * Show the UF invalidation warning if all test cases are unchecked from the
    right click menu (LP: #956757)
  * checkbox_qt/qt_interface.py, qt/frontend/qtfront.cpp,
    qt/frontend/qtfront.h: Tests now select Yes on PASS status (LP: #954556)

  [Brendan Donegan]
  * jobs/suspend.txt.in: Fixed dependencies on wireless and suspend_advanced
    jobs.
  * Changed screenshot jobs to use /dev/external_webcam which will be set by
    a udev rule (LP: #956885)

 -- Jeff Lane <jeff@ubuntu.com>  Fri, 16 Mar 2012 19:14:09 -0400

checkbox (0.13.4) precise; urgency=low

  [Brendan Donegan]
  * Added 'scsi' as a valid bus ID for determining product in udevadm.py
    (LP: #940249)
  * Added 'cciss' as a valid bus ID for determining product in udevadm.py
    (LP: #942548)
  * Updated command fields in composite disk jobs to address the ! in 
    some disk paths (LP: #942769)
  * Updated create_connection to poll for registration of connection and 
    then attempt to bring it up (LP: #944662)
  * Fixed command run by wireless_connection tests so that they fail if the
    internet_test fails, but still clean up the connection file (LP: #944176)
  * Fixed wireless_connection_open_* jobs to not provide security options
    (LP: #947163)

  [Daniel Manrique]
  * Tweaks to internet_test: don't try to ping an IP that's unreachable from 
    the specified interface (or at all), try to find something pingable via
    other means.

  [Javier Collado]
  * Added python-cairo as a dependency for checkbox-gtk (LP: #940163)
  * Updated camera_test script to use better tool for capturing the image
    and allow specifying a device to use, plus other improvements. Create a
    job which takes a capture from the webcam of the desktop.
  * Added jobs to take screenshots after suspend and attach the resulting jpg

  [Marc Tardif]
  * Tidied up logic for determining DISK device product and vendor 
    (LP: #942548)
  * Fixed filename matching expression for local jobs (LP: #942273)
  * Fixed duplicate System Testing applications after upgrade (LP: #940627)

  [Aurelien Gateau]
  * lib/template.py, lib/template_i18n.py, plugins/jobs_info.py,
    plugins/suites_prompt.py: Add a "sortkey" attribute to jobs, the sortkey
    order matches the order in which they appear in jobfiles.
  * checkbox_gtk/gtk_interface.py: Shows jobs and suites in sortkey order
    (that is, as they appear in job definition files, rather than
    alphabetically).
  * checkbox_gtk/gtk_interface.py, gtk/checkbox-gtk.ui,
    plugins/jobs_prompt.py: Added a progress bar showing tests completed and
    total.

  [Sylvain Pineau]
  * Updated gst_pipeline_test to add a --fullscreen option for video playback.
  * Add python-gtk2 dependency, Gst from gi.repository don't work well with 
    messages (See https://bugzilla.gnome.org/show_bug.cgi?id=631901).
  * Add a new job to capture screen during fullscreen video playback.

  [Tiago Salem Herrmann]
  * checkbox_qt/qt_interface.py, qt/frontend/qtfront.cpp,
    qt/frontend/qtfront.h, qt/frontend/treemodel.cpp, qt/frontend/treemodel.h:
    Makes it possible for the job selection tree to have more than 2 levels of
    children nodes.
 
  [Tim Chen]
  * Modifications to removable_storage_test to handle cases where removable
    media is not mounted prior to test running. (LP: #944623)

 -- Jeff Lane <jeff@ubuntu.com>  Thu, 08 Mar 2012 09:29:10 -0500

checkbox (0.13.3) precise; urgency=low

  New upstream release (LP: #939549):
 
  [Brendan Donegan]
  * Typo in command for for miscellanea/virtualization-check (LP: #934243)
  * Resized test selection views in checkbox-qt (LP: #937113)

  [Daniel Manrique]
  * Use GObject from gi.repository instead of gobject (LP: #937099)
  * Disable flushing to disk after every file access during gathering phase for
    a significant speed boost. (LP: #939019)

  [Javier Collado]
  * Fixed running of disk/read_performance tests (LP: #933528)
  
  [Sylvain Pineau]
  * Fix depends fields in info and suspend test suites (LP: #934051) 
  * Display results report in non-graphical interfaces (LP: #937657)

  [ Tiago Salem Herrmann ]
  * Remove auto generated qt resource file (LP: #938863)
 
  [Ara Pulido]
  * Fix the Ubuntu Friendly warning message (LP: #939448)

 -- Marc Tardif <marc@ubuntu.com>  Thu, 16 Feb 2012 10:31:18 -0500

checkbox (0.13.2) precise; urgency=low

  New upstream release (LP: #933090):

  [Jeff Lane]
  * Added a Hard Disk Stats Test that was part of a much older merge request
    for server test suite.
  * Modified apport-directory to provide feedback
  * Added new optical_write_test script and created appropriate jobs to refine
    optical drive testing
  * Created new resource job that creates an optical.{CD-R,DVD-R} resource to
    determine if a machine's optical drive supports writing or is read-only.
  * Added virt-check test to determine if a server will work as an OpenStack
    Compute Node.
  * Moved apport-directory changes from an old branch to checkbox where the
    job now resides.

  [Marc Tardif]
  * Removed trailing directories from the devpath of disk devices (LP: #925582)
  * Fixed awk regular expression in max_diskspace_used script (LP: #926312)
  * Implemented anonymous submissions to Launchpad with a dummy e-mail
    address.
  * Qt: Moved widgets around in Results window.
  * Changed options and arguments passed to show_tree method, and related UI
    changes.
  * Simplified running checkbox-qt from source tree, by compiling if needed.
  * Added support for decimals and multiple partitions in max_diskspace_used.
  * Fixed reference to xrandr_detect_modes replaced by VESA_drivers_not_in_use.
  * Fixed depends in debian/control file for checkbox-qt.

  [Daniel Manrique]
  * Changed way of obtaining preferred browser to ensure we honor the user's
    preference rather than Chromium's clobbering of
    /etc/alternatives/gnome-www-browser (LP: #925603) 
  * Added submission_path_prompt config variable; if set, it will be shown to
    the user before the test selection screen, and the value entered will
    override the default filename for the xml report.
  * plugins/suites_prompt.py: Fixed jobs being run despite being deselected. 
  * Qt: Changed color of the step bubbles to Ubuntu Orange, and made it
    parametrizable.
  * Qt: View report functionality.
  * Qt: Set the runtime application icon.
  * Fixed typo in network/info.
  * Fixed typo in create_connection.

  [Brendan Donegan]
  * Changed checkbox-cli text to clearly explain what + does (LP: #926417)
  * Changed progress bar of Qt UI to standard rather than custom one,
    prettified tabs and updated Launchpad email text amongst other UI tweaks
    in qt/frontend/qtfront.ui
  * Fixed some oversights in the mediacard job files regarding test 
    descriptions and card types.
  * Tweaked the memory_compare script a bit to make it easier to maintain.
  * Used regexes in default whitelist.

  [Javier Collado]
  * Removed job that installed ipmitool by default (LP: #931954)

  [Tiago Salem Herrmann]
  * Implementation of Qt frontend for checkbox.
  * Qt-related features and bugfixes:
  * Qt: Added welcome screen image and background color.
  * Qt: Removed maximize/restore button.
  * Qt: added select/deselect all popup menu.
  * Qt: Status screen
  * Qt: Antialiasing hint for step numbers and question mark.
  
  [Sylvain Pineau]
  * Tests will run in in order specified by the whitelist.
  * JobStore caches most of a job's attributes in memory to speed up sorting.

 -- Jeff Lane <jeff@ubuntu.com>  Wed, 15 Feb 2012 00:11:21 -0500

checkbox (0.13.1) precise; urgency=low

  New upstream release (LP: #925090):

  [Brendan Donegan]
  * Fixed the cpu_topology script so that it doesn't mistake the word
    'processor' in the value of another field for the field 'processor'
    (LP: #882161)
  * Added create_connection script and jobs to automatically create/test a
    wireless network connection.
  * Updated wireless job dependencies.
  * Add wireless performance data collecting tests.
  * Changed is_laptop test to a shell test and implemented a check_is_laptop
    script to check automatically for a systems 'laptopness' (LP: #886668)
  * Fixed connect_wireless script which continued failing to correctly
    identify wireless connections.
  * Don't fail the sleep_test if the wake alarm is still set (LP: #911161)
  * Add requirement for mem sleep state to be supported to the
    suspend_advanced_auto job (LP: #804190)
  * Fixed the camera/display test and removed the camera/video one.
  * Added display resource and matching requirements to external video 
    output tests.
  * Added removable_storage_watcher script to replace watch_command to make
    testing USB, FireWire and MMC devices easier and more cohesive.
  * Added memory_compare script to automate the memory/info job
  * Switch audio settings to correct device before running audio tests
    (LP: #916859)
  * Nixed graphics/xorg-version-output job and updated other job dependencies,
    since it is redundant with graphics/xorg-version. (LP: #671144)

  [Gabor Kelemen]
  * Fixed last two remaining strings with backslashes (LP: #868571)
  * Fix misplaced parentheses, so translation can work (LP: #904876)

  [Marc Tardif]
  * Refactored install scripts to be agnostic of variant name: 
    install/postinst, install/config and debian/*.postinst.
  * Using title defined in user_interface plugin in GTK interface.
  * Updated default.whitelist to reflect renamed jobs.
  * Removed files with non-printable characters from submission.xml.
  * Fixed parser for submission files with empty question comments
    and context info (LP: #912546)
  * Added support for skipping tests when the depends don't pass
    (LP: #509598)
  * Removed extraneous code from the sleep_test.
  * Refactored logic to check for network after suspend.
  * Removed deprecated hwtest package.
  * cpu_offlining was incorrectly using return instead of exit.

  [Daniel Manrique]
  * Update control files under debian/ to eliminate (most) lintian warnings
    (LP: #352986)
  * Environment variables specified with environ: in a job description will be
    passed to the backend for it to add to its environment. (LP: #897889)
  * Handle malformed LANGUAGE environment variable values (LP: #912946)
  * Added interactive media_keys_test script.
  * Make creation of wireless connection files more robust (LP: #923836)
  * Recommend gstreamer-gconf to enable media tests on kubuntu (LP: #898641)
  * Add bluetooth device requirement to obex jobs (LP: #921128)
  * Add a plugin conf variable for the welcome string (shown on the first
    screen when checkbox runs), so it can be changed without much effort.
  * Remove superflous bluetooth/detect job
  * Fixed typo in jobs/local.txt.in (phoronix misspelled as peripherals).
  * Rearranged a misplaced changelog entry.
  * Updated debian/control to remove unneeded Uploader: field.

  [Robert Roth]
  * Fixed spelling mistakes in user_apps job file. (LP: #904209)

  [Jeff Lane]
  * Created automated network info test to get some config info during automated 
    runs. (LP: #912038)
  * Added requires to suspend wireless jobs so they won't run if wireless isn't
    present (LP: #907150)
  * Fixed issue in usb_test with unwritable filesystems (LP: #912522)
  * Fixed USB tests so that insert, storage, remove run in proper order
  * Removed usb_storage_after_suspend since it's superfluous, all other USB
    tests already run after suspend.
  * Modifed usb_test to handle firewire drives as well, renamed script to
    removable_storage_test

  [Aurélien Gâteau]
  * Improvements to Recover dialog and show_info method.

  [ Javier Collado ]
  * Error while creating binary package fixed (LP: #921576)

  [ Sylvain Pineau ]
  * Replaced xrandr_display_modes with automated check for VESA driver
  * Refactored Unity compatibility tests

 -- Daniel Manrique <daniel.manrique@canonical.com>  Fri, 10 Feb 2012 11:19:05 -0500

checkbox (0.13) precise; urgency=low

  New upstream release (LP: #892268):

  [Marc Tardif]
  * Generate a submission.xml file that contains all device and attachment
  * Write the report before reporting the validation error.
  * Changed device.product to dmi.product for the formfactor (LP: #875312)

  [Daniel Manrique]
  * Use gettext for string (LP: #869267)
  * Move progress indicator to main checkbox dialog instead of a 
    transient window (LP: #868995)
  * Ignore malformed dpkg entries in package_resource (LP: #794747)
  * Reset window title after finishing a manual test (LP: #874690)
  * Handle "@" in locale names (as in ca@valencia).

  [Jeff Lane]
  * Went through all the job files and:
    * Updated descriptions to match Unity UI structure
    * Added descriptions where necessary
    * Added further details to some descriptions
    * Moved some jobs to more appropriate files
    * Fixed job names in older job files to match new naming scheme 
      (suite/testname)
    * Added jobs to local.txt to ensure all job files are now parsed
      (this allows easier addition of existing tests to whitelists)
    * Changed remaining manual job descriptions to match the new format
  * Updated CD and DVD write tests to be more clear about when to skip
    them (LP: #772794)

  [Ara Pulido]
  * Rewrote all job descriptions to match OEM QA syntax

  [Brendan Donegan]  
  * Fix the code that assigns keys in checkbox-cli so that it never assigns
    keys which have other uses. (LP: #877467)
  * Show details of unmet job requirements (LP: #855852)
  * Ensure that connect_wireless chooses a wireless connection from the list
    of available connections (LP: #877752)
  * Have the bluetooth/detect tests require a device with the category
    BLUETOOTH to run, thus preventing the test from failing on systems with
    no Bluetooth device (LP: #862322)
  * Rename attachment jobs to not have a forward slash in their name
    (LP: #887964)
  * Guard against trying to write files to logical partitions on USB sticks
    (which will obviously fail) in usb_test (LP: #887049)
  * Make the OpenGL test ignore the return value of glxgears and improve
    the test description (LP: #890725)
  * Allow input/mouse test to run if a TOUCH device is present
    (LP: #886129)

  [ Javier Collado ]
  * Broken job dependencies fixed (LP: #888447)
  * Regex support when specifying blacklists and whitelists on the
    commandline (LP: #588647)

 -- Daniel Manrique <daniel.manrique@canonical.com>  Thu, 18 Nov 2011 12:46:21 -0500

checkbox (0.12.8) oneiric; urgency=low

  New upstream release (LP: #862579):

  [Brendan Donegan]
  * Remove test for FTP connection from network_check script (LP: #854222)
  * Update a parameter in usb_test to have it run faster.
  * Remove record_playback_after_suspend from Ubuntu Friendly whitelist (LP: #855540)
  * Fix minor typo in multi-monitor friendly resolution_test script which caused 
    minimum_resolution test to fail (LP: #855599)
  * Remove storage_devices_test from Ubuntu Friendly whitelist since bonnie++  (which it uses) is not installed by default (LP: #855841)
  * Changed description and name to reflect Ubuntu Friendly branding. Now when a user searches for Ubuntu Friendly in the lens, Checkbox will appear (LP: #852036)
  * Reset the selections at the test suite prompt if No is selected at the recover prompt (LP: #861208)
  * Save the connection name(s) instead of the interface name so that they can be reconnected to properly after the wireless before/after suspend tests have completed (LP: #861502)
  * Make connect_wireless use the UUID of the connection instead of the name for greater reliability (LP: #862190)

  [Daniel Manrique]
  * Restored _recover attribute, re-enabling welcome and test selection
    screens (LP: #852204)
  * Remove memory/test from the Ubuntu Friendly whitelist (LP: #853799)
  * Use diff instead of grep, better comparing of empty files (LP: #852014)
  * Apport integration: new mandatory "tag" value in ApportOptions (LP: #852201)
  * Add warning prior to starting the tests (LP: #855328)
  * Apport integration: Fix instantiation of Gtk.RadioButton, needed due 
    to PyGI related API changes (LP: #805679)
  * Remove ping -R parameter that apparently caused ICMP packets to be dropped
    by some routers (LP: #861404)

  [ Evan Broder ]
  * Replace resolution_test with an implementation which uses GdkScreen to
    be multimonitor-aware (LP: #632987)

  [Jeff Lane]
  * Fix names of optical drive tests and remove a non-existing test from the
    whitelist (LP: #854808) 
  * Fix wireless_*_suspend jobs so they recreate iface file instead of append
    each time (LP: #855845)
    (LP: #852201)
  * Clarify better the intend of the is_laptop question (LP: #861844)
  * Fixed dependencies for tests that depend on suspend/suspend_advanced 
    (LP: #860651)

  [Tim Chen]
  * Fix cpu_scaling_test (LP: #811177)
 
  [Ara Pulido]
  * Avoid connect_wireless messing with AP with similar names (LP: #861538)
  * Remove bluetooth/file-transfer from the list of tests to run, since due to
    bug 834348 it always fails.

  [Marc Tardif]
  * Added support for wildcards when verifying the transport certificate.
  * Applying depends across suites (LP: #861218)

 -- Daniel Manrique <daniel.manrique@canonical.com>  Thu, 29 Sep 2011 13:12:01 -0400

checkbox (0.12.7) oneiric; urgency=low

  New upstream release (LP: #850395):

  [Brendan Donegan]
  * Redirecting stderr to pipe to fix the gconf_resource script (LP: #832321)
  * Clear jobs directory when user selects No to recover question (LP: #836623)

  [Daniel Manrique]
  * checkbox/job.py: Guard against bogus timeout values (LP: #827859)
  * More explicit handling of string decoding/encoding, avoids problems with
    non-ascii characters (LP: #833747)
  * Changed architecture from all to any for checkbox base, to build
    architecture-specific binaries (LP: #833696)

  [Jeff Lane]
  * Several corrections necessary due to test name changes or typos found in
    job files

  [Marc Tardif]
  * Connecting hyper text widgets only once (LP: #827904)
  * Detecting MMC readers as OTHER instead of DISK (LP: #822948)
  * Validating the hostname in the SSL certificate (LP: #625076)
  * Validating the submission.xml (LP: #838123)

 -- Daniel Manrique <daniel.manrique@canonical.com>  Fri, 14 Sep 2011 17:15:26 -0400

checkbox (0.12.6) oneiric; urgency=low

  New upstream release (LP: #841983):

  [ Daniel Manrique ]
  * Work around PyGTK API changes that kept checkbox from starting up
    (LP: #839675).

 -- Daniel Manrique <daniel.manrique@canonical.com>  Mon, 05 Sep 2011 12:47:58 -0400

checkbox (0.12.5) oneiric; urgency=low

  New upstream release (LP: #838745):

  [Ara Pulido]
  * Created a "suspend" suite and renamed relevant tests.

  [Brendan Donegan]
  * Removed redundant tests in power-management suite.
  * Fixed dependencies in power-management suite.

  [Daniel Manrique]
  * Changed name of apt-get test to reflect the suite it's in.
  * Fixed typos in job definitions that caused them to not be run.
  * Added missing description to info/hdparm test (LP: #832351)
  * Quote command to obtain bluetooth address, to avoid hanging if 
    a device is not present (LP: #836756).
  * Added BLUETOOTH category to udev parser.
  * Removed some tests from default whitelist.
  * Fixed dependencies for keys/sleep.
  
  [Jeff Lane]
  * Added new USB storage transfer test
  * Re-worked and added automated audio test

  [Marc Tardif]
  * Added WIRELESS category to udev parser.

 -- Ara Pulido <ara@ubuntu.com>  Thu, 01 Sep 2011 12:23:07 +0100

checkbox (0.12.4) oneiric; urgency=low

  New upstream release (LP: #824180):

  [Brendan Donegan]
  * Refactored job definition files.
  * Fixed dependencies and test naming.
  * Added Online CPU before/after suspend test.
  * Automated wireless tests.
  * Removed redundant sru_suite.txt, updated dependencies accordingly.
  * Automated bluetooth_obex tests.

  [Daniel Manrique]
  * Further improvements to make frontend/backend communication more reliable.
    Prevents stuck backends, failure to close the GUI due to lack of reply
    from the backend, and test specifying "user" not being run.
  * scripts/keyboard_test modified to account for pygi-related GTK API
    changes. (LP: #804369)
  * scripts/sleep_test: improve handling of NetworkManager DBus API
    changes. (LP: #808423)
  * scripts/cdimage_resource: properly handle releases with "LTS" in their
    name (LP: #814085)
  * Updated minimum_resolution test as per latest system requirements, leaving
    just one unified test. (LP: #767166)

  [Javier Collado]
  * Checkbox exits with EX_NOINPUT if a whitelist or blacklist file is
    specified and cannot be found.
  * Deselect a test suite automatically when none of its children is selected,
    in the GTK interface. (LP: #651878)
  * Make the "Next" button the default action when Enter is pressed, to 
    streamline testing with the GTK interface.

  [Marc Tardif]
  * Fixed udevam not being found because /sbin not in PATH (LP: #597305)
  * Fixed hardware attachments for udev and dmi (LP: #822682)

  [Sylvain Pineau]
  * Expose the message store to other plugins, via firing an expose-msgstore
    event.

  [Andrew Faulkner]
  * Fix description for nautilus_file_create job (LP: #821141) 

  [Kenneth Wimer]
  * New header image that follows brand guidelines (LP: #554202)

 -- Daniel Manrique <daniel.manrique@canonical.com>  Wed, 10 Aug 2011 15:16:39 -0400

checkbox (0.12.3) oneiric; urgency=low

  [Marc Tardif]
  * Only reading CHECKBOX_* environment variables in config (LP: #802458)
  * Imported scripts and jobs from Platform Services.

  [Chad A. Davis]
  * Switch to dh_python2 and debhelper7 (LP: #788514)

  [Barry Warsaw]
  * Fix checkbox_clean.run() to ignore missing executables, as is the case
    in a fresh checkout.

 -- Daniel Manrique <daniel.manrique@canonical.com>  Fri, 01 Jul 2011 11:37:27 -0400

checkbox (0.12.2) oneiric; urgency=low

  New upstream release (LP: #800199):

  [Brendan Donegan]
  * Added interface parameter to internet_test script.

  [Daniel Manrique]
  * GTK GUI: Change assignment of TreeStore model to TreeView to account for
    pygi-related API changes. Also seems to fix lingering select/deselect all
    buttons. (LP: #796666) (LP: #796622)
  * GTK GUI: Fix call to Gtk buffer get_text to add now-mandatory fourth
    parameter, keeps the GUI from misbehaving in connection to fixed bug.
    (LP: #796827)
  * GTK GUI: Fix handling of mouse events in gtk_hypertext_view.py which
    prevented displaying the final report.
  * Put test name as part of the window title, as an aid to
    reporting/debugging (LP: #744190)
  * plugins/apport_prompt.py: Add test name to "Do you want to report a bug?"
    dialog to make it clearer.

  [Sylvain Pineau]
  * Fix evaluation of job requirements (LP: #798200)
  * Added "in" operator to job requirements.

 -- Marc Tardif <marc@ubuntu.com>  Tue, 21 Jun 2011 09:41:57 -0400

checkbox (0.12.1) oneiric; urgency=low

  New upstream release (LP: #796629):

  [Brendan Donegan]
  * Fix timeout in sleep_test script (LP: #665299)
  * Fix traces in hyper_text_view module (LP: #796508)
  * Added camera test (LP: #764222)

  [Daniel Manrique]
  * Fix GUI definition file so main window uses "natural request", growing
    when child widgets require so (LP: #776734)
  * Fix open/read blocking behavior and backend/frontend communications to
    avoid hangs and lingering backends. (LP: #588539)
  * Render header text dynamically over the image background, and updated pot
    file with the new string. (LP: #621880)

  [Robert Roth]
  * Improve command line key prompts (LP: #786924)

 -- Marc Tardif <marc@ubuntu.com>  Fri, 03 Jun 2011 17:00:11 -0400

checkbox (0.12) oneiric; urgency=low

  New upstream release (LP: #784076):
  * Removed dead pixel test.

  [Bilal Akhtar]
  * Port checkbox to Gtk3/PyGI (LP: #783822)

 -- Marc Tardif <marc@ubuntu.com>  Tue, 17 May 2011 09:48:07 -0400

checkbox (0.11.4) natty; urgency=low

  * Changed udev_resource to report CAPTURE for USB VIDEO devices
  * Fixed eval of resources with names like list item names
  
  [Carl Milette]
  * Fixed hard coded disk in disk_bench_test so that it matches convention
    utilizing udev_resource for finding devices. (LP: #507943)

 -- Jeff Lane <jeff@ubuntu.com>  Fri, 22 Apr 2011 11:05:19 -0400

checkbox (0.11.3) natty; urgency=low

  New upstream release (LP: #751928):
  * Fixed sleep_test crashing with ioerror (LP: #630785)
  * Fixed keyerror when running some manual tests (LP: #729431)

  [Ara Pulido]
  * Improved debconf messages and ordering (LP: #553777)
  * Video bugs should be reported as a display symptom (LP: #744964)
  * Added checkbox log to apport report

  [Gerhard Burger]
  * Fixed punctuation inconsistencies in verification procedures (LP: #744167):

 -- Marc Tardif <marc@ubuntu.com>  Tue, 05 Apr 2011 16:19:17 -0400

checkbox (0.11.2) natty; urgency=low

  New upstream release (LP: #736919):
  * Added version to dpkg dependency
  * Added multiarch support to install script (LP: #727411)
  * Fixed submitting data twice (LP: #531010)
  * Fixed job descriptions for checkbox-cli (LP: #221400)

  [Daniel Manrique]
  * Fixed strings in audio tests and updated pot file (LP: #691241)
  
  [Jochen Kemnade]
  * Fixed grammar in user-apps tests (LP: #642001)

  [Jeff Lane]
  * Added reboot instructions to suspend/hibernate tests (LP: #420493)
  * Made the firewire instructions make more sense (LP: #693068)
  
  [Michael Terry]
  * Fixed several strings appear in English although translated (LP: #514401)
    - jobs/fingerprint.txt.in
    - jobs/media.txt.in
    - jobs/monitor.txt.in
    - jobs/sleep.txt.in
    - jobs/firewire.txt.in
    - po/checkbox.pot
  * Fixed grammar (LP: #525454)
    + jobs/fingerprint.txt.in

 -- Jeff Lane <jeff@ubuntu.com>  Tue, 29 Mar 2011 09:17:36 -0400

checkbox (0.11.1) natty; urgency=low

  New upstream release (LP: #725110):
  * Checking for lock file before firing stop-all event (LP: #719552)
  * Changed description of nautilus_file_copy job (LP: #709688)

  [Javier Collado]
  * Fixed title in progress dialog

 -- Marc Tardif <marc@ubuntu.com>  Fri, 25 Feb 2011 11:56:43 -0500

checkbox (0.11) natty; urgency=low

  New upstream release (LP: #719073):
  * Changed support for persist plugin as optional (LP: #561816)

  [Ara Pulido]
  * Fixed lintian errors and warnings

  [Eitan Isaacson]
  * Migrate the UI from libglade to gtkbuilder  

 -- Marc Tardif <marc@ubuntu.com>  Mon, 14 Feb 2011 18:19:27 -0500

checkbox (0.10.4) maverick; urgency=low

  * Fixed parsing of config parameters (LP: #689140)

 -- Marc Tardif <marc@ubuntu.com>  Tue, 14 Sep 2010 12:43:51 -0400

checkbox (0.10.3) maverick; urgency=low

  New upstream release (LP: #638333):
  * Fixed verification of SSL validity (LP: #625076)
  * Improved audio test questions.

 -- Marc Tardif <marc@ubuntu.com>  Tue, 14 Sep 2010 12:43:51 -0400

checkbox (0.10.2) maverick; urgency=low

  New upstream release (LP: #617583):
  * Fixed sleep_test to check the connection if using network-manager.
  * Fixed reporting bugs against alsa-base and xorg (LP: #607214)
  * Fixed apport dialog no longer appearing (LP: #607217)
  * Reduced data file size for the desktop image.
  * Updated report to be more pretty.

 -- Marc Tardif <marc@ubuntu.com>  Fri, 13 Aug 2010 16:23:16 -0400

checkbox (0.10.1) maverick; urgency=low

  New upstream release (LP: #597295):
  * Added support for urwid interface.
  * Added sound check test.
  * Added document viewer test.
  * Added update-manager and nautilus tests.
  * Added resolution tests.
  * Added sleep tests.

 -- Marc Tardif <marc@ubuntu.com>  Tue, 22 Jun 2010 10:43:52 -0400

checkbox (0.10) maverick; urgency=low

  * Added media tests (LP: #397944)
  * Added support for comments in templates.

 -- Marc Tardif <marc@ubuntu.com>  Tue, 04 May 2010 11:51:22 -0400

checkbox (0.9.2) lucid; urgency=low

  New upstream release (LP: #567568):
  * Added referer when sending submissions to Launchpad (LP: #550973)
  * Added suggests to checkbox package in debian/control file (LP: #352740)
  * Fixed udev_resource script to be more resilient (LP: #556824)
  * Fixed cdimage_resource script to read casper.log (LP: #558728)
  * Fixed reporting all resources found for a job (LP: #560948)
  * Fixed stalling when using kdesudo to start backend (LP: #557443)
  * Fixed starting the appropriate default browser on UNR (LP: #563050)
  * Fixed ansi_parser script when outputting to stdout (LP: #560952)
  * Fixed opening the report with the gconf preferred browser (LP: #562580)
  * Fixed suspend_test to use relative time for wakealarm (LP: #349768)
  * Fixed backend not getting terminated upon closing (LP: #553328)

 -- Marc Tardif <marc@ubuntu.com>  Tue, 06 Apr 2010 14:17:46 -0400

checkbox (0.9.1) lucid; urgency=low

  New upstream release (LP: #548800):
  * Added cpu_scaling_test script.
  * Fixed hard drive detection (LP: #549714)
  * Fixed backend to handle empty messages (LP: #536645)
  * Fixed parsing of package resource (LP: #539691)
  * Fixed malformed xml report (LP: #485445)
  * Fixed running root manual tests as normal user (LP: #383559)
  * Fixed writing apport files only after submitting (LP: #530380)
  * Fixed audio test instructions (LP: #529205)
  * Fixed gathering chassis information (LP: #537435)
  * Fixed detection of disks in kvm (LP: #552998)
  * Fixed udev_resource script to be more resilient (LP: #552999)
  * Fixed filter_packages script to use new resources.

 -- Marc Tardif <marc@ubuntu.com>  Sun, 07 Mar 2010 15:05:44 -0400

checkbox (0.9) lucid; urgency=low

  * Introduced job_prompt plugin to treat all jobs (suites, tests, etc.) as composites.
  * Replaced the registry and resource scripts and centralized job iteration.
  * Replaced dependency on dbus by using sudo/gksu/kdesudo instead.
  * Replaced mktemp with mkdtemp for security purposes.
  * Fixed strings in fingerprint and modem tests (LP: #457759)
  * Fixed client side validation of Launchpad form (LP: #438671)
  * Added device information to tags when reporting bugs with apport.
  * Added shorthands for blacklist-file and whitelist-file.
  * Added support for apport default configuration (LP: #465447)
  * Added support for scrolled options list (LP: #411526)
  * Added support for tests generated by suites to run as root.
  * Added support for requirements in attachments.
  * Added support for armv7l processor
  * Added Autotest integration
  * Added LTP integration
  * Added Phoronix integration
  * Added qa-regression-testing integration

 -- Marc Tardif <marc@ubuntu.com>  Wed, 04 Nov 2009 19:36:09 -0400

checkbox (0.8.5) karmic; urgency=low

  * Fixed translation of suites and tests files (LP: #456115)
  * Fixed checking the status of command registries (LP: #457502)
  * Fixed selecting suites in the command line (LP: #457559)
  * Fixed reporting of bugs to contain test description (LP: #427932)
  * Fixed execute permissions on scripts (LP: #459606)
  * Renamed processors_info plugin to singular because processor
    information is reported as a single structure with a count attribute
  * Updated translation files.

 -- Marc Tardif <marc@ubuntu.com>  Mon, 26 Oct 2009 12:17:30 -0400

checkbox (0.8.4) karmic; urgency=low

  * Fixed failing dependencies when not available (LP: #430051)
  * Fixed supporting udevadm not providing DEVPATH variable (LP: #430084)
  * Fixed supporting audio devices without a /proc/asound entry (LP: #430086)
  * Fixed running when python-apport package is not installed (LP: #430103)
  * Fixed X error when exiting after reporting a bug (LP: #430776)
  * Fixed prompting to report a bug according to GNOME HIG (LP: #429701)
  * Fixed prompting for answer in checkbox-cli (LP: #429764)
  * Fixed resolution_test message for fglrx driver (LP: #346816)
  * Fixed adding of manpage symlinks for gtk and cli (LP: #426641)
  * Fixed recovering from connecting to the backend (LP: #446693)
  * Fixed backend to use dbus instead of policykit (LP: #435714)
  * Fixed interpolation of output variable in cli (LP: #450673)
  * Fixed selection of suites in cli (LP: #450713)
  * Fixed parsing of virtio-pci devices (LP: #450774)

 -- Marc Tardif <marc@ubuntu.com>  Tue, 13 Oct 2009 16:44:12 -0400

checkbox (0.8.3) karmic; urgency=low

  * Fixed trailing newline requirement in test definitions (LP: #427993)
  * Fixed reporting firmware version as product name (LP: #428563)
  * Fixed detecting pci and usb audio devices (LP: #429558)
  * Fixed prompting to report a bug when there's no package (LP: #429668)

 -- Marc Tardif <marc@ubuntu.com>  Sat, 12 Sep 2009 15:37:40 -0400

checkbox (0.8.2) karmic; urgency=low

  * Fixed adding test information when reporting with apport (LP: #423798)
  * Fixed tagging bugs when reporting with apport (LP: #423799)
  * Fixed expressing package aliases for the linux package (LP: #423805)
  * Fixed detecting the disk category in devices (LP: #423864)
  * Fixed supporting apport symptoms when reporting bugs (LP: #424063)
  * Fixed gathering of dmi information for Launchpad report (LP: #424454)
  * Fixed tests using gksudo returning empty output (LP: #425284)

  [Javier Collado]
  * Fixed reporting of output in shell plugin (LP: #393894)

 -- Marc Tardif <marc@ubuntu.com>  Mon, 31 Aug 2009 17:16:38 -0500

checkbox (0.8.1) karmic; urgency=low

  * New upstream version:
    * Added disk tests.
    * Added fingerprint reader tests.
    * Added firewire tets.
    * Added kms tests.
    * Added media tests.
  * Fixed dependency on hal and using udev instead (LP: #399319)
  * Fixed calling ubuntu-bug when a test fails (LP: #418978)

 -- Marc Tardif <marc@ubuntu.com>  Tue, 26 Aug 2009 17:36:05 -0500

checkbox (0.8~alpha4) karmic; urgency=low

  * New upstream version:
    * Changed icon.
    * Added timeout property to lock_prompt plugin.
    * Added concept of attachments to tests.
    * Added support for backslahes in templates to wrap lines.
    * Added support blacklisting and whitelisting both tests and suites.
    * Introduced the concept of jobs for suites, tests and attachments.
    * Removed upstart event which is no longer needed.
    * Replaced architecture and category with requires in test definitions.
  * Fixed pygst dependency (LP: #334442)
  * Fixed configuration file updates during install (LP: #330596)
  * Fixed DBus exceptions (LP: #344916, #359440)
  * Fixed and expanded translations (LP: #347038)
  * Fixed ignored system proxy settings (LP: #345548)
  * Fixed parsing blank lines in templates (LP: #393907)
  * Fixed escaping of lists (LP: #394001)
  * Fixed timeout in manual tests (LP: #377986)
  * Fixed CLI interface dialog.
  * Fixed support for FreeDesktop XDG base directory specification (LP: #363549)
  * Added general and package specific apport hooks

  [ Gabor Keleman ]
  * Fixed untranslated strings in tests (LP: #374666)
  * Fixed untranslated last screen (LP: #374646)

 -- Marc Tardif <marc@ubuntu.com>  Wed, 19 Aug 2009 15:36:05 -0500

checkbox (0.7) jaunty; urgency=low

  [ Dave Murphy ]
  * Fixed viewing of report files in Firefox 3 (LP: #331481)
  * Added additional contextual information
   * /etc/sysctl* (LP: #331055)
   * /etc/modprobe.d (LP: #331056)
   * /etc/modules (LP: #331057)
  * Fixed packaging for Jaunty
   * https://lists.ubuntu.com/archives/ubuntu-devel/2009-February/027439.html
   * Uses --install-layout=deb
   * Installs to dist-packages instead of site-packages

  [ Andy Whitcroft ]
  * suspend_test: update suspend_test to version V6 matching kernel version.
    The version here will become the master copy.
  * suspend_test: add a --dry-run mode to simplify developement
  * suspend_test: add a automation mode for checkbox integration
  * suspend_test: add a new pm-suspend test
  * suspend_test: record and restore timer_delay around the variable
    time test.
  * suspend_test: release v7.
  * suspend_test: initial version of suspend power consumption test
    from a patch by Pete Graner.
  * suspend_test: power -- made the sleep time configurable
  * suspend_test: detect batteries and disable ac/power tests
  * suspend_test: disable dbus tests when we have no primary user
  * suspend_test: handle AC transitions better
  * suspend_test: enable power test as part of --full
  * suspend_test: reduce the noise in the test instructions
  * suspend_test: use minutes in output when that is more appropriate
  * suspend_test: track actual AC transitions and report them
  * suspend_test: only mention AC at all if we have a battery
  * suspend_test: report useful data at the bottom for posting
  * suspend_test: document the new power test in the usage
  * suspend_test: power -- indicate when the result is unreliable
  * suspend_test: report -- fix up spacing issues
  * suspend_test: release v8

 -- Dave Murphy <schwuk@ubuntu.com>  Tue, 17 Mar 2009 09:46:16 +0000

checkbox (0.6) jaunty; urgency=low

  * New upstream version:
    * Added suspend_test script - for more details see:
      https://wiki.ubuntu.com/KernelTeam/SuspendResumeTesting
    * Added XSL Stylesheet and the ability to view generated reports
    * Added support for PolicyKit to run the application as a user
    * Added logging for backend and logrotation script.
  * Fixed calling ucf was run via debconf (LP: #330502)

 -- Marc Tardif <marc@ubuntu.com>  Tue, 17 Feb 2009 15:36:05 +0000

checkbox (0.5) jaunty; urgency=low

  * New upstream version:
    * Added concept of hyper text view to display clickable links.
    * Added concept of properties to components.
    * Added pci information to launchpad report.
    * Added dmi information to launchpad report.
    * Added text area to keyboard test.
    * Removed sourcing of base postrm script.
    * Updated translations from Launchpad.
  * Fixed handling of interrupt signal (LP: #327810)
  * Fixed display of text in graphical interface (LP: #240374)
  * Fixed support for regexes in blacklist and whitelist (LP: #327177)
  * Fixed opening of subunit log file (LP: #325737)
  * Fixed internet test.

 -- Marc Tardif <marc@ubuntu.com>  Tue, 20 Jan 2009 18:55:20 -0500

checkbox (0.4) jaunty; urgency=low

  * Setup bzr-builddeb in native mode.
  * Removed LGPL notice from the copyright file.

 -- Marc Tardif <marc@ubuntu.com>  Tue, 20 Jan 2009 16:46:15 -0500

checkbox (0.3) jaunty; urgency=low

  * New upstream version:
    * Renamed hwtest to checkbox.
    * Renamed auto tests to shell tests.
    * Added watch file.
    * Added README file pointing to the Ubuntu wiki.
    * Added subunit to the test suite.
    * Added the subunit_report plugin to produce a standard test report.
    * Added pvs registry.
    * Added support for int return values to recursive registry eval.
    * Added debug information when a command registry returns an error.
    * Added mounts registry.
    * Added patches to upgrade the configuration files.
    * Added support for CHECKBOX_OPTIONS environment variable.
    * Added usage information.
    * Added gconf registry.
    * Added logging to checkbox event.
    * Added locking plugin.
    * Added message store and schema types.
    * Added caching to automatic tests so that they are not run multiple
      times.
    * Added persistence to category and system_id.
    * Added lshw registry and plugin.
    * Added newlines to German introduction message.
  * Fixed e-mail address should be remembered (LP: #156725)
  * Fixed $output variable does not seem to be reinterpolated when
    testing again (LP: #189404)
  * Fixed command line interface does not provide a test nor test again
    option (LP: #189423)
  * Fixed translation template unavailable, even though hwtest is in main
    (LP: #202447)
  * Fixed internet_test should support providing a destination other
    than canonical.com (LP: #216111)
  * Fixed hwtest loads editor backup files from suite dir (LP: #237954)
  * Fixed application should only have one instance running (LP: #266899)
  * Fixed disk information should be gathered (LP: #267889)
  * Fixed typo: payback device (LP: #288331)
  * Fixed tests skipped by constraint should be reported (LP: #304176)
  * Fixed manual tests which have commands should not be run automatically
    (LP: #304231)
  * Fixed CHECKBOX_DATA mapping is not working (LP: #304736)

 -- Marc Tardif <marc@ubuntu.com>  Fri, 16 Jan 2009 12:05:32 -0500

hwtest (0.1-0ubuntu10) hardy; urgency=low

  * Fixed xalign and yalign in exchange summary.

 -- Marc Tardif <marc@interunion.ca>  Mon, 21 Apr 2008 15:07:39 -0400

hwtest (0.1-0ubuntu9) hardy; urgency=low

  * Fixed internet_test to ping default gateway rather than canonical.com.
  * Fixed python-support issues to support upgrades of hwtest.
  * Fixed tooltip to be HIG compliant.
  * Fixed category to use GTK;System;Settings;.
  * Fixed command line interface to support escape characters.
  * Using python-central instead of python-support.
  * Added support to i18n the .desktop file.
  * Added support for http_proxy and https_proxy.
  * Added summary of information being submitted.

 -- Marc Tardif <marc@interunion.ca>  Thu, 17 Apr 2008 12:01:50 -0400

hwtest (0.1-0ubuntu8) hardy; urgency=low

  * debian/patches/01_change_menu_category.patch:
    - change the category so the item is moved to system, administration and not
      the only entry in applications, system tools on a default installation

 -- Sebastien Bacher <seb128@canonical.com>  Mon, 14 Apr 2008 15:49:06 +0200

hwtest (0.1-0ubuntu7) hardy; urgency=low

  * Fixed packaging bugs.
  * Improved internationalization.
  * Renamed questions and answers to tests and results.

 -- Marc Tardif <marc@interunion.ca>  Thu,  6 Mar 2008 10:58:43 -0500

hwtest (0.1-0ubuntu6) hardy; urgency=low

  * Upload to hardy/universe (without the .bzr files).
  * Make package conformant with current Python policy.

 -- Matthias Klose <doko@ubuntu.com>  Tue, 11 Mar 2008 14:06:02 +0000

hwtest (0.1-0ubuntu5) hardy; urgency=low

  * Set default timeout to None instead of 60 seconds.
  * Updated copyright information.
  * Reverted to using gksu to limit dependencies.
  * Removed dependency on python-apt.

 -- Marc Tardif <marc@interunoin.ca>  Thu, 28 Feb 2008 17:07:07 -0500

hwtest (0.1-0ubuntu4) hardy; urgency=low

  * Improved text in questions text file.
  * Improved user experience by only showing auto questions
    progress bar when there are actual questions.
  * Also improved the user experience by showing a progress
    bar while building the report.

 -- Marc Tardif <marc@interunion.ca>  Wed, 27 Feb 2008 23:12:24 -0500

hwtest (0.1-0ubuntu3) hardy; urgency=low

  * Fixed hwtest_cli so that it doesn't strip the DISPLAY environment
    variable.
  * Fixed system_info plugin so that it does a better effort for
    gathering system information instead of relying on non standard
    information from HAL.

 -- Marc Tardif <marc@interunion.ca>  Wed, 27 Feb 2008 10:52:33 -0500

hwtest (0.1-0ubuntu2) hardy; urgency=low

  * Fixed packaging following lintian error.
  * Added packages registry and plugin.

 -- Marc Tardif <marc@interunion.ca>  Tue,  5 Feb 2008 15:02:26 -0500

hwtest (0.1-0ubuntu1) hardy; urgency=low

  * Initial Release.

 -- Marc Tardif <marc@interunion.ca>  Mon, 17 Sep 2007 17:25:54 -0300<|MERGE_RESOLUTION|>--- conflicted
+++ resolved
@@ -11,7 +11,6 @@
     it won't run on removable stuff where it's not necessary.
   * info.txt.in: removed extraneous fwts_log job
     miscellanea.txt.in: modified fwts_results.log job
-<<<<<<< HEAD
   * scripts/optical_detect: minor tweak to send error output to stderr
     scripts/optical_read_test: added root user check because this needs to be
     run with root privileges. Added some additional output for stderr for
@@ -55,12 +54,10 @@
   * scripts/cpu_topology: Changed it so there is less output on success and
     more useful output on failure. Fixed a bug in the test for Failure that
     caused the False condition to never be met.
-=======
   * scripts/network_bandwidth_test: fleshed out the output to make it a little
     more useful in both debug and info levels. Was going to set the
     networking/bandwidth job to debug, but the info output should now be
     sufficient to begin diagnosing test failures.
->>>>>>> e653532d
 
   [Marc Tardif]
   * Fixed duplicate jobs appearing in the store when rerunning jobs.
@@ -84,11 +81,7 @@
   * Catch exception raised in memory_compare by DMI RAM entries with No Module
     Installed in the Size field (LP: #1023220)
 
-<<<<<<< HEAD
  -- Jeff Lane <jeff@ubuntu.com>  Wed, 11 Jul 2012 11:57:15 -0400
-=======
- -- Jeff Lane <jeff@ubuntu.com>  Fri, 06 Jul 2012 12:49:49 -0400
->>>>>>> e653532d
 
 checkbox (0.14.1) quantal; urgency=low
 
