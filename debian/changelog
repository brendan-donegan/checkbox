--- conflicted
+++ resolved
@@ -11,14 +11,9 @@
       encoding issues
     * scripts/removable_storage_watcher - ran 2to3 tool and swapped
       use of gobject with gi.repository.GObject
-<<<<<<< HEAD
     * scripts/xrandr_cycle - ran 2to3 tool and fixed encoding issue
-=======
     * scripts/obex_send - ran 2to3 tool and swapped
       use of gobject with gi.repository.GObject
-
-
->>>>>>> 124010ae
   * Update touchpad.py to use gsettings instead of deprecated gconf
     (LP: #1004212)
   * Instead of checking output of nmcli con up in create_connection,
