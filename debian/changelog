checkbox (0.14) quantal; urgency=low

  [ Marc Tardif ]
  [Daniel Manrique]
  * New version 0.14 for Quantal Quetzal development.

  [Javier Collado]
  * Submission screen in Qt interface updated to support certification client:
    - customize contents depending on the upload target (launchpad or certification)
    - display links to the report properly in the show_entry method

  [Jeff Lane]
  * [FEATURE] Changes to Power Management testing in Checkbox:
    * scripts/pm_test: added a slightly modified version of OEM team's pm.py
      script for reboot/poweroff testing
    * jobs/hibernate.txt.in: modified hibernate test to use fwts and added new
      jobs to attach log files from hibernate testing.
    * jobs/power-management.txt.in: added new poweroff and reboot jobs using pm_test
      script. Added jobs to attach logs from reboot and poweroff tests to
      results.  
    * jobs/stress.txt.in: modified suspend_30_cycles and hibernate_30_cycles to
      use fwts. Added jobs to attach logs from 30 cycle tests to results.
    * jobs/suspend.txt.in: Modified suspend_advanced and suspend_advanced_auto to use 
      fwts. Added job to attach log from suspend_advanced and suspend_advanced_auto 
      to results.
  * [FEATURE] jobs/miscellanea.txt.in: added a job to gather tester info for
    certification purposes. Not to be used for UF.

  [Sylvain Pineau]
  * scripts/pm_log_check: added a slightly modified version of OEM team's pm_check.py
    script to analyze pm_test logs
  * jobs/stress.txt.in: add OEM team's stress tests (including reboot and poweroff)
    and log analysis jobs      

  [ Javier Collado ]
<<<<<<< HEAD
  * Fixed qt interface show_entry method preopulates widget that gets
    user input (LP: #1000451)

 -- Javier Collado <javier.collado@canonical.com>  Fri, 18 May 2012 08:30:08 +0200
=======
  * Added customizable deselect_warning message in qt show_tree method (LP: #1000443)

 -- Javier Collado <javier.collado@canonical.com>  Fri, 18 May 2012 18:15:43 +0200
>>>>>>> 9968db38

checkbox (0.13.8) precise; urgency=low

  [Brendan Donegan]
  * Run fwts_test as root so that the log can be written to on servers and
    also because it's supposed to be run as root (LP: #989701)
  * Fixed cpu_offlining to work properly on systems with ten or more CPU
    cores. (LP: #926136)
  * Give more verbose output from fwts_test script and upload results log as an
    attachment. (LP: #992607)
  * Fix identation on optical/read-automated (LP: #991737)
  * Fixed problem with fwts test log attachment (No bug filed)

  [Nathan Williams]
  * fix typo in jobs/optical.txt.in (lp: #987652)

  [Jeff Lane]
  * Bumped revision to 0.13.8
  * scripts/removable_storage_watcher: increased default timeout to 20 seconds
    to account for time for testers to plug devices in and for the system to
    register the insert/remove event (LP: #978925)
  * [FEATURE] plugins/jobs_prompt.py, plugins/recover_prompt.py, 
    plugins/suites_prompt.py: Added "Fail last test" functionality. Now if a
    test causes a crash (checkbox, system or otherwise), when we recover we
    have the option to just mark the last test failed and move on, or re-run
    the last test and try again.
  * [FEATURE] jobs/local.txt.in, jobs/sniff.txt.in added 8 simple manual sniff 
    tests to be used for test purposes when developing features.
  * [FEATURE] data/whitelists/sniff.whitelist added a whitelist to make use of 
    the basic sniff tests.

  [Daniel Manrique]
  * [FEATURE] checkbox/user_interface.py, checkbox/qt-interface.py,
    plugins/jobs_prompt.py, plugins/recover_prompt.py,
    plugins/suites_prompt.py: Made some modifications to the recover prompt
    changes that better handle accented and other characters in translation.
    This avoides a situation where the recovery could fail due to accented
    characters in translations.

  [Łukasz Zemczak]
  * [FEATURE] checkbox_gtk/gtk_interface.py: Capture ESC keypresses so that
    Checkbox doesn't close/die when user presses ESC.

  [Sylvain Pineau]
  * [FEATURE] jobs/info.txt.in: added new attachments, lspci -vvnnQ and
    lsusb -vv and ensure outputs of lscpi, lsusb and dmidecode return UTF8.

  [Tim Chen]
  * Use nmcli con delete instead of deleting the connection file, also avoid
    bringing eth0 down when running the wireless_monitoring tests.

 -- Jeff Lane <jeff@ubuntu.com>  Mon, 14 May 2012 10:20:59 -0400

checkbox (0.13.7) precise; urgency=low

  [Tiago Salem Herrmann]
  * checkbox_qt/qt_interface.py, qt/frontend/qtfront.cpp,
    qt/frontend/qtfront.h: Do async calls to some ui methods and avoid
    unexpected dbus timeouts (LP: #962333)

  [Sylvain Pineau]
  * qt/frontend/qtfront.cpp: Submit/View results buttons are disabled until
    every selected test has been run (LP: #937715)

  [Jeff Lane]
  * Converted submissionWarningLabel and text to submissionUbuntuFriendlyLabel
    wtih instructional text for submitting results. This is a workaround for
    the bug causing the warning to be displayed at all times rather than only
    when testing is incomplete. (LP: #967457)
  * [FEATURE] Modified stress jobs so that they are all automated per decision
     made during the cert sprint.
  * Removed dhclient call from networking/multi_nic tests because of a bug in
    dhclient that can cause it to hang when run on eth0. New test requirement
    will be that the tester must configure and bring up all ethernet devices
    prior to running checkbox. Also added a check to make sure we're not trying
    to run the test on a device that's not active. (LP: #926229)

  [Daniel Manrique]
  * jobs/optical.txt.in: Change test descriptions to avoid confusing
    instruction to press the "Next" button (which is incorrect). (LP: #971181)
  * jobs/local.txt.in: Fixed touchpad local job which was using suspend.txt 
    as the job source) (LP: #979344) 
  * jobs/mediacards.txt.in: Added usb and scsi devices to
    removable_storage_test commands (LP: #979356)

 -- Jeff Lane <jeff@ubuntu.com>  Wed, 11 Apr 2012 19:23:45 -0400

checkbox (0.13.6) precise; urgency=low

  [Jeff Lane]
  * Removed files in /data that are not used in any job descriptions
    (LP: #957396)

  [Javier Collado]
  * plugins/jobs_info.py: Checkbox doesn't warn that invalid whitelist patterns
    are being used (LP: #937651)
  * [FEATURE] Added smoke test jobs, whitelist and local job to use for
    checkbox development purposes.
  * Fixed "camera_test detect" problem with missing args attributes (LP:
    #967419)

  [Marc Tardif]
  * Fixed string_to_type conversion in network_bandwidth_test (LP: #954587)

  [Sylvain Pineau]
  * qt/frontend/qtfront.cpp, qt/frontend/qtfront.h, plugins/suites_prompt.py,
    checkbox_qt/qt_interface.py, plugins/jobs_prompt.py: The selection tree is
    now updated when recovering from a previous run (LP: #937696)

  [Brendan Donegan]
  * [FEATURE] Added touchpad tests from CE QA Checkbox to allow touchpad
    testing to be performed

  [Daniel Manrique]
  * Internationalization support in checkbox-qt; updated checkbox.pot file
    (LP: #951054) 

 -- Javier Collado <javier.collado@canonical.com>  Wed, 28 Mar 2012 17:02:53 -0400

checkbox (0.13.5) precise; urgency=low

  New upstream release (LP: #960633):

  [Tiago Salem Herrmann]
  * qt/frontend/qtfront.ui: If the test text is too long, then it is cut off
    (LP: #950111)
  * checkbox/user_interface.py, checkbox_qt/qt_interface.py,
    plugins/user_interface.py, qt/frontend/qtfront.cpp, qt/frontend/qtfront.h:
    Correctly update automated test execution status in the Selection tab
    (LP: #950105).
  * qt/frontend/qtfront.cpp: Avoid QDBusArgument warnings when running
    checkbox-qt from a terminal (LP: #957476)
  * checkbox_qt/qt_interface.py, qt/frontend/qtfront.cpp,
    qt/frontend/qtfront.h, qt/frontend/qtfront.ui: add a popup comment box
    for each test under the "Run" tab. (LP: #959452)
  * checkbox/user_interface.py, qt/frontend/qtfront.cpp,
    qt/frontend/qtfront.h, checkbox_qt/qt_interface.py: Set
    interface.direction to NEXT if all the tests were executed and the user
    either analyzed or submitted the results. (LP: #956329)
  * checkbox/user_interface.py, plugins/user_interface.py,
    qt/frontend/qtfront.cpp, qt/frontend/qtfront.h,
    checkbox_qt/qt_interface.py: Use the ui persistent storage to keep some ui
    configuration values. (LP: #937626)
  * checkbox/user_interface.py: Avoid using fork() + call() to run a web
    browser. Use Popen instead.(LP: #956307)
  * qt/frontend/qtfront.ui, qt/frontend/qtfront.cpp, qt/frontend/qtfront.h:
    Removed welcome tab (LP: #957090)

  [Jeff Lane]
  * Reset default checkbox log level to INFO from DEBUG to make logs less
    confusing and verbose. (LP: #949745) 
  * Removed dependency on bluetooth/detect-output on the
    suspend/suspend_advanced job. (LP: #955375)
  * jobs/mediacard.txt.in, scripts/removable_storage_test,
    scripts/removable_storage_watcher: Modified removable_storage_watcher and
    removable_storage_test to accept list of busses to watch to resolve
    problems on systems with MMC readers that present themselves as USB
    devices rather than SDIO (LP: #953160)
  * jobs/optical.txt.in: Fixed the job descriptions for optical/read and
    optical/cdrom-audio-playback to account for changes in Precise and make
    them less confusing (LP: #954606)
  * Created automated version of optical/read for server testing
    Fixed issues with optical_read_test script:
    - test could pass if /dev/cdrom did not exist
    - test could pass if /dev/cdrom was inaccessible
    - test could pass if no optical device was passed in (LP: #945178)
  * Removed hard coded paths from scripts (LP: #949435)

  [Marc Tardif]
  * Linted qt_interface which had a few syntax errors (LP: #949957)
  * plugins/apport_prompt.py: Fixed apport integration was producing a trace
    (LP: #959463)

  [Daniel Manrique]
  * Bumped revision number to 0.13.5 in trunk
  * jobs/keys.txt.in: Fix definition for keys/media-keys test which failed to
    run (LP: #954480)
  * Reverted feature to keep tests ordered, as the sortkey attribute causes
    undesirable secondary effects.

  [Sylvain Pineau]
  * Show the UF invalidation warning if all test cases are unchecked from the
    right click menu (LP: #956757)
  * checkbox_qt/qt_interface.py, qt/frontend/qtfront.cpp,
    qt/frontend/qtfront.h: Tests now select Yes on PASS status (LP: #954556)

  [Brendan Donegan]
  * jobs/suspend.txt.in: Fixed dependencies on wireless and suspend_advanced
    jobs.
  * Changed screenshot jobs to use /dev/external_webcam which will be set by
    a udev rule (LP: #956885)

 -- Jeff Lane <jeff@ubuntu.com>  Fri, 16 Mar 2012 19:14:09 -0400

checkbox (0.13.4) precise; urgency=low

  [Brendan Donegan]
  * Added 'scsi' as a valid bus ID for determining product in udevadm.py
    (LP: #940249)
  * Added 'cciss' as a valid bus ID for determining product in udevadm.py
    (LP: #942548)
  * Updated command fields in composite disk jobs to address the ! in 
    some disk paths (LP: #942769)
  * Updated create_connection to poll for registration of connection and 
    then attempt to bring it up (LP: #944662)
  * Fixed command run by wireless_connection tests so that they fail if the
    internet_test fails, but still clean up the connection file (LP: #944176)
  * Fixed wireless_connection_open_* jobs to not provide security options
    (LP: #947163)

  [Daniel Manrique]
  * Tweaks to internet_test: don't try to ping an IP that's unreachable from 
    the specified interface (or at all), try to find something pingable via
    other means.

  [Javier Collado]
  * Added python-cairo as a dependency for checkbox-gtk (LP: #940163)
  * Updated camera_test script to use better tool for capturing the image
    and allow specifying a device to use, plus other improvements. Create a
    job which takes a capture from the webcam of the desktop.
  * Added jobs to take screenshots after suspend and attach the resulting jpg

  [Marc Tardif]
  * Tidied up logic for determining DISK device product and vendor 
    (LP: #942548)
  * Fixed filename matching expression for local jobs (LP: #942273)
  * Fixed duplicate System Testing applications after upgrade (LP: #940627)

  [Aurelien Gateau]
  * lib/template.py, lib/template_i18n.py, plugins/jobs_info.py,
    plugins/suites_prompt.py: Add a "sortkey" attribute to jobs, the sortkey
    order matches the order in which they appear in jobfiles.
  * checkbox_gtk/gtk_interface.py: Shows jobs and suites in sortkey order
    (that is, as they appear in job definition files, rather than
    alphabetically).
  * checkbox_gtk/gtk_interface.py, gtk/checkbox-gtk.ui,
    plugins/jobs_prompt.py: Added a progress bar showing tests completed and
    total.

  [Sylvain Pineau]
  * Updated gst_pipeline_test to add a --fullscreen option for video playback.
  * Add python-gtk2 dependency, Gst from gi.repository don't work well with 
    messages (See https://bugzilla.gnome.org/show_bug.cgi?id=631901).
  * Add a new job to capture screen during fullscreen video playback.

  [Tiago Salem Herrmann]
  * checkbox_qt/qt_interface.py, qt/frontend/qtfront.cpp,
    qt/frontend/qtfront.h, qt/frontend/treemodel.cpp, qt/frontend/treemodel.h:
    Makes it possible for the job selection tree to have more than 2 levels of
    children nodes.
 
  [Tim Chen]
  * Modifications to removable_storage_test to handle cases where removable
    media is not mounted prior to test running. (LP: #944623)

 -- Jeff Lane <jeff@ubuntu.com>  Thu, 08 Mar 2012 09:29:10 -0500

checkbox (0.13.3) precise; urgency=low

  New upstream release (LP: #939549):
 
  [Brendan Donegan]
  * Typo in command for for miscellanea/virtualization-check (LP: #934243)
  * Resized test selection views in checkbox-qt (LP: #937113)

  [Daniel Manrique]
  * Use GObject from gi.repository instead of gobject (LP: #937099)
  * Disable flushing to disk after every file access during gathering phase for
    a significant speed boost. (LP: #939019)

  [Javier Collado]
  * Fixed running of disk/read_performance tests (LP: #933528)
  
  [Sylvain Pineau]
  * Fix depends fields in info and suspend test suites (LP: #934051) 
  * Display results report in non-graphical interfaces (LP: #937657)

  [ Tiago Salem Herrmann ]
  * Remove auto generated qt resource file (LP: #938863)
 
  [Ara Pulido]
  * Fix the Ubuntu Friendly warning message (LP: #939448)

 -- Marc Tardif <marc@ubuntu.com>  Thu, 16 Feb 2012 10:31:18 -0500

checkbox (0.13.2) precise; urgency=low

  New upstream release (LP: #933090):

  [Jeff Lane]
  * Added a Hard Disk Stats Test that was part of a much older merge request
    for server test suite.
  * Modified apport-directory to provide feedback
  * Added new optical_write_test script and created appropriate jobs to refine
    optical drive testing
  * Created new resource job that creates an optical.{CD-R,DVD-R} resource to
    determine if a machine's optical drive supports writing or is read-only.
  * Added virt-check test to determine if a server will work as an OpenStack
    Compute Node.
  * Moved apport-directory changes from an old branch to checkbox where the
    job now resides.

  [Marc Tardif]
  * Removed trailing directories from the devpath of disk devices (LP: #925582)
  * Fixed awk regular expression in max_diskspace_used script (LP: #926312)
  * Implemented anonymous submissions to Launchpad with a dummy e-mail
    address.
  * Qt: Moved widgets around in Results window.
  * Changed options and arguments passed to show_tree method, and related UI
    changes.
  * Simplified running checkbox-qt from source tree, by compiling if needed.
  * Added support for decimals and multiple partitions in max_diskspace_used.
  * Fixed reference to xrandr_detect_modes replaced by VESA_drivers_not_in_use.
  * Fixed depends in debian/control file for checkbox-qt.

  [Daniel Manrique]
  * Changed way of obtaining preferred browser to ensure we honor the user's
    preference rather than Chromium's clobbering of
    /etc/alternatives/gnome-www-browser (LP: #925603) 
  * Added submission_path_prompt config variable; if set, it will be shown to
    the user before the test selection screen, and the value entered will
    override the default filename for the xml report.
  * plugins/suites_prompt.py: Fixed jobs being run despite being deselected. 
  * Qt: Changed color of the step bubbles to Ubuntu Orange, and made it
    parametrizable.
  * Qt: View report functionality.
  * Qt: Set the runtime application icon.
  * Fixed typo in network/info.
  * Fixed typo in create_connection.

  [Brendan Donegan]
  * Changed checkbox-cli text to clearly explain what + does (LP: #926417)
  * Changed progress bar of Qt UI to standard rather than custom one,
    prettified tabs and updated Launchpad email text amongst other UI tweaks
    in qt/frontend/qtfront.ui
  * Fixed some oversights in the mediacard job files regarding test 
    descriptions and card types.
  * Tweaked the memory_compare script a bit to make it easier to maintain.
  * Used regexes in default whitelist.

  [Javier Collado]
  * Removed job that installed ipmitool by default (LP: #931954)

  [Tiago Salem Herrmann]
  * Implementation of Qt frontend for checkbox.
  * Qt-related features and bugfixes:
  * Qt: Added welcome screen image and background color.
  * Qt: Removed maximize/restore button.
  * Qt: added select/deselect all popup menu.
  * Qt: Status screen
  * Qt: Antialiasing hint for step numbers and question mark.
  
  [Sylvain Pineau]
  * Tests will run in in order specified by the whitelist.
  * JobStore caches most of a job's attributes in memory to speed up sorting.

 -- Jeff Lane <jeff@ubuntu.com>  Wed, 15 Feb 2012 00:11:21 -0500

checkbox (0.13.1) precise; urgency=low

  New upstream release (LP: #925090):

  [Brendan Donegan]
  * Fixed the cpu_topology script so that it doesn't mistake the word
    'processor' in the value of another field for the field 'processor'
    (LP: #882161)
  * Added create_connection script and jobs to automatically create/test a
    wireless network connection.
  * Updated wireless job dependencies.
  * Add wireless performance data collecting tests.
  * Changed is_laptop test to a shell test and implemented a check_is_laptop
    script to check automatically for a systems 'laptopness' (LP: #886668)
  * Fixed connect_wireless script which continued failing to correctly
    identify wireless connections.
  * Don't fail the sleep_test if the wake alarm is still set (LP: #911161)
  * Add requirement for mem sleep state to be supported to the
    suspend_advanced_auto job (LP: #804190)
  * Fixed the camera/display test and removed the camera/video one.
  * Added display resource and matching requirements to external video 
    output tests.
  * Added removable_storage_watcher script to replace watch_command to make
    testing USB, FireWire and MMC devices easier and more cohesive.
  * Added memory_compare script to automate the memory/info job
  * Switch audio settings to correct device before running audio tests
    (LP: #916859)
  * Nixed graphics/xorg-version-output job and updated other job dependencies,
    since it is redundant with graphics/xorg-version. (LP: #671144)

  [Gabor Kelemen]
  * Fixed last two remaining strings with backslashes (LP: #868571)
  * Fix misplaced parentheses, so translation can work (LP: #904876)

  [Marc Tardif]
  * Refactored install scripts to be agnostic of variant name: 
    install/postinst, install/config and debian/*.postinst.
  * Using title defined in user_interface plugin in GTK interface.
  * Updated default.whitelist to reflect renamed jobs.
  * Removed files with non-printable characters from submission.xml.
  * Fixed parser for submission files with empty question comments
    and context info (LP: #912546)
  * Added support for skipping tests when the depends don't pass
    (LP: #509598)
  * Removed extraneous code from the sleep_test.
  * Refactored logic to check for network after suspend.
  * Removed deprecated hwtest package.
  * cpu_offlining was incorrectly using return instead of exit.

  [Daniel Manrique]
  * Update control files under debian/ to eliminate (most) lintian warnings
    (LP: #352986)
  * Environment variables specified with environ: in a job description will be
    passed to the backend for it to add to its environment. (LP: #897889)
  * Handle malformed LANGUAGE environment variable values (LP: #912946)
  * Added interactive media_keys_test script.
  * Make creation of wireless connection files more robust (LP: #923836)
  * Recommend gstreamer-gconf to enable media tests on kubuntu (LP: #898641)
  * Add bluetooth device requirement to obex jobs (LP: #921128)
  * Add a plugin conf variable for the welcome string (shown on the first
    screen when checkbox runs), so it can be changed without much effort.
  * Remove superflous bluetooth/detect job
  * Fixed typo in jobs/local.txt.in (phoronix misspelled as peripherals).
  * Rearranged a misplaced changelog entry.
  * Updated debian/control to remove unneeded Uploader: field.

  [Robert Roth]
  * Fixed spelling mistakes in user_apps job file. (LP: #904209)

  [Jeff Lane]
  * Created automated network info test to get some config info during automated 
    runs. (LP: #912038)
  * Added requires to suspend wireless jobs so they won't run if wireless isn't
    present (LP: #907150)
  * Fixed issue in usb_test with unwritable filesystems (LP: #912522)
  * Fixed USB tests so that insert, storage, remove run in proper order
  * Removed usb_storage_after_suspend since it's superfluous, all other USB
    tests already run after suspend.
  * Modifed usb_test to handle firewire drives as well, renamed script to
    removable_storage_test

  [Aurélien Gâteau]
  * Improvements to Recover dialog and show_info method.

  [ Javier Collado ]
  * Error while creating binary package fixed (LP: #921576)

  [ Sylvain Pineau ]
  * Replaced xrandr_display_modes with automated check for VESA driver
  * Refactored Unity compatibility tests

 -- Daniel Manrique <daniel.manrique@canonical.com>  Fri, 10 Feb 2012 11:19:05 -0500

checkbox (0.13) precise; urgency=low

  New upstream release (LP: #892268):

  [Marc Tardif]
  * Generate a submission.xml file that contains all device and attachment
  * Write the report before reporting the validation error.
  * Changed device.product to dmi.product for the formfactor (LP: #875312)

  [Daniel Manrique]
  * Use gettext for string (LP: #869267)
  * Move progress indicator to main checkbox dialog instead of a 
    transient window (LP: #868995)
  * Ignore malformed dpkg entries in package_resource (LP: #794747)
  * Reset window title after finishing a manual test (LP: #874690)
  * Handle "@" in locale names (as in ca@valencia).

  [Jeff Lane]
  * Went through all the job files and:
    * Updated descriptions to match Unity UI structure
    * Added descriptions where necessary
    * Added further details to some descriptions
    * Moved some jobs to more appropriate files
    * Fixed job names in older job files to match new naming scheme 
      (suite/testname)
    * Added jobs to local.txt to ensure all job files are now parsed
      (this allows easier addition of existing tests to whitelists)
    * Changed remaining manual job descriptions to match the new format
  * Updated CD and DVD write tests to be more clear about when to skip
    them (LP: #772794)

  [Ara Pulido]
  * Rewrote all job descriptions to match OEM QA syntax

  [Brendan Donegan]  
  * Fix the code that assigns keys in checkbox-cli so that it never assigns
    keys which have other uses. (LP: #877467)
  * Show details of unmet job requirements (LP: #855852)
  * Ensure that connect_wireless chooses a wireless connection from the list
    of available connections (LP: #877752)
  * Have the bluetooth/detect tests require a device with the category
    BLUETOOTH to run, thus preventing the test from failing on systems with
    no Bluetooth device (LP: #862322)
  * Rename attachment jobs to not have a forward slash in their name
    (LP: #887964)
  * Guard against trying to write files to logical partitions on USB sticks
    (which will obviously fail) in usb_test (LP: #887049)
  * Make the OpenGL test ignore the return value of glxgears and improve
    the test description (LP: #890725)
  * Allow input/mouse test to run if a TOUCH device is present
    (LP: #886129)

  [ Javier Collado ]
  * Broken job dependencies fixed (LP: #888447)
  * Regex support when specifying blacklists and whitelists on the
    commandline (LP: #588647)

 -- Daniel Manrique <daniel.manrique@canonical.com>  Thu, 18 Nov 2011 12:46:21 -0500

checkbox (0.12.8) oneiric; urgency=low

  New upstream release (LP: #862579):

  [Brendan Donegan]
  * Remove test for FTP connection from network_check script (LP: #854222)
  * Update a parameter in usb_test to have it run faster.
  * Remove record_playback_after_suspend from Ubuntu Friendly whitelist (LP: #855540)
  * Fix minor typo in multi-monitor friendly resolution_test script which caused 
    minimum_resolution test to fail (LP: #855599)
  * Remove storage_devices_test from Ubuntu Friendly whitelist since bonnie++  (which it uses) is not installed by default (LP: #855841)
  * Changed description and name to reflect Ubuntu Friendly branding. Now when a user searches for Ubuntu Friendly in the lens, Checkbox will appear (LP: #852036)
  * Reset the selections at the test suite prompt if No is selected at the recover prompt (LP: #861208)
  * Save the connection name(s) instead of the interface name so that they can be reconnected to properly after the wireless before/after suspend tests have completed (LP: #861502)
  * Make connect_wireless use the UUID of the connection instead of the name for greater reliability (LP: #862190)

  [Daniel Manrique]
  * Restored _recover attribute, re-enabling welcome and test selection
    screens (LP: #852204)
  * Remove memory/test from the Ubuntu Friendly whitelist (LP: #853799)
  * Use diff instead of grep, better comparing of empty files (LP: #852014)
  * Apport integration: new mandatory "tag" value in ApportOptions (LP: #852201)
  * Add warning prior to starting the tests (LP: #855328)
  * Apport integration: Fix instantiation of Gtk.RadioButton, needed due 
    to PyGI related API changes (LP: #805679)
  * Remove ping -R parameter that apparently caused ICMP packets to be dropped
    by some routers (LP: #861404)

  [ Evan Broder ]
  * Replace resolution_test with an implementation which uses GdkScreen to
    be multimonitor-aware (LP: #632987)

  [Jeff Lane]
  * Fix names of optical drive tests and remove a non-existing test from the
    whitelist (LP: #854808) 
  * Fix wireless_*_suspend jobs so they recreate iface file instead of append
    each time (LP: #855845)
    (LP: #852201)
  * Clarify better the intend of the is_laptop question (LP: #861844)
  * Fixed dependencies for tests that depend on suspend/suspend_advanced 
    (LP: #860651)

  [Tim Chen]
  * Fix cpu_scaling_test (LP: #811177)
 
  [Ara Pulido]
  * Avoid connect_wireless messing with AP with similar names (LP: #861538)
  * Remove bluetooth/file-transfer from the list of tests to run, since due to
    bug 834348 it always fails.

  [Marc Tardif]
  * Added support for wildcards when verifying the transport certificate.
  * Applying depends across suites (LP: #861218)

 -- Daniel Manrique <daniel.manrique@canonical.com>  Thu, 29 Sep 2011 13:12:01 -0400

checkbox (0.12.7) oneiric; urgency=low

  New upstream release (LP: #850395):

  [Brendan Donegan]
  * Redirecting stderr to pipe to fix the gconf_resource script (LP: #832321)
  * Clear jobs directory when user selects No to recover question (LP: #836623)

  [Daniel Manrique]
  * checkbox/job.py: Guard against bogus timeout values (LP: #827859)
  * More explicit handling of string decoding/encoding, avoids problems with
    non-ascii characters (LP: #833747)
  * Changed architecture from all to any for checkbox base, to build
    architecture-specific binaries (LP: #833696)

  [Jeff Lane]
  * Several corrections necessary due to test name changes or typos found in
    job files

  [Marc Tardif]
  * Connecting hyper text widgets only once (LP: #827904)
  * Detecting MMC readers as OTHER instead of DISK (LP: #822948)
  * Validating the hostname in the SSL certificate (LP: #625076)
  * Validating the submission.xml (LP: #838123)

 -- Daniel Manrique <daniel.manrique@canonical.com>  Fri, 14 Sep 2011 17:15:26 -0400

checkbox (0.12.6) oneiric; urgency=low

  New upstream release (LP: #841983):

  [ Daniel Manrique ]
  * Work around PyGTK API changes that kept checkbox from starting up
    (LP: #839675).

 -- Daniel Manrique <daniel.manrique@canonical.com>  Mon, 05 Sep 2011 12:47:58 -0400

checkbox (0.12.5) oneiric; urgency=low

  New upstream release (LP: #838745):

  [Ara Pulido]
  * Created a "suspend" suite and renamed relevant tests.

  [Brendan Donegan]
  * Removed redundant tests in power-management suite.
  * Fixed dependencies in power-management suite.

  [Daniel Manrique]
  * Changed name of apt-get test to reflect the suite it's in.
  * Fixed typos in job definitions that caused them to not be run.
  * Added missing description to info/hdparm test (LP: #832351)
  * Quote command to obtain bluetooth address, to avoid hanging if 
    a device is not present (LP: #836756).
  * Added BLUETOOTH category to udev parser.
  * Removed some tests from default whitelist.
  * Fixed dependencies for keys/sleep.
  
  [Jeff Lane]
  * Added new USB storage transfer test
  * Re-worked and added automated audio test

  [Marc Tardif]
  * Added WIRELESS category to udev parser.

 -- Ara Pulido <ara@ubuntu.com>  Thu, 01 Sep 2011 12:23:07 +0100

checkbox (0.12.4) oneiric; urgency=low

  New upstream release (LP: #824180):

  [Brendan Donegan]
  * Refactored job definition files.
  * Fixed dependencies and test naming.
  * Added Online CPU before/after suspend test.
  * Automated wireless tests.
  * Removed redundant sru_suite.txt, updated dependencies accordingly.
  * Automated bluetooth_obex tests.

  [Daniel Manrique]
  * Further improvements to make frontend/backend communication more reliable.
    Prevents stuck backends, failure to close the GUI due to lack of reply
    from the backend, and test specifying "user" not being run.
  * scripts/keyboard_test modified to account for pygi-related GTK API
    changes. (LP: #804369)
  * scripts/sleep_test: improve handling of NetworkManager DBus API
    changes. (LP: #808423)
  * scripts/cdimage_resource: properly handle releases with "LTS" in their
    name (LP: #814085)
  * Updated minimum_resolution test as per latest system requirements, leaving
    just one unified test. (LP: #767166)

  [Javier Collado]
  * Checkbox exits with EX_NOINPUT if a whitelist or blacklist file is
    specified and cannot be found.
  * Deselect a test suite automatically when none of its children is selected,
    in the GTK interface. (LP: #651878)
  * Make the "Next" button the default action when Enter is pressed, to 
    streamline testing with the GTK interface.

  [Marc Tardif]
  * Fixed udevam not being found because /sbin not in PATH (LP: #597305)
  * Fixed hardware attachments for udev and dmi (LP: #822682)

  [Sylvain Pineau]
  * Expose the message store to other plugins, via firing an expose-msgstore
    event.

  [Andrew Faulkner]
  * Fix description for nautilus_file_create job (LP: #821141) 

  [Kenneth Wimer]
  * New header image that follows brand guidelines (LP: #554202)

 -- Daniel Manrique <daniel.manrique@canonical.com>  Wed, 10 Aug 2011 15:16:39 -0400

checkbox (0.12.3) oneiric; urgency=low

  [Marc Tardif]
  * Only reading CHECKBOX_* environment variables in config (LP: #802458)
  * Imported scripts and jobs from Platform Services.

  [Chad A. Davis]
  * Switch to dh_python2 and debhelper7 (LP: #788514)

  [Barry Warsaw]
  * Fix checkbox_clean.run() to ignore missing executables, as is the case
    in a fresh checkout.

 -- Daniel Manrique <daniel.manrique@canonical.com>  Fri, 01 Jul 2011 11:37:27 -0400

checkbox (0.12.2) oneiric; urgency=low

  New upstream release (LP: #800199):

  [Brendan Donegan]
  * Added interface parameter to internet_test script.

  [Daniel Manrique]
  * GTK GUI: Change assignment of TreeStore model to TreeView to account for
    pygi-related API changes. Also seems to fix lingering select/deselect all
    buttons. (LP: #796666) (LP: #796622)
  * GTK GUI: Fix call to Gtk buffer get_text to add now-mandatory fourth
    parameter, keeps the GUI from misbehaving in connection to fixed bug.
    (LP: #796827)
  * GTK GUI: Fix handling of mouse events in gtk_hypertext_view.py which
    prevented displaying the final report.
  * Put test name as part of the window title, as an aid to
    reporting/debugging (LP: #744190)
  * plugins/apport_prompt.py: Add test name to "Do you want to report a bug?"
    dialog to make it clearer.

  [Sylvain Pineau]
  * Fix evaluation of job requirements (LP: #798200)
  * Added "in" operator to job requirements.

 -- Marc Tardif <marc@ubuntu.com>  Tue, 21 Jun 2011 09:41:57 -0400

checkbox (0.12.1) oneiric; urgency=low

  New upstream release (LP: #796629):

  [Brendan Donegan]
  * Fix timeout in sleep_test script (LP: #665299)
  * Fix traces in hyper_text_view module (LP: #796508)
  * Added camera test (LP: #764222)

  [Daniel Manrique]
  * Fix GUI definition file so main window uses "natural request", growing
    when child widgets require so (LP: #776734)
  * Fix open/read blocking behavior and backend/frontend communications to
    avoid hangs and lingering backends. (LP: #588539)
  * Render header text dynamically over the image background, and updated pot
    file with the new string. (LP: #621880)

  [Robert Roth]
  * Improve command line key prompts (LP: #786924)

 -- Marc Tardif <marc@ubuntu.com>  Fri, 03 Jun 2011 17:00:11 -0400

checkbox (0.12) oneiric; urgency=low

  New upstream release (LP: #784076):
  * Removed dead pixel test.

  [Bilal Akhtar]
  * Port checkbox to Gtk3/PyGI (LP: #783822)

 -- Marc Tardif <marc@ubuntu.com>  Tue, 17 May 2011 09:48:07 -0400

checkbox (0.11.4) natty; urgency=low

  * Changed udev_resource to report CAPTURE for USB VIDEO devices
  * Fixed eval of resources with names like list item names
  
  [Carl Milette]
  * Fixed hard coded disk in disk_bench_test so that it matches convention
    utilizing udev_resource for finding devices. (LP: #507943)

 -- Jeff Lane <jeff@ubuntu.com>  Fri, 22 Apr 2011 11:05:19 -0400

checkbox (0.11.3) natty; urgency=low

  New upstream release (LP: #751928):
  * Fixed sleep_test crashing with ioerror (LP: #630785)
  * Fixed keyerror when running some manual tests (LP: #729431)

  [Ara Pulido]
  * Improved debconf messages and ordering (LP: #553777)
  * Video bugs should be reported as a display symptom (LP: #744964)
  * Added checkbox log to apport report

  [Gerhard Burger]
  * Fixed punctuation inconsistencies in verification procedures (LP: #744167):

 -- Marc Tardif <marc@ubuntu.com>  Tue, 05 Apr 2011 16:19:17 -0400

checkbox (0.11.2) natty; urgency=low

  New upstream release (LP: #736919):
  * Added version to dpkg dependency
  * Added multiarch support to install script (LP: #727411)
  * Fixed submitting data twice (LP: #531010)
  * Fixed job descriptions for checkbox-cli (LP: #221400)

  [Daniel Manrique]
  * Fixed strings in audio tests and updated pot file (LP: #691241)
  
  [Jochen Kemnade]
  * Fixed grammar in user-apps tests (LP: #642001)

  [Jeff Lane]
  * Added reboot instructions to suspend/hibernate tests (LP: #420493)
  * Made the firewire instructions make more sense (LP: #693068)
  
  [Michael Terry]
  * Fixed several strings appear in English although translated (LP: #514401)
    - jobs/fingerprint.txt.in
    - jobs/media.txt.in
    - jobs/monitor.txt.in
    - jobs/sleep.txt.in
    - jobs/firewire.txt.in
    - po/checkbox.pot
  * Fixed grammar (LP: #525454)
    + jobs/fingerprint.txt.in

 -- Jeff Lane <jeff@ubuntu.com>  Tue, 29 Mar 2011 09:17:36 -0400

checkbox (0.11.1) natty; urgency=low

  New upstream release (LP: #725110):
  * Checking for lock file before firing stop-all event (LP: #719552)
  * Changed description of nautilus_file_copy job (LP: #709688)

  [Javier Collado]
  * Fixed title in progress dialog

 -- Marc Tardif <marc@ubuntu.com>  Fri, 25 Feb 2011 11:56:43 -0500

checkbox (0.11) natty; urgency=low

  New upstream release (LP: #719073):
  * Changed support for persist plugin as optional (LP: #561816)

  [Ara Pulido]
  * Fixed lintian errors and warnings

  [Eitan Isaacson]
  * Migrate the UI from libglade to gtkbuilder  

 -- Marc Tardif <marc@ubuntu.com>  Mon, 14 Feb 2011 18:19:27 -0500

checkbox (0.10.4) maverick; urgency=low

  * Fixed parsing of config parameters (LP: #689140)

 -- Marc Tardif <marc@ubuntu.com>  Tue, 14 Sep 2010 12:43:51 -0400

checkbox (0.10.3) maverick; urgency=low

  New upstream release (LP: #638333):
  * Fixed verification of SSL validity (LP: #625076)
  * Improved audio test questions.

 -- Marc Tardif <marc@ubuntu.com>  Tue, 14 Sep 2010 12:43:51 -0400

checkbox (0.10.2) maverick; urgency=low

  New upstream release (LP: #617583):
  * Fixed sleep_test to check the connection if using network-manager.
  * Fixed reporting bugs against alsa-base and xorg (LP: #607214)
  * Fixed apport dialog no longer appearing (LP: #607217)
  * Reduced data file size for the desktop image.
  * Updated report to be more pretty.

 -- Marc Tardif <marc@ubuntu.com>  Fri, 13 Aug 2010 16:23:16 -0400

checkbox (0.10.1) maverick; urgency=low

  New upstream release (LP: #597295):
  * Added support for urwid interface.
  * Added sound check test.
  * Added document viewer test.
  * Added update-manager and nautilus tests.
  * Added resolution tests.
  * Added sleep tests.

 -- Marc Tardif <marc@ubuntu.com>  Tue, 22 Jun 2010 10:43:52 -0400

checkbox (0.10) maverick; urgency=low

  * Added media tests (LP: #397944)
  * Added support for comments in templates.

 -- Marc Tardif <marc@ubuntu.com>  Tue, 04 May 2010 11:51:22 -0400

checkbox (0.9.2) lucid; urgency=low

  New upstream release (LP: #567568):
  * Added referer when sending submissions to Launchpad (LP: #550973)
  * Added suggests to checkbox package in debian/control file (LP: #352740)
  * Fixed udev_resource script to be more resilient (LP: #556824)
  * Fixed cdimage_resource script to read casper.log (LP: #558728)
  * Fixed reporting all resources found for a job (LP: #560948)
  * Fixed stalling when using kdesudo to start backend (LP: #557443)
  * Fixed starting the appropriate default browser on UNR (LP: #563050)
  * Fixed ansi_parser script when outputting to stdout (LP: #560952)
  * Fixed opening the report with the gconf preferred browser (LP: #562580)
  * Fixed suspend_test to use relative time for wakealarm (LP: #349768)
  * Fixed backend not getting terminated upon closing (LP: #553328)

 -- Marc Tardif <marc@ubuntu.com>  Tue, 06 Apr 2010 14:17:46 -0400

checkbox (0.9.1) lucid; urgency=low

  New upstream release (LP: #548800):
  * Added cpu_scaling_test script.
  * Fixed hard drive detection (LP: #549714)
  * Fixed backend to handle empty messages (LP: #536645)
  * Fixed parsing of package resource (LP: #539691)
  * Fixed malformed xml report (LP: #485445)
  * Fixed running root manual tests as normal user (LP: #383559)
  * Fixed writing apport files only after submitting (LP: #530380)
  * Fixed audio test instructions (LP: #529205)
  * Fixed gathering chassis information (LP: #537435)
  * Fixed detection of disks in kvm (LP: #552998)
  * Fixed udev_resource script to be more resilient (LP: #552999)
  * Fixed filter_packages script to use new resources.

 -- Marc Tardif <marc@ubuntu.com>  Sun, 07 Mar 2010 15:05:44 -0400

checkbox (0.9) lucid; urgency=low

  * Introduced job_prompt plugin to treat all jobs (suites, tests, etc.) as composites.
  * Replaced the registry and resource scripts and centralized job iteration.
  * Replaced dependency on dbus by using sudo/gksu/kdesudo instead.
  * Replaced mktemp with mkdtemp for security purposes.
  * Fixed strings in fingerprint and modem tests (LP: #457759)
  * Fixed client side validation of Launchpad form (LP: #438671)
  * Added device information to tags when reporting bugs with apport.
  * Added shorthands for blacklist-file and whitelist-file.
  * Added support for apport default configuration (LP: #465447)
  * Added support for scrolled options list (LP: #411526)
  * Added support for tests generated by suites to run as root.
  * Added support for requirements in attachments.
  * Added support for armv7l processor
  * Added Autotest integration
  * Added LTP integration
  * Added Phoronix integration
  * Added qa-regression-testing integration

 -- Marc Tardif <marc@ubuntu.com>  Wed, 04 Nov 2009 19:36:09 -0400

checkbox (0.8.5) karmic; urgency=low

  * Fixed translation of suites and tests files (LP: #456115)
  * Fixed checking the status of command registries (LP: #457502)
  * Fixed selecting suites in the command line (LP: #457559)
  * Fixed reporting of bugs to contain test description (LP: #427932)
  * Fixed execute permissions on scripts (LP: #459606)
  * Renamed processors_info plugin to singular because processor
    information is reported as a single structure with a count attribute
  * Updated translation files.

 -- Marc Tardif <marc@ubuntu.com>  Mon, 26 Oct 2009 12:17:30 -0400

checkbox (0.8.4) karmic; urgency=low

  * Fixed failing dependencies when not available (LP: #430051)
  * Fixed supporting udevadm not providing DEVPATH variable (LP: #430084)
  * Fixed supporting audio devices without a /proc/asound entry (LP: #430086)
  * Fixed running when python-apport package is not installed (LP: #430103)
  * Fixed X error when exiting after reporting a bug (LP: #430776)
  * Fixed prompting to report a bug according to GNOME HIG (LP: #429701)
  * Fixed prompting for answer in checkbox-cli (LP: #429764)
  * Fixed resolution_test message for fglrx driver (LP: #346816)
  * Fixed adding of manpage symlinks for gtk and cli (LP: #426641)
  * Fixed recovering from connecting to the backend (LP: #446693)
  * Fixed backend to use dbus instead of policykit (LP: #435714)
  * Fixed interpolation of output variable in cli (LP: #450673)
  * Fixed selection of suites in cli (LP: #450713)
  * Fixed parsing of virtio-pci devices (LP: #450774)

 -- Marc Tardif <marc@ubuntu.com>  Tue, 13 Oct 2009 16:44:12 -0400

checkbox (0.8.3) karmic; urgency=low

  * Fixed trailing newline requirement in test definitions (LP: #427993)
  * Fixed reporting firmware version as product name (LP: #428563)
  * Fixed detecting pci and usb audio devices (LP: #429558)
  * Fixed prompting to report a bug when there's no package (LP: #429668)

 -- Marc Tardif <marc@ubuntu.com>  Sat, 12 Sep 2009 15:37:40 -0400

checkbox (0.8.2) karmic; urgency=low

  * Fixed adding test information when reporting with apport (LP: #423798)
  * Fixed tagging bugs when reporting with apport (LP: #423799)
  * Fixed expressing package aliases for the linux package (LP: #423805)
  * Fixed detecting the disk category in devices (LP: #423864)
  * Fixed supporting apport symptoms when reporting bugs (LP: #424063)
  * Fixed gathering of dmi information for Launchpad report (LP: #424454)
  * Fixed tests using gksudo returning empty output (LP: #425284)

  [Javier Collado]
  * Fixed reporting of output in shell plugin (LP: #393894)

 -- Marc Tardif <marc@ubuntu.com>  Mon, 31 Aug 2009 17:16:38 -0500

checkbox (0.8.1) karmic; urgency=low

  * New upstream version:
    * Added disk tests.
    * Added fingerprint reader tests.
    * Added firewire tets.
    * Added kms tests.
    * Added media tests.
  * Fixed dependency on hal and using udev instead (LP: #399319)
  * Fixed calling ubuntu-bug when a test fails (LP: #418978)

 -- Marc Tardif <marc@ubuntu.com>  Tue, 26 Aug 2009 17:36:05 -0500

checkbox (0.8~alpha4) karmic; urgency=low

  * New upstream version:
    * Changed icon.
    * Added timeout property to lock_prompt plugin.
    * Added concept of attachments to tests.
    * Added support for backslahes in templates to wrap lines.
    * Added support blacklisting and whitelisting both tests and suites.
    * Introduced the concept of jobs for suites, tests and attachments.
    * Removed upstart event which is no longer needed.
    * Replaced architecture and category with requires in test definitions.
  * Fixed pygst dependency (LP: #334442)
  * Fixed configuration file updates during install (LP: #330596)
  * Fixed DBus exceptions (LP: #344916, #359440)
  * Fixed and expanded translations (LP: #347038)
  * Fixed ignored system proxy settings (LP: #345548)
  * Fixed parsing blank lines in templates (LP: #393907)
  * Fixed escaping of lists (LP: #394001)
  * Fixed timeout in manual tests (LP: #377986)
  * Fixed CLI interface dialog.
  * Fixed support for FreeDesktop XDG base directory specification (LP: #363549)
  * Added general and package specific apport hooks

  [ Gabor Keleman ]
  * Fixed untranslated strings in tests (LP: #374666)
  * Fixed untranslated last screen (LP: #374646)

 -- Marc Tardif <marc@ubuntu.com>  Wed, 19 Aug 2009 15:36:05 -0500

checkbox (0.7) jaunty; urgency=low

  [ Dave Murphy ]
  * Fixed viewing of report files in Firefox 3 (LP: #331481)
  * Added additional contextual information
   * /etc/sysctl* (LP: #331055)
   * /etc/modprobe.d (LP: #331056)
   * /etc/modules (LP: #331057)
  * Fixed packaging for Jaunty
   * https://lists.ubuntu.com/archives/ubuntu-devel/2009-February/027439.html
   * Uses --install-layout=deb
   * Installs to dist-packages instead of site-packages

  [ Andy Whitcroft ]
  * suspend_test: update suspend_test to version V6 matching kernel version.
    The version here will become the master copy.
  * suspend_test: add a --dry-run mode to simplify developement
  * suspend_test: add a automation mode for checkbox integration
  * suspend_test: add a new pm-suspend test
  * suspend_test: record and restore timer_delay around the variable
    time test.
  * suspend_test: release v7.
  * suspend_test: initial version of suspend power consumption test
    from a patch by Pete Graner.
  * suspend_test: power -- made the sleep time configurable
  * suspend_test: detect batteries and disable ac/power tests
  * suspend_test: disable dbus tests when we have no primary user
  * suspend_test: handle AC transitions better
  * suspend_test: enable power test as part of --full
  * suspend_test: reduce the noise in the test instructions
  * suspend_test: use minutes in output when that is more appropriate
  * suspend_test: track actual AC transitions and report them
  * suspend_test: only mention AC at all if we have a battery
  * suspend_test: report useful data at the bottom for posting
  * suspend_test: document the new power test in the usage
  * suspend_test: power -- indicate when the result is unreliable
  * suspend_test: report -- fix up spacing issues
  * suspend_test: release v8

 -- Dave Murphy <schwuk@ubuntu.com>  Tue, 17 Mar 2009 09:46:16 +0000

checkbox (0.6) jaunty; urgency=low

  * New upstream version:
    * Added suspend_test script - for more details see:
      https://wiki.ubuntu.com/KernelTeam/SuspendResumeTesting
    * Added XSL Stylesheet and the ability to view generated reports
    * Added support for PolicyKit to run the application as a user
    * Added logging for backend and logrotation script.
  * Fixed calling ucf was run via debconf (LP: #330502)

 -- Marc Tardif <marc@ubuntu.com>  Tue, 17 Feb 2009 15:36:05 +0000

checkbox (0.5) jaunty; urgency=low

  * New upstream version:
    * Added concept of hyper text view to display clickable links.
    * Added concept of properties to components.
    * Added pci information to launchpad report.
    * Added dmi information to launchpad report.
    * Added text area to keyboard test.
    * Removed sourcing of base postrm script.
    * Updated translations from Launchpad.
  * Fixed handling of interrupt signal (LP: #327810)
  * Fixed display of text in graphical interface (LP: #240374)
  * Fixed support for regexes in blacklist and whitelist (LP: #327177)
  * Fixed opening of subunit log file (LP: #325737)
  * Fixed internet test.

 -- Marc Tardif <marc@ubuntu.com>  Tue, 20 Jan 2009 18:55:20 -0500

checkbox (0.4) jaunty; urgency=low

  * Setup bzr-builddeb in native mode.
  * Removed LGPL notice from the copyright file.

 -- Marc Tardif <marc@ubuntu.com>  Tue, 20 Jan 2009 16:46:15 -0500

checkbox (0.3) jaunty; urgency=low

  * New upstream version:
    * Renamed hwtest to checkbox.
    * Renamed auto tests to shell tests.
    * Added watch file.
    * Added README file pointing to the Ubuntu wiki.
    * Added subunit to the test suite.
    * Added the subunit_report plugin to produce a standard test report.
    * Added pvs registry.
    * Added support for int return values to recursive registry eval.
    * Added debug information when a command registry returns an error.
    * Added mounts registry.
    * Added patches to upgrade the configuration files.
    * Added support for CHECKBOX_OPTIONS environment variable.
    * Added usage information.
    * Added gconf registry.
    * Added logging to checkbox event.
    * Added locking plugin.
    * Added message store and schema types.
    * Added caching to automatic tests so that they are not run multiple
      times.
    * Added persistence to category and system_id.
    * Added lshw registry and plugin.
    * Added newlines to German introduction message.
  * Fixed e-mail address should be remembered (LP: #156725)
  * Fixed $output variable does not seem to be reinterpolated when
    testing again (LP: #189404)
  * Fixed command line interface does not provide a test nor test again
    option (LP: #189423)
  * Fixed translation template unavailable, even though hwtest is in main
    (LP: #202447)
  * Fixed internet_test should support providing a destination other
    than canonical.com (LP: #216111)
  * Fixed hwtest loads editor backup files from suite dir (LP: #237954)
  * Fixed application should only have one instance running (LP: #266899)
  * Fixed disk information should be gathered (LP: #267889)
  * Fixed typo: payback device (LP: #288331)
  * Fixed tests skipped by constraint should be reported (LP: #304176)
  * Fixed manual tests which have commands should not be run automatically
    (LP: #304231)
  * Fixed CHECKBOX_DATA mapping is not working (LP: #304736)

 -- Marc Tardif <marc@ubuntu.com>  Fri, 16 Jan 2009 12:05:32 -0500

hwtest (0.1-0ubuntu10) hardy; urgency=low

  * Fixed xalign and yalign in exchange summary.

 -- Marc Tardif <marc@interunion.ca>  Mon, 21 Apr 2008 15:07:39 -0400

hwtest (0.1-0ubuntu9) hardy; urgency=low

  * Fixed internet_test to ping default gateway rather than canonical.com.
  * Fixed python-support issues to support upgrades of hwtest.
  * Fixed tooltip to be HIG compliant.
  * Fixed category to use GTK;System;Settings;.
  * Fixed command line interface to support escape characters.
  * Using python-central instead of python-support.
  * Added support to i18n the .desktop file.
  * Added support for http_proxy and https_proxy.
  * Added summary of information being submitted.

 -- Marc Tardif <marc@interunion.ca>  Thu, 17 Apr 2008 12:01:50 -0400

hwtest (0.1-0ubuntu8) hardy; urgency=low

  * debian/patches/01_change_menu_category.patch:
    - change the category so the item is moved to system, administration and not
      the only entry in applications, system tools on a default installation

 -- Sebastien Bacher <seb128@canonical.com>  Mon, 14 Apr 2008 15:49:06 +0200

hwtest (0.1-0ubuntu7) hardy; urgency=low

  * Fixed packaging bugs.
  * Improved internationalization.
  * Renamed questions and answers to tests and results.

 -- Marc Tardif <marc@interunion.ca>  Thu,  6 Mar 2008 10:58:43 -0500

hwtest (0.1-0ubuntu6) hardy; urgency=low

  * Upload to hardy/universe (without the .bzr files).
  * Make package conformant with current Python policy.

 -- Matthias Klose <doko@ubuntu.com>  Tue, 11 Mar 2008 14:06:02 +0000

hwtest (0.1-0ubuntu5) hardy; urgency=low

  * Set default timeout to None instead of 60 seconds.
  * Updated copyright information.
  * Reverted to using gksu to limit dependencies.
  * Removed dependency on python-apt.

 -- Marc Tardif <marc@interunoin.ca>  Thu, 28 Feb 2008 17:07:07 -0500

hwtest (0.1-0ubuntu4) hardy; urgency=low

  * Improved text in questions text file.
  * Improved user experience by only showing auto questions
    progress bar when there are actual questions.
  * Also improved the user experience by showing a progress
    bar while building the report.

 -- Marc Tardif <marc@interunion.ca>  Wed, 27 Feb 2008 23:12:24 -0500

hwtest (0.1-0ubuntu3) hardy; urgency=low

  * Fixed hwtest_cli so that it doesn't strip the DISPLAY environment
    variable.
  * Fixed system_info plugin so that it does a better effort for
    gathering system information instead of relying on non standard
    information from HAL.

 -- Marc Tardif <marc@interunion.ca>  Wed, 27 Feb 2008 10:52:33 -0500

hwtest (0.1-0ubuntu2) hardy; urgency=low

  * Fixed packaging following lintian error.
  * Added packages registry and plugin.

 -- Marc Tardif <marc@interunion.ca>  Tue,  5 Feb 2008 15:02:26 -0500

hwtest (0.1-0ubuntu1) hardy; urgency=low

  * Initial Release.

 -- Marc Tardif <marc@interunion.ca>  Mon, 17 Sep 2007 17:25:54 -0300<|MERGE_RESOLUTION|>--- conflicted
+++ resolved
@@ -33,16 +33,11 @@
     and log analysis jobs      
 
   [ Javier Collado ]
-<<<<<<< HEAD
   * Fixed qt interface show_entry method preopulates widget that gets
     user input (LP: #1000451)
-
- -- Javier Collado <javier.collado@canonical.com>  Fri, 18 May 2012 08:30:08 +0200
-=======
   * Added customizable deselect_warning message in qt show_tree method (LP: #1000443)
 
  -- Javier Collado <javier.collado@canonical.com>  Fri, 18 May 2012 18:15:43 +0200
->>>>>>> 9968db38
 
 checkbox (0.13.8) precise; urgency=low
 
