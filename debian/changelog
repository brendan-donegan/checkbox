checkbox (0.14.2) quantal; urgency=low

  [Javier Collado]
  * Fixed detection of circular references in resolver.

  [Jeff Lane]
  * New version 0.14.2 for Quantal Quetzal development.
  * jobs/cpu.txt.in: added cpu_scaling_test log attachment job
  * jobs/disk.txt.in: modified block_device requirements so they'll work right
    jobs/info.txt.in: added block_device resource requirements to hdparm job so
    it won't run on removable stuff where it's not necessary.
  * info.txt.in: removed extraneous fwts_log job
    miscellanea.txt.in: modified fwts_results.log job
  * scripts/optical_detect: minor tweak to send error output to stderr
    scripts/optical_read_test: added root user check because this needs to be
    run with root privileges. Added some additional output for stderr for
    failures so we will know WHY a test or the script failed. Replaced 
    sys.stdout.write() and flush() calls with simple print statements.
  * scripts/ipmi_test: output tweaks so error messages now go to stderr. No BMC
    message is a little more clear. Module failed to load now generates an
    error rather than a simple exit.
  * scripts/network_device_info: minor change so that the fail message now
    specifies that it was an error and outputs to stderr properly.
  * scripts/disk_smart: Improvements to the logging and output during testing.
  * scripts/cpu_scaling_test: lots of output changes using logging module.
    renamed script to frequency_governors_test to be more descriptive and less
    confusing. Added a --log option to write logs to an actual file
    jobs/cpu.txt.in: added an attachment job to attach the freq_governors log.
    Modified cpu/frequency_governors to write to log file
  * scripts/cpu_offlining: added an extra bit of output in case of failures. 
  * scripts/fwts_test: improved console output so that the info displayed in
    submission.xml is more useful.
    jobs/power-management.txt.in: added job to attach fwts_wakealarm.log to
    results.
  * scripts/network_ntp_test: Tweaked output to use log levels more
    appropriately. Added some decoding so that bytes output show up as strings
    properly in output. Converted from optparse to argparse. Added a root
    check because this needs to be root to properly run.
  * scripts/disk_read_performance_test: Added extra targeted output so that
    users can understand what's going on. Moved the exit bits so the test will
    actuall run on multiple drives as originally intended and not exit on the
    first failure.
  * scripts/removable_storage_test: vastly improved the output from that script
    and also introduced some new error handling to cover a couple conditions
    that generated unhelpful tracebacks.
  * scripts/memory_compare: changed the output a little so failures now dump
    data to stderr and success to stdout. Also added a try/except block to
    catch possible ZeroDivisionError cases if dmi or meminfo return 0 (found on
    my local system due to a library issue)
<<<<<<< HEAD
  * jobs/power-management.txt.in: improved rtc and tickless idle tests to
    provide more useful output, even though they are very simple tests.
=======
  * jobs/networking.txt.in: added some output to networking/multi_nic so a 
    failure due to unconfigured ifaces generates something beyond a blank line
>>>>>>> 9424dba1

  [Marc Tardif]
  * Fixed duplicate jobs appearing in the store when rerunning jobs.

  [Daniel Manrique]
  * Added a message file format test that does some simplistic checks
    on jobs/* files to ensure they are sane.
  * Fixed two typos in jobs/suspend.txt.in.

  [Brendan Donegan]
  * Make a call to rfkill unblock in the create_connection script, incase
    those nasty Broadcom drivers have left a soft-block on the wireless after
    loading. Also do a bit of refactoring to use check_output and check_call
    instead of Popen (LP: #1019162)
  * Move the call to unblock to before the connection is created
  * Reimplemented memory_compare in python3 and restructured it to put
    things into dictionaries for easy access. Also fixed bug with detecting
    non-RAM devices as RAM. (LP: #960087)
  * Wait longer to get the window handle in gpu_test, so that we don't fall foul
    of timing issues. (LP: #1018563)
  * Catch exception raised in memory_compare by DMI RAM entries with No Module
    Installed in the Size field (LP: #1023220)

<<<<<<< HEAD
 -- Jeff Lane <jeff@ubuntu.com>  Tue, 10 Jul 2012 21:10:49 -0400
=======
 -- Jeff Lane <jeff@ubuntu.com>  Wed, 11 Jul 2012 11:57:15 -0400
>>>>>>> 9424dba1

checkbox (0.14.1) quantal; urgency=low

  * New upstream release (LP: #1018571)


  [Brendan Donegan]
  * Fixed up a few things with the gpu_lockup tests. Removed depends,
    renamed to gpu_lockup_suspend to reflect behaviour and removed the
    requirement on Firefox
  * Changed suspend_advanced and suspend_advanced_auto to use less
    strict definition of fwts s3 test.

  [Javier Collado]
  * Make sure that jobs are topologically ordered (LP: #990075)
  * Keep job ordering as close to whitelist as possible (LP: #1017951)

  [Marc Tardif]
  * New version 0.14.1 for Quantal Quetzal development.
  * jobs/suspend.txt.in: Fixed trailing newline on otherwise empty line.
  * scripts/run_templates: Fixed calls to Popen to use universal_newlines
    to return strings instead of bytes (LP: #1018354)

  [Daniel Manrique]
  * Fixed duplicate suspend/bluetooth_obex_after_suspend job name.
  * scripts/dpkg_resource: Changed encoding from ascii to utf-8 to handle
    non-ascii locales (LP: #1018353)

  [Jeff Lane]
  * Migrated audio/external-HDMI-playback into checkbox. Modified the
    command to match our other audio tests that save and reset mixer
    levels.

 -- Javier Collado <javier.collado@canonical.com>  Tue, 26 Jun 2012 16:07:04 +0200

checkbox (0.14) quantal; urgency=low

  New upstream release (LP: #1016746):

  [Brendan Donegan]
  * [FEATURE] Python 2 to 3 conversion:
    * scripts/create_connection - switched to using argparse and fixed
      representation of octal literal
    * scripts/internet_test - ran 2to3 tool and decoded result of
      check_output. Also replaced optparse with argparse
    * scripts/memory_info
    * scripts/removable_storage_test - ran 2to3 tool and fixed some
      encoding issues
    * scripts/removable_storage_watcher - ran 2to3 tool and swapped
      use of gobject with gi.repository.GObject
    * scripts/xrandr_cycle - ran 2to3 tool and fixed encoding issue
    * scripts/obex_send - ran 2to3 tool and swapped
      use of gobject with gi.repository.GObject
  * Update touchpad.py to use gsettings instead of deprecated gconf
    (LP: #1004212)
  * Instead of checking output of nmcli con up in create_connection,
    check the return code is success instead (LP: #1013537)
  * base64 encode the after suspend screenshot attachement so that it can
    be uploaded properly (LP: #1016126)
  * Fixed simple type in xorg_memory_test, introduced by Python3
    conversion (LP: #1016387)
  * [FEATURE] Add suspend/bluetooth_obex_after_suspend_auto test to be
    used during fully automated SRU testing

  [Marc Tardif]
  * [FEATURE] Reworked media_keys_test into key_test, making it more generic
    and able to test for any key that sends an scancode. Used it to implement
    a test for the Super key.
  * [FEATURE] Added new interactive and auto-verifying touchpad scrolling
    test.
  * [FEATURE] Python 2 to 3 conversion:
    * scripts/ansi_parser
    * scripts/cking_suite
    * scripts/floppy_test
    * scripts/network_bandwidth_test
    * scripts/cpu_scaling_test
  * Removed sleep_test script no longer used by any test definition.
  * [FEATURE] Deprecated scripts:
    * scripts/autotest_filter and scripts/autotest_suite
    * scripts/ltp_filter and scripts/ltp_suite
    * scripts/mago_filter and scripts/mago_suite
    * scripts/qa_regression_suite

  [Daniel Manrique]
  * New version 0.14 for Quantal Quetzal development.
  * Set the correct user (root) for fwts-wakealarm test (LP: #1004102)
  * Set correct user (root) for usb/storage-preinserted, so it works correctly
    on servers (LP: #1004131)
  * Log (at level INFO) name of each message we execute, so the currently
    running job can be determined by looking at the logfile, rather than
    hunting through process lists.
  * [FEATURE] Added script and jobs to collect and attach output from
    alsa-info.sh.
  * Assume utf-8 encoding always, when opening template files.
    (LP: #1015174)
  * [FEATURE] Replaced the context menu in the selection tree with explicit
    "select/deselect all" buttons.

  [Javier Collado]
  * Submission screen in Qt interface updated to support certification client:
    - customize contents depending on the upload target (launchpad or certification)
    - display links to the report properly in the show_entry method
  * Fixed qt interface show_entry method preopulates widget that gets
    user input (LP: #1000451)
  * Added customizable deselect_warning message in qt show_tree method (LP: #1000443)
  * show_error method shows long text properly in gtk/qt interfaces (LP:
    #1012052)

  [Jeff Lane]
  * [FEATURE] Changes to Power Management testing in Checkbox:
    * scripts/pm_test: added a slightly modified version of OEM team's pm.py
      script for reboot/poweroff testing
    * jobs/hibernate.txt.in: modified hibernate test to use fwts and added new
      jobs to attach log files from hibernate testing.
    * jobs/power-management.txt.in: added new poweroff and reboot jobs using pm_test
      script. Added jobs to attach logs from reboot and poweroff tests to
      results.
    * jobs/stress.txt.in: modified suspend_30_cycles and hibernate_30_cycles to
      use fwts. Added jobs to attach logs from 30 cycle tests to results.
    * jobs/suspend.txt.in: Modified suspend_advanced and suspend_advanced_auto to use
      fwts. Added job to attach log from suspend_advanced and suspend_advanced_auto
      to results.
  * [FEATURE] jobs/miscellanea.txt.in: added a job to gather tester info for
    certification purposes. Not to be used for UF.
  * [FEATURE] Python 2 to 3 conversion:
    * scripts/cpu_topology: ran 2to3, made modificates based on code review and
      tested script to verify functionality.
    * scripts/disk_smart: ported to Python 3. Inserted bits to decode byte
      data returned by Popen. Fixed list_handler to decode bytes types to clean
      up debug output.  Added bits to improve debug output. Migrated from
      optparse to argparse.
    * scripts/network_check: ran 2to3 and that was all that was needed. Also
      took the liberty of migrating from optparse to ArgParse sine we're
      Python3 only now.
    * scripts/network_device_info: ran 2to3 and changed shebang.
    * scripts/network_info: ran 2to3 and changed shebang. Fixed encoding issue
      with interface[:15] (needed to be a bytes object).
    * scripts/fwts_test: ran 2to3 and changed shebang, fixed an encoding bug
      with Popen output. Cleaned up the final output to be more useful for
      debugging test failures.
    * scripts/keyboard_test: nothing to do for conversion beyond changing shebang.
    * scripts/network_ntp_test: 2to3 changed nothing, so modified shebang.
      Fixed an encoding issue with Popen output in. Re-inserted a call to
      SilentCall() that was removed from TimeSkew() by someone in a previous
      revision, which made the TimeSkew() function do nothing. Fixed an
      unbuffered I/O error in SilentCall() discovered while testing Python3
      changes.
    * scripts/optical_detect, scripts/optical_read_test: ran 2to3 and changed
      shebang. Changes were minimal.
    * scripts/xorg_memory_test: 2to3 made minimal changes, modifed shebang.
      Converted optparse code to argparse code and replaced sys.argv[] stuff
      with more useful positional arguments. Removed a redundant import that
      2to3 injected.
    * scripts/resolution_test: ran 2to3 with minimal changes. Changed shebang.
      Converted optparse to argparse and removed unnecessary calls to
      sys.argv[]
    * scripts/pm_log_check: ran 2to3 and changed shebang.
    * scripts/pm_test: ran 2to3 and changed shebang. After a lot of trial and
      error, changed the way xinput is called to avoid confusing bytecode
      embedded in the command output that was causing problems with
      bytes.decode() on the "after reboot" hardware checks.

  [Jeff Marcom]
  * [FEATURE] Python 2 to 3 conversion:
    * scripts/memory_info
    * scripts/memory_test
    * scripts/touchpad_test
  * Deprecated: wake_on_lan_test
  * Update touchpad.py to use gsettings instead of deprecated gconf
    (LP: #1004212)

  [Marc Tardif]
  * [FEATURE] Reworked media_keys_test into key_test, making it more generic
    and able to test for any key that sends an scancode. Used it to implement
    a test for the Super key.
  * [FEATURE] Added new interactive and auto-verifying touchpad scrolling
    test.
  * Removed sleep_test script no longer used by any test definition.
  * Migrated project minus scripts to Python 3.

  [Sylvain Pineau]
  * [FEATURE] Python 2 to 3 conversion:
    * scripts/gst_pipeline_test. Migrated to PyGI.
    * scripts/removable_resource: Add a resource job to identify removable
      block devices. __disks__ jobs updated to run only on internal drives.
  * [FEATURE] jobs/benchmarks.txt.in, scripts/pts_run: Add a reworked launcher
    for phoronix-test-suite tests.
  * [FEATURE] Python 2 to 3 conversion:
  * jobs/stress.txt.in: add OEM team's stress tests (including reboot and poweroff)
    and log analysis jobs

 -- Marc Tardif <marc@ubuntu.com>  Fri, 22 Jun 2012 17:04:14 -0400

checkbox (0.13.8) precise; urgency=low

  [Brendan Donegan]
  * Run fwts_test as root so that the log can be written to on servers and
    also because it's supposed to be run as root (LP: #989701)
  * Fixed cpu_offlining to work properly on systems with ten or more CPU
    cores. (LP: #926136)
  * Give more verbose output from fwts_test script and upload results log as an
    attachment. (LP: #992607)
  * Fix identation on optical/read-automated (LP: #991737)
  * Fixed problem with fwts test log attachment (No bug filed)

  [Nathan Williams]
  * fix typo in jobs/optical.txt.in (lp: #987652)

  [Jeff Lane]
  * Bumped revision to 0.13.8
  * scripts/removable_storage_watcher: increased default timeout to 20 seconds
    to account for time for testers to plug devices in and for the system to
    register the insert/remove event (LP: #978925)
  * [FEATURE] plugins/jobs_prompt.py, plugins/recover_prompt.py, 
    plugins/suites_prompt.py: Added "Fail last test" functionality. Now if a
    test causes a crash (checkbox, system or otherwise), when we recover we
    have the option to just mark the last test failed and move on, or re-run
    the last test and try again.
  * [FEATURE] jobs/local.txt.in, jobs/sniff.txt.in added 8 simple manual sniff 
    tests to be used for test purposes when developing features.
  * [FEATURE] data/whitelists/sniff.whitelist added a whitelist to make use of 
    the basic sniff tests.

  [Daniel Manrique]
  * [FEATURE] checkbox/user_interface.py, checkbox/qt-interface.py,
    plugins/jobs_prompt.py, plugins/recover_prompt.py,
    plugins/suites_prompt.py: Made some modifications to the recover prompt
    changes that better handle accented and other characters in translation.
    This avoides a situation where the recovery could fail due to accented
    characters in translations.

  [Łukasz Zemczak]
  * [FEATURE] checkbox_gtk/gtk_interface.py: Capture ESC keypresses so that
    Checkbox doesn't close/die when user presses ESC.

  [Sylvain Pineau]
  * [FEATURE] jobs/info.txt.in: added new attachments, lspci -vvnnQ and
    lsusb -vv and ensure outputs of lscpi, lsusb and dmidecode return UTF8.

  [Tim Chen]
  * Use nmcli con delete instead of deleting the connection file, also avoid
    bringing eth0 down when running the wireless_monitoring tests.

 -- Jeff Lane <jeff@ubuntu.com>  Mon, 14 May 2012 10:20:59 -0400

checkbox (0.13.7) precise; urgency=low

  [Tiago Salem Herrmann]
  * checkbox_qt/qt_interface.py, qt/frontend/qtfront.cpp,
    qt/frontend/qtfront.h: Do async calls to some ui methods and avoid
    unexpected dbus timeouts (LP: #962333)

  [Sylvain Pineau]
  * qt/frontend/qtfront.cpp: Submit/View results buttons are disabled until
    every selected test has been run (LP: #937715)

  [Jeff Lane]
  * Converted submissionWarningLabel and text to submissionUbuntuFriendlyLabel
    wtih instructional text for submitting results. This is a workaround for
    the bug causing the warning to be displayed at all times rather than only
    when testing is incomplete. (LP: #967457)
  * [FEATURE] Modified stress jobs so that they are all automated per decision
     made during the cert sprint.
  * Removed dhclient call from networking/multi_nic tests because of a bug in
    dhclient that can cause it to hang when run on eth0. New test requirement
    will be that the tester must configure and bring up all ethernet devices
    prior to running checkbox. Also added a check to make sure we're not trying
    to run the test on a device that's not active. (LP: #926229)

  [Daniel Manrique]
  * jobs/optical.txt.in: Change test descriptions to avoid confusing
    instruction to press the "Next" button (which is incorrect). (LP: #971181)
  * jobs/local.txt.in: Fixed touchpad local job which was using suspend.txt 
    as the job source) (LP: #979344) 
  * jobs/mediacards.txt.in: Added usb and scsi devices to
    removable_storage_test commands (LP: #979356)

 -- Jeff Lane <jeff@ubuntu.com>  Wed, 11 Apr 2012 19:23:45 -0400

checkbox (0.13.6) precise; urgency=low

  [Jeff Lane]
  * Removed files in /data that are not used in any job descriptions
    (LP: #957396)

  [Javier Collado]
  * plugins/jobs_info.py: Checkbox doesn't warn that invalid whitelist patterns
    are being used (LP: #937651)
  * [FEATURE] Added smoke test jobs, whitelist and local job to use for
    checkbox development purposes.
  * Fixed "camera_test detect" problem with missing args attributes (LP:
    #967419)

  [Marc Tardif]
  * Fixed string_to_type conversion in network_bandwidth_test (LP: #954587)

  [Sylvain Pineau]
  * qt/frontend/qtfront.cpp, qt/frontend/qtfront.h, plugins/suites_prompt.py,
    checkbox_qt/qt_interface.py, plugins/jobs_prompt.py: The selection tree is
    now updated when recovering from a previous run (LP: #937696)

  [Brendan Donegan]
  * [FEATURE] Added touchpad tests from CE QA Checkbox to allow touchpad
    testing to be performed

  [Daniel Manrique]
  * Internationalization support in checkbox-qt; updated checkbox.pot file
    (LP: #951054) 

 -- Javier Collado <javier.collado@canonical.com>  Wed, 28 Mar 2012 17:02:53 -0400

checkbox (0.13.5) precise; urgency=low

  New upstream release (LP: #960633):

  [Tiago Salem Herrmann]
  * qt/frontend/qtfront.ui: If the test text is too long, then it is cut off
    (LP: #950111)
  * checkbox/user_interface.py, checkbox_qt/qt_interface.py,
    plugins/user_interface.py, qt/frontend/qtfront.cpp, qt/frontend/qtfront.h:
    Correctly update automated test execution status in the Selection tab
    (LP: #950105).
  * qt/frontend/qtfront.cpp: Avoid QDBusArgument warnings when running
    checkbox-qt from a terminal (LP: #957476)
  * checkbox_qt/qt_interface.py, qt/frontend/qtfront.cpp,
    qt/frontend/qtfront.h, qt/frontend/qtfront.ui: add a popup comment box
    for each test under the "Run" tab. (LP: #959452)
  * checkbox/user_interface.py, qt/frontend/qtfront.cpp,
    qt/frontend/qtfront.h, checkbox_qt/qt_interface.py: Set
    interface.direction to NEXT if all the tests were executed and the user
    either analyzed or submitted the results. (LP: #956329)
  * checkbox/user_interface.py, plugins/user_interface.py,
    qt/frontend/qtfront.cpp, qt/frontend/qtfront.h,
    checkbox_qt/qt_interface.py: Use the ui persistent storage to keep some ui
    configuration values. (LP: #937626)
  * checkbox/user_interface.py: Avoid using fork() + call() to run a web
    browser. Use Popen instead.(LP: #956307)
  * qt/frontend/qtfront.ui, qt/frontend/qtfront.cpp, qt/frontend/qtfront.h:
    Removed welcome tab (LP: #957090)

  [Jeff Lane]
  * Reset default checkbox log level to INFO from DEBUG to make logs less
    confusing and verbose. (LP: #949745) 
  * Removed dependency on bluetooth/detect-output on the
    suspend/suspend_advanced job. (LP: #955375)
  * jobs/mediacard.txt.in, scripts/removable_storage_test,
    scripts/removable_storage_watcher: Modified removable_storage_watcher and
    removable_storage_test to accept list of busses to watch to resolve
    problems on systems with MMC readers that present themselves as USB
    devices rather than SDIO (LP: #953160)
  * jobs/optical.txt.in: Fixed the job descriptions for optical/read and
    optical/cdrom-audio-playback to account for changes in Precise and make
    them less confusing (LP: #954606)
  * Created automated version of optical/read for server testing
    Fixed issues with optical_read_test script:
    - test could pass if /dev/cdrom did not exist
    - test could pass if /dev/cdrom was inaccessible
    - test could pass if no optical device was passed in (LP: #945178)
  * Removed hard coded paths from scripts (LP: #949435)

  [Marc Tardif]
  * Linted qt_interface which had a few syntax errors (LP: #949957)
  * plugins/apport_prompt.py: Fixed apport integration was producing a trace
    (LP: #959463)

  [Daniel Manrique]
  * Bumped revision number to 0.13.5 in trunk
  * jobs/keys.txt.in: Fix definition for keys/media-keys test which failed to
    run (LP: #954480)
  * Reverted feature to keep tests ordered, as the sortkey attribute causes
    undesirable secondary effects.

  [Sylvain Pineau]
  * Show the UF invalidation warning if all test cases are unchecked from the
    right click menu (LP: #956757)
  * checkbox_qt/qt_interface.py, qt/frontend/qtfront.cpp,
    qt/frontend/qtfront.h: Tests now select Yes on PASS status (LP: #954556)

  [Brendan Donegan]
  * jobs/suspend.txt.in: Fixed dependencies on wireless and suspend_advanced
    jobs.
  * Changed screenshot jobs to use /dev/external_webcam which will be set by
    a udev rule (LP: #956885)

 -- Jeff Lane <jeff@ubuntu.com>  Fri, 16 Mar 2012 19:14:09 -0400

checkbox (0.13.4) precise; urgency=low

  [Brendan Donegan]
  * Added 'scsi' as a valid bus ID for determining product in udevadm.py
    (LP: #940249)
  * Added 'cciss' as a valid bus ID for determining product in udevadm.py
    (LP: #942548)
  * Updated command fields in composite disk jobs to address the ! in 
    some disk paths (LP: #942769)
  * Updated create_connection to poll for registration of connection and 
    then attempt to bring it up (LP: #944662)
  * Fixed command run by wireless_connection tests so that they fail if the
    internet_test fails, but still clean up the connection file (LP: #944176)
  * Fixed wireless_connection_open_* jobs to not provide security options
    (LP: #947163)

  [Daniel Manrique]
  * Tweaks to internet_test: don't try to ping an IP that's unreachable from 
    the specified interface (or at all), try to find something pingable via
    other means.

  [Javier Collado]
  * Added python-cairo as a dependency for checkbox-gtk (LP: #940163)
  * Updated camera_test script to use better tool for capturing the image
    and allow specifying a device to use, plus other improvements. Create a
    job which takes a capture from the webcam of the desktop.
  * Added jobs to take screenshots after suspend and attach the resulting jpg

  [Marc Tardif]
  * Tidied up logic for determining DISK device product and vendor 
    (LP: #942548)
  * Fixed filename matching expression for local jobs (LP: #942273)
  * Fixed duplicate System Testing applications after upgrade (LP: #940627)

  [Aurelien Gateau]
  * lib/template.py, lib/template_i18n.py, plugins/jobs_info.py,
    plugins/suites_prompt.py: Add a "sortkey" attribute to jobs, the sortkey
    order matches the order in which they appear in jobfiles.
  * checkbox_gtk/gtk_interface.py: Shows jobs and suites in sortkey order
    (that is, as they appear in job definition files, rather than
    alphabetically).
  * checkbox_gtk/gtk_interface.py, gtk/checkbox-gtk.ui,
    plugins/jobs_prompt.py: Added a progress bar showing tests completed and
    total.

  [Sylvain Pineau]
  * Updated gst_pipeline_test to add a --fullscreen option for video playback.
  * Add python-gtk2 dependency, Gst from gi.repository don't work well with 
    messages (See https://bugzilla.gnome.org/show_bug.cgi?id=631901).
  * Add a new job to capture screen during fullscreen video playback.

  [Tiago Salem Herrmann]
  * checkbox_qt/qt_interface.py, qt/frontend/qtfront.cpp,
    qt/frontend/qtfront.h, qt/frontend/treemodel.cpp, qt/frontend/treemodel.h:
    Makes it possible for the job selection tree to have more than 2 levels of
    children nodes.
 
  [Tim Chen]
  * Modifications to removable_storage_test to handle cases where removable
    media is not mounted prior to test running. (LP: #944623)

 -- Jeff Lane <jeff@ubuntu.com>  Thu, 08 Mar 2012 09:29:10 -0500

checkbox (0.13.3) precise; urgency=low

  New upstream release (LP: #939549):
 
  [Brendan Donegan]
  * Typo in command for for miscellanea/virtualization-check (LP: #934243)
  * Resized test selection views in checkbox-qt (LP: #937113)

  [Daniel Manrique]
  * Use GObject from gi.repository instead of gobject (LP: #937099)
  * Disable flushing to disk after every file access during gathering phase for
    a significant speed boost. (LP: #939019)

  [Javier Collado]
  * Fixed running of disk/read_performance tests (LP: #933528)
  
  [Sylvain Pineau]
  * Fix depends fields in info and suspend test suites (LP: #934051) 
  * Display results report in non-graphical interfaces (LP: #937657)

  [ Tiago Salem Herrmann ]
  * Remove auto generated qt resource file (LP: #938863)
 
  [Ara Pulido]
  * Fix the Ubuntu Friendly warning message (LP: #939448)

 -- Marc Tardif <marc@ubuntu.com>  Thu, 16 Feb 2012 10:31:18 -0500

checkbox (0.13.2) precise; urgency=low

  New upstream release (LP: #933090):

  [Jeff Lane]
  * Added a Hard Disk Stats Test that was part of a much older merge request
    for server test suite.
  * Modified apport-directory to provide feedback
  * Added new optical_write_test script and created appropriate jobs to refine
    optical drive testing
  * Created new resource job that creates an optical.{CD-R,DVD-R} resource to
    determine if a machine's optical drive supports writing or is read-only.
  * Added virt-check test to determine if a server will work as an OpenStack
    Compute Node.
  * Moved apport-directory changes from an old branch to checkbox where the
    job now resides.

  [Marc Tardif]
  * Removed trailing directories from the devpath of disk devices (LP: #925582)
  * Fixed awk regular expression in max_diskspace_used script (LP: #926312)
  * Implemented anonymous submissions to Launchpad with a dummy e-mail
    address.
  * Qt: Moved widgets around in Results window.
  * Changed options and arguments passed to show_tree method, and related UI
    changes.
  * Simplified running checkbox-qt from source tree, by compiling if needed.
  * Added support for decimals and multiple partitions in max_diskspace_used.
  * Fixed reference to xrandr_detect_modes replaced by VESA_drivers_not_in_use.
  * Fixed depends in debian/control file for checkbox-qt.

  [Daniel Manrique]
  * Changed way of obtaining preferred browser to ensure we honor the user's
    preference rather than Chromium's clobbering of
    /etc/alternatives/gnome-www-browser (LP: #925603) 
  * Added submission_path_prompt config variable; if set, it will be shown to
    the user before the test selection screen, and the value entered will
    override the default filename for the xml report.
  * plugins/suites_prompt.py: Fixed jobs being run despite being deselected. 
  * Qt: Changed color of the step bubbles to Ubuntu Orange, and made it
    parametrizable.
  * Qt: View report functionality.
  * Qt: Set the runtime application icon.
  * Fixed typo in network/info.
  * Fixed typo in create_connection.

  [Brendan Donegan]
  * Changed checkbox-cli text to clearly explain what + does (LP: #926417)
  * Changed progress bar of Qt UI to standard rather than custom one,
    prettified tabs and updated Launchpad email text amongst other UI tweaks
    in qt/frontend/qtfront.ui
  * Fixed some oversights in the mediacard job files regarding test 
    descriptions and card types.
  * Tweaked the memory_compare script a bit to make it easier to maintain.
  * Used regexes in default whitelist.

  [Javier Collado]
  * Removed job that installed ipmitool by default (LP: #931954)

  [Tiago Salem Herrmann]
  * Implementation of Qt frontend for checkbox.
  * Qt-related features and bugfixes:
  * Qt: Added welcome screen image and background color.
  * Qt: Removed maximize/restore button.
  * Qt: added select/deselect all popup menu.
  * Qt: Status screen
  * Qt: Antialiasing hint for step numbers and question mark.
  
  [Sylvain Pineau]
  * Tests will run in in order specified by the whitelist.
  * JobStore caches most of a job's attributes in memory to speed up sorting.

 -- Jeff Lane <jeff@ubuntu.com>  Wed, 15 Feb 2012 00:11:21 -0500

checkbox (0.13.1) precise; urgency=low

  New upstream release (LP: #925090):

  [Brendan Donegan]
  * Fixed the cpu_topology script so that it doesn't mistake the word
    'processor' in the value of another field for the field 'processor'
    (LP: #882161)
  * Added create_connection script and jobs to automatically create/test a
    wireless network connection.
  * Updated wireless job dependencies.
  * Add wireless performance data collecting tests.
  * Changed is_laptop test to a shell test and implemented a check_is_laptop
    script to check automatically for a systems 'laptopness' (LP: #886668)
  * Fixed connect_wireless script which continued failing to correctly
    identify wireless connections.
  * Don't fail the sleep_test if the wake alarm is still set (LP: #911161)
  * Add requirement for mem sleep state to be supported to the
    suspend_advanced_auto job (LP: #804190)
  * Fixed the camera/display test and removed the camera/video one.
  * Added display resource and matching requirements to external video 
    output tests.
  * Added removable_storage_watcher script to replace watch_command to make
    testing USB, FireWire and MMC devices easier and more cohesive.
  * Added memory_compare script to automate the memory/info job
  * Switch audio settings to correct device before running audio tests
    (LP: #916859)
  * Nixed graphics/xorg-version-output job and updated other job dependencies,
    since it is redundant with graphics/xorg-version. (LP: #671144)

  [Gabor Kelemen]
  * Fixed last two remaining strings with backslashes (LP: #868571)
  * Fix misplaced parentheses, so translation can work (LP: #904876)

  [Marc Tardif]
  * Refactored install scripts to be agnostic of variant name: 
    install/postinst, install/config and debian/*.postinst.
  * Using title defined in user_interface plugin in GTK interface.
  * Updated default.whitelist to reflect renamed jobs.
  * Removed files with non-printable characters from submission.xml.
  * Fixed parser for submission files with empty question comments
    and context info (LP: #912546)
  * Added support for skipping tests when the depends don't pass
    (LP: #509598)
  * Removed extraneous code from the sleep_test.
  * Refactored logic to check for network after suspend.
  * Removed deprecated hwtest package.
  * cpu_offlining was incorrectly using return instead of exit.

  [Daniel Manrique]
  * Update control files under debian/ to eliminate (most) lintian warnings
    (LP: #352986)
  * Environment variables specified with environ: in a job description will be
    passed to the backend for it to add to its environment. (LP: #897889)
  * Handle malformed LANGUAGE environment variable values (LP: #912946)
  * Added interactive media_keys_test script.
  * Make creation of wireless connection files more robust (LP: #923836)
  * Recommend gstreamer-gconf to enable media tests on kubuntu (LP: #898641)
  * Add bluetooth device requirement to obex jobs (LP: #921128)
  * Add a plugin conf variable for the welcome string (shown on the first
    screen when checkbox runs), so it can be changed without much effort.
  * Remove superflous bluetooth/detect job
  * Fixed typo in jobs/local.txt.in (phoronix misspelled as peripherals).
  * Rearranged a misplaced changelog entry.
  * Updated debian/control to remove unneeded Uploader: field.

  [Robert Roth]
  * Fixed spelling mistakes in user_apps job file. (LP: #904209)

  [Jeff Lane]
  * Created automated network info test to get some config info during automated 
    runs. (LP: #912038)
  * Added requires to suspend wireless jobs so they won't run if wireless isn't
    present (LP: #907150)
  * Fixed issue in usb_test with unwritable filesystems (LP: #912522)
  * Fixed USB tests so that insert, storage, remove run in proper order
  * Removed usb_storage_after_suspend since it's superfluous, all other USB
    tests already run after suspend.
  * Modifed usb_test to handle firewire drives as well, renamed script to
    removable_storage_test

  [Aurélien Gâteau]
  * Improvements to Recover dialog and show_info method.

  [ Javier Collado ]
  * Error while creating binary package fixed (LP: #921576)

  [ Sylvain Pineau ]
  * Replaced xrandr_display_modes with automated check for VESA driver
  * Refactored Unity compatibility tests

 -- Daniel Manrique <daniel.manrique@canonical.com>  Fri, 10 Feb 2012 11:19:05 -0500

checkbox (0.13) precise; urgency=low

  New upstream release (LP: #892268):

  [Marc Tardif]
  * Generate a submission.xml file that contains all device and attachment
  * Write the report before reporting the validation error.
  * Changed device.product to dmi.product for the formfactor (LP: #875312)

  [Daniel Manrique]
  * Use gettext for string (LP: #869267)
  * Move progress indicator to main checkbox dialog instead of a 
    transient window (LP: #868995)
  * Ignore malformed dpkg entries in package_resource (LP: #794747)
  * Reset window title after finishing a manual test (LP: #874690)
  * Handle "@" in locale names (as in ca@valencia).

  [Jeff Lane]
  * Went through all the job files and:
    * Updated descriptions to match Unity UI structure
    * Added descriptions where necessary
    * Added further details to some descriptions
    * Moved some jobs to more appropriate files
    * Fixed job names in older job files to match new naming scheme 
      (suite/testname)
    * Added jobs to local.txt to ensure all job files are now parsed
      (this allows easier addition of existing tests to whitelists)
    * Changed remaining manual job descriptions to match the new format
  * Updated CD and DVD write tests to be more clear about when to skip
    them (LP: #772794)

  [Ara Pulido]
  * Rewrote all job descriptions to match OEM QA syntax

  [Brendan Donegan]  
  * Fix the code that assigns keys in checkbox-cli so that it never assigns
    keys which have other uses. (LP: #877467)
  * Show details of unmet job requirements (LP: #855852)
  * Ensure that connect_wireless chooses a wireless connection from the list
    of available connections (LP: #877752)
  * Have the bluetooth/detect tests require a device with the category
    BLUETOOTH to run, thus preventing the test from failing on systems with
    no Bluetooth device (LP: #862322)
  * Rename attachment jobs to not have a forward slash in their name
    (LP: #887964)
  * Guard against trying to write files to logical partitions on USB sticks
    (which will obviously fail) in usb_test (LP: #887049)
  * Make the OpenGL test ignore the return value of glxgears and improve
    the test description (LP: #890725)
  * Allow input/mouse test to run if a TOUCH device is present
    (LP: #886129)

  [ Javier Collado ]
  * Broken job dependencies fixed (LP: #888447)
  * Regex support when specifying blacklists and whitelists on the
    commandline (LP: #588647)

 -- Daniel Manrique <daniel.manrique@canonical.com>  Thu, 18 Nov 2011 12:46:21 -0500

checkbox (0.12.8) oneiric; urgency=low

  New upstream release (LP: #862579):

  [Brendan Donegan]
  * Remove test for FTP connection from network_check script (LP: #854222)
  * Update a parameter in usb_test to have it run faster.
  * Remove record_playback_after_suspend from Ubuntu Friendly whitelist (LP: #855540)
  * Fix minor typo in multi-monitor friendly resolution_test script which caused 
    minimum_resolution test to fail (LP: #855599)
  * Remove storage_devices_test from Ubuntu Friendly whitelist since bonnie++  (which it uses) is not installed by default (LP: #855841)
  * Changed description and name to reflect Ubuntu Friendly branding. Now when a user searches for Ubuntu Friendly in the lens, Checkbox will appear (LP: #852036)
  * Reset the selections at the test suite prompt if No is selected at the recover prompt (LP: #861208)
  * Save the connection name(s) instead of the interface name so that they can be reconnected to properly after the wireless before/after suspend tests have completed (LP: #861502)
  * Make connect_wireless use the UUID of the connection instead of the name for greater reliability (LP: #862190)

  [Daniel Manrique]
  * Restored _recover attribute, re-enabling welcome and test selection
    screens (LP: #852204)
  * Remove memory/test from the Ubuntu Friendly whitelist (LP: #853799)
  * Use diff instead of grep, better comparing of empty files (LP: #852014)
  * Apport integration: new mandatory "tag" value in ApportOptions (LP: #852201)
  * Add warning prior to starting the tests (LP: #855328)
  * Apport integration: Fix instantiation of Gtk.RadioButton, needed due 
    to PyGI related API changes (LP: #805679)
  * Remove ping -R parameter that apparently caused ICMP packets to be dropped
    by some routers (LP: #861404)

  [ Evan Broder ]
  * Replace resolution_test with an implementation which uses GdkScreen to
    be multimonitor-aware (LP: #632987)

  [Jeff Lane]
  * Fix names of optical drive tests and remove a non-existing test from the
    whitelist (LP: #854808) 
  * Fix wireless_*_suspend jobs so they recreate iface file instead of append
    each time (LP: #855845)
    (LP: #852201)
  * Clarify better the intend of the is_laptop question (LP: #861844)
  * Fixed dependencies for tests that depend on suspend/suspend_advanced 
    (LP: #860651)

  [Tim Chen]
  * Fix cpu_scaling_test (LP: #811177)
 
  [Ara Pulido]
  * Avoid connect_wireless messing with AP with similar names (LP: #861538)
  * Remove bluetooth/file-transfer from the list of tests to run, since due to
    bug 834348 it always fails.

  [Marc Tardif]
  * Added support for wildcards when verifying the transport certificate.
  * Applying depends across suites (LP: #861218)

 -- Daniel Manrique <daniel.manrique@canonical.com>  Thu, 29 Sep 2011 13:12:01 -0400

checkbox (0.12.7) oneiric; urgency=low

  New upstream release (LP: #850395):

  [Brendan Donegan]
  * Redirecting stderr to pipe to fix the gconf_resource script (LP: #832321)
  * Clear jobs directory when user selects No to recover question (LP: #836623)

  [Daniel Manrique]
  * checkbox/job.py: Guard against bogus timeout values (LP: #827859)
  * More explicit handling of string decoding/encoding, avoids problems with
    non-ascii characters (LP: #833747)
  * Changed architecture from all to any for checkbox base, to build
    architecture-specific binaries (LP: #833696)

  [Jeff Lane]
  * Several corrections necessary due to test name changes or typos found in
    job files

  [Marc Tardif]
  * Connecting hyper text widgets only once (LP: #827904)
  * Detecting MMC readers as OTHER instead of DISK (LP: #822948)
  * Validating the hostname in the SSL certificate (LP: #625076)
  * Validating the submission.xml (LP: #838123)

 -- Daniel Manrique <daniel.manrique@canonical.com>  Fri, 14 Sep 2011 17:15:26 -0400

checkbox (0.12.6) oneiric; urgency=low

  New upstream release (LP: #841983):

  [ Daniel Manrique ]
  * Work around PyGTK API changes that kept checkbox from starting up
    (LP: #839675).

 -- Daniel Manrique <daniel.manrique@canonical.com>  Mon, 05 Sep 2011 12:47:58 -0400

checkbox (0.12.5) oneiric; urgency=low

  New upstream release (LP: #838745):

  [Ara Pulido]
  * Created a "suspend" suite and renamed relevant tests.

  [Brendan Donegan]
  * Removed redundant tests in power-management suite.
  * Fixed dependencies in power-management suite.

  [Daniel Manrique]
  * Changed name of apt-get test to reflect the suite it's in.
  * Fixed typos in job definitions that caused them to not be run.
  * Added missing description to info/hdparm test (LP: #832351)
  * Quote command to obtain bluetooth address, to avoid hanging if 
    a device is not present (LP: #836756).
  * Added BLUETOOTH category to udev parser.
  * Removed some tests from default whitelist.
  * Fixed dependencies for keys/sleep.
  
  [Jeff Lane]
  * Added new USB storage transfer test
  * Re-worked and added automated audio test

  [Marc Tardif]
  * Added WIRELESS category to udev parser.

 -- Ara Pulido <ara@ubuntu.com>  Thu, 01 Sep 2011 12:23:07 +0100

checkbox (0.12.4) oneiric; urgency=low

  New upstream release (LP: #824180):

  [Brendan Donegan]
  * Refactored job definition files.
  * Fixed dependencies and test naming.
  * Added Online CPU before/after suspend test.
  * Automated wireless tests.
  * Removed redundant sru_suite.txt, updated dependencies accordingly.
  * Automated bluetooth_obex tests.

  [Daniel Manrique]
  * Further improvements to make frontend/backend communication more reliable.
    Prevents stuck backends, failure to close the GUI due to lack of reply
    from the backend, and test specifying "user" not being run.
  * scripts/keyboard_test modified to account for pygi-related GTK API
    changes. (LP: #804369)
  * scripts/sleep_test: improve handling of NetworkManager DBus API
    changes. (LP: #808423)
  * scripts/cdimage_resource: properly handle releases with "LTS" in their
    name (LP: #814085)
  * Updated minimum_resolution test as per latest system requirements, leaving
    just one unified test. (LP: #767166)

  [Javier Collado]
  * Checkbox exits with EX_NOINPUT if a whitelist or blacklist file is
    specified and cannot be found.
  * Deselect a test suite automatically when none of its children is selected,
    in the GTK interface. (LP: #651878)
  * Make the "Next" button the default action when Enter is pressed, to 
    streamline testing with the GTK interface.

  [Marc Tardif]
  * Fixed udevam not being found because /sbin not in PATH (LP: #597305)
  * Fixed hardware attachments for udev and dmi (LP: #822682)

  [Sylvain Pineau]
  * Expose the message store to other plugins, via firing an expose-msgstore
    event.

  [Andrew Faulkner]
  * Fix description for nautilus_file_create job (LP: #821141) 

  [Kenneth Wimer]
  * New header image that follows brand guidelines (LP: #554202)

 -- Daniel Manrique <daniel.manrique@canonical.com>  Wed, 10 Aug 2011 15:16:39 -0400

checkbox (0.12.3) oneiric; urgency=low

  [Marc Tardif]
  * Only reading CHECKBOX_* environment variables in config (LP: #802458)
  * Imported scripts and jobs from Platform Services.

  [Chad A. Davis]
  * Switch to dh_python2 and debhelper7 (LP: #788514)

  [Barry Warsaw]
  * Fix checkbox_clean.run() to ignore missing executables, as is the case
    in a fresh checkout.

 -- Daniel Manrique <daniel.manrique@canonical.com>  Fri, 01 Jul 2011 11:37:27 -0400

checkbox (0.12.2) oneiric; urgency=low

  New upstream release (LP: #800199):

  [Brendan Donegan]
  * Added interface parameter to internet_test script.

  [Daniel Manrique]
  * GTK GUI: Change assignment of TreeStore model to TreeView to account for
    pygi-related API changes. Also seems to fix lingering select/deselect all
    buttons. (LP: #796666) (LP: #796622)
  * GTK GUI: Fix call to Gtk buffer get_text to add now-mandatory fourth
    parameter, keeps the GUI from misbehaving in connection to fixed bug.
    (LP: #796827)
  * GTK GUI: Fix handling of mouse events in gtk_hypertext_view.py which
    prevented displaying the final report.
  * Put test name as part of the window title, as an aid to
    reporting/debugging (LP: #744190)
  * plugins/apport_prompt.py: Add test name to "Do you want to report a bug?"
    dialog to make it clearer.

  [Sylvain Pineau]
  * Fix evaluation of job requirements (LP: #798200)
  * Added "in" operator to job requirements.

 -- Marc Tardif <marc@ubuntu.com>  Tue, 21 Jun 2011 09:41:57 -0400

checkbox (0.12.1) oneiric; urgency=low

  New upstream release (LP: #796629):

  [Brendan Donegan]
  * Fix timeout in sleep_test script (LP: #665299)
  * Fix traces in hyper_text_view module (LP: #796508)
  * Added camera test (LP: #764222)

  [Daniel Manrique]
  * Fix GUI definition file so main window uses "natural request", growing
    when child widgets require so (LP: #776734)
  * Fix open/read blocking behavior and backend/frontend communications to
    avoid hangs and lingering backends. (LP: #588539)
  * Render header text dynamically over the image background, and updated pot
    file with the new string. (LP: #621880)

  [Robert Roth]
  * Improve command line key prompts (LP: #786924)

 -- Marc Tardif <marc@ubuntu.com>  Fri, 03 Jun 2011 17:00:11 -0400

checkbox (0.12) oneiric; urgency=low

  New upstream release (LP: #784076):
  * Removed dead pixel test.

  [Bilal Akhtar]
  * Port checkbox to Gtk3/PyGI (LP: #783822)

 -- Marc Tardif <marc@ubuntu.com>  Tue, 17 May 2011 09:48:07 -0400

checkbox (0.11.4) natty; urgency=low

  * Changed udev_resource to report CAPTURE for USB VIDEO devices
  * Fixed eval of resources with names like list item names
  
  [Carl Milette]
  * Fixed hard coded disk in disk_bench_test so that it matches convention
    utilizing udev_resource for finding devices. (LP: #507943)

 -- Jeff Lane <jeff@ubuntu.com>  Fri, 22 Apr 2011 11:05:19 -0400

checkbox (0.11.3) natty; urgency=low

  New upstream release (LP: #751928):
  * Fixed sleep_test crashing with ioerror (LP: #630785)
  * Fixed keyerror when running some manual tests (LP: #729431)

  [Ara Pulido]
  * Improved debconf messages and ordering (LP: #553777)
  * Video bugs should be reported as a display symptom (LP: #744964)
  * Added checkbox log to apport report

  [Gerhard Burger]
  * Fixed punctuation inconsistencies in verification procedures (LP: #744167):

 -- Marc Tardif <marc@ubuntu.com>  Tue, 05 Apr 2011 16:19:17 -0400

checkbox (0.11.2) natty; urgency=low

  New upstream release (LP: #736919):
  * Added version to dpkg dependency
  * Added multiarch support to install script (LP: #727411)
  * Fixed submitting data twice (LP: #531010)
  * Fixed job descriptions for checkbox-cli (LP: #221400)

  [Daniel Manrique]
  * Fixed strings in audio tests and updated pot file (LP: #691241)
  
  [Jochen Kemnade]
  * Fixed grammar in user-apps tests (LP: #642001)

  [Jeff Lane]
  * Added reboot instructions to suspend/hibernate tests (LP: #420493)
  * Made the firewire instructions make more sense (LP: #693068)
  
  [Michael Terry]
  * Fixed several strings appear in English although translated (LP: #514401)
    - jobs/fingerprint.txt.in
    - jobs/media.txt.in
    - jobs/monitor.txt.in
    - jobs/sleep.txt.in
    - jobs/firewire.txt.in
    - po/checkbox.pot
  * Fixed grammar (LP: #525454)
    + jobs/fingerprint.txt.in

 -- Jeff Lane <jeff@ubuntu.com>  Tue, 29 Mar 2011 09:17:36 -0400

checkbox (0.11.1) natty; urgency=low

  New upstream release (LP: #725110):
  * Checking for lock file before firing stop-all event (LP: #719552)
  * Changed description of nautilus_file_copy job (LP: #709688)

  [Javier Collado]
  * Fixed title in progress dialog

 -- Marc Tardif <marc@ubuntu.com>  Fri, 25 Feb 2011 11:56:43 -0500

checkbox (0.11) natty; urgency=low

  New upstream release (LP: #719073):
  * Changed support for persist plugin as optional (LP: #561816)

  [Ara Pulido]
  * Fixed lintian errors and warnings

  [Eitan Isaacson]
  * Migrate the UI from libglade to gtkbuilder  

 -- Marc Tardif <marc@ubuntu.com>  Mon, 14 Feb 2011 18:19:27 -0500

checkbox (0.10.4) maverick; urgency=low

  * Fixed parsing of config parameters (LP: #689140)

 -- Marc Tardif <marc@ubuntu.com>  Tue, 14 Sep 2010 12:43:51 -0400

checkbox (0.10.3) maverick; urgency=low

  New upstream release (LP: #638333):
  * Fixed verification of SSL validity (LP: #625076)
  * Improved audio test questions.

 -- Marc Tardif <marc@ubuntu.com>  Tue, 14 Sep 2010 12:43:51 -0400

checkbox (0.10.2) maverick; urgency=low

  New upstream release (LP: #617583):
  * Fixed sleep_test to check the connection if using network-manager.
  * Fixed reporting bugs against alsa-base and xorg (LP: #607214)
  * Fixed apport dialog no longer appearing (LP: #607217)
  * Reduced data file size for the desktop image.
  * Updated report to be more pretty.

 -- Marc Tardif <marc@ubuntu.com>  Fri, 13 Aug 2010 16:23:16 -0400

checkbox (0.10.1) maverick; urgency=low

  New upstream release (LP: #597295):
  * Added support for urwid interface.
  * Added sound check test.
  * Added document viewer test.
  * Added update-manager and nautilus tests.
  * Added resolution tests.
  * Added sleep tests.

 -- Marc Tardif <marc@ubuntu.com>  Tue, 22 Jun 2010 10:43:52 -0400

checkbox (0.10) maverick; urgency=low

  * Added media tests (LP: #397944)
  * Added support for comments in templates.

 -- Marc Tardif <marc@ubuntu.com>  Tue, 04 May 2010 11:51:22 -0400

checkbox (0.9.2) lucid; urgency=low

  New upstream release (LP: #567568):
  * Added referer when sending submissions to Launchpad (LP: #550973)
  * Added suggests to checkbox package in debian/control file (LP: #352740)
  * Fixed udev_resource script to be more resilient (LP: #556824)
  * Fixed cdimage_resource script to read casper.log (LP: #558728)
  * Fixed reporting all resources found for a job (LP: #560948)
  * Fixed stalling when using kdesudo to start backend (LP: #557443)
  * Fixed starting the appropriate default browser on UNR (LP: #563050)
  * Fixed ansi_parser script when outputting to stdout (LP: #560952)
  * Fixed opening the report with the gconf preferred browser (LP: #562580)
  * Fixed suspend_test to use relative time for wakealarm (LP: #349768)
  * Fixed backend not getting terminated upon closing (LP: #553328)

 -- Marc Tardif <marc@ubuntu.com>  Tue, 06 Apr 2010 14:17:46 -0400

checkbox (0.9.1) lucid; urgency=low

  New upstream release (LP: #548800):
  * Added cpu_scaling_test script.
  * Fixed hard drive detection (LP: #549714)
  * Fixed backend to handle empty messages (LP: #536645)
  * Fixed parsing of package resource (LP: #539691)
  * Fixed malformed xml report (LP: #485445)
  * Fixed running root manual tests as normal user (LP: #383559)
  * Fixed writing apport files only after submitting (LP: #530380)
  * Fixed audio test instructions (LP: #529205)
  * Fixed gathering chassis information (LP: #537435)
  * Fixed detection of disks in kvm (LP: #552998)
  * Fixed udev_resource script to be more resilient (LP: #552999)
  * Fixed filter_packages script to use new resources.

 -- Marc Tardif <marc@ubuntu.com>  Sun, 07 Mar 2010 15:05:44 -0400

checkbox (0.9) lucid; urgency=low

  * Introduced job_prompt plugin to treat all jobs (suites, tests, etc.) as composites.
  * Replaced the registry and resource scripts and centralized job iteration.
  * Replaced dependency on dbus by using sudo/gksu/kdesudo instead.
  * Replaced mktemp with mkdtemp for security purposes.
  * Fixed strings in fingerprint and modem tests (LP: #457759)
  * Fixed client side validation of Launchpad form (LP: #438671)
  * Added device information to tags when reporting bugs with apport.
  * Added shorthands for blacklist-file and whitelist-file.
  * Added support for apport default configuration (LP: #465447)
  * Added support for scrolled options list (LP: #411526)
  * Added support for tests generated by suites to run as root.
  * Added support for requirements in attachments.
  * Added support for armv7l processor
  * Added Autotest integration
  * Added LTP integration
  * Added Phoronix integration
  * Added qa-regression-testing integration

 -- Marc Tardif <marc@ubuntu.com>  Wed, 04 Nov 2009 19:36:09 -0400

checkbox (0.8.5) karmic; urgency=low

  * Fixed translation of suites and tests files (LP: #456115)
  * Fixed checking the status of command registries (LP: #457502)
  * Fixed selecting suites in the command line (LP: #457559)
  * Fixed reporting of bugs to contain test description (LP: #427932)
  * Fixed execute permissions on scripts (LP: #459606)
  * Renamed processors_info plugin to singular because processor
    information is reported as a single structure with a count attribute
  * Updated translation files.

 -- Marc Tardif <marc@ubuntu.com>  Mon, 26 Oct 2009 12:17:30 -0400

checkbox (0.8.4) karmic; urgency=low

  * Fixed failing dependencies when not available (LP: #430051)
  * Fixed supporting udevadm not providing DEVPATH variable (LP: #430084)
  * Fixed supporting audio devices without a /proc/asound entry (LP: #430086)
  * Fixed running when python-apport package is not installed (LP: #430103)
  * Fixed X error when exiting after reporting a bug (LP: #430776)
  * Fixed prompting to report a bug according to GNOME HIG (LP: #429701)
  * Fixed prompting for answer in checkbox-cli (LP: #429764)
  * Fixed resolution_test message for fglrx driver (LP: #346816)
  * Fixed adding of manpage symlinks for gtk and cli (LP: #426641)
  * Fixed recovering from connecting to the backend (LP: #446693)
  * Fixed backend to use dbus instead of policykit (LP: #435714)
  * Fixed interpolation of output variable in cli (LP: #450673)
  * Fixed selection of suites in cli (LP: #450713)
  * Fixed parsing of virtio-pci devices (LP: #450774)

 -- Marc Tardif <marc@ubuntu.com>  Tue, 13 Oct 2009 16:44:12 -0400

checkbox (0.8.3) karmic; urgency=low

  * Fixed trailing newline requirement in test definitions (LP: #427993)
  * Fixed reporting firmware version as product name (LP: #428563)
  * Fixed detecting pci and usb audio devices (LP: #429558)
  * Fixed prompting to report a bug when there's no package (LP: #429668)

 -- Marc Tardif <marc@ubuntu.com>  Sat, 12 Sep 2009 15:37:40 -0400

checkbox (0.8.2) karmic; urgency=low

  * Fixed adding test information when reporting with apport (LP: #423798)
  * Fixed tagging bugs when reporting with apport (LP: #423799)
  * Fixed expressing package aliases for the linux package (LP: #423805)
  * Fixed detecting the disk category in devices (LP: #423864)
  * Fixed supporting apport symptoms when reporting bugs (LP: #424063)
  * Fixed gathering of dmi information for Launchpad report (LP: #424454)
  * Fixed tests using gksudo returning empty output (LP: #425284)

  [Javier Collado]
  * Fixed reporting of output in shell plugin (LP: #393894)

 -- Marc Tardif <marc@ubuntu.com>  Mon, 31 Aug 2009 17:16:38 -0500

checkbox (0.8.1) karmic; urgency=low

  * New upstream version:
    * Added disk tests.
    * Added fingerprint reader tests.
    * Added firewire tets.
    * Added kms tests.
    * Added media tests.
  * Fixed dependency on hal and using udev instead (LP: #399319)
  * Fixed calling ubuntu-bug when a test fails (LP: #418978)

 -- Marc Tardif <marc@ubuntu.com>  Tue, 26 Aug 2009 17:36:05 -0500

checkbox (0.8~alpha4) karmic; urgency=low

  * New upstream version:
    * Changed icon.
    * Added timeout property to lock_prompt plugin.
    * Added concept of attachments to tests.
    * Added support for backslahes in templates to wrap lines.
    * Added support blacklisting and whitelisting both tests and suites.
    * Introduced the concept of jobs for suites, tests and attachments.
    * Removed upstart event which is no longer needed.
    * Replaced architecture and category with requires in test definitions.
  * Fixed pygst dependency (LP: #334442)
  * Fixed configuration file updates during install (LP: #330596)
  * Fixed DBus exceptions (LP: #344916, #359440)
  * Fixed and expanded translations (LP: #347038)
  * Fixed ignored system proxy settings (LP: #345548)
  * Fixed parsing blank lines in templates (LP: #393907)
  * Fixed escaping of lists (LP: #394001)
  * Fixed timeout in manual tests (LP: #377986)
  * Fixed CLI interface dialog.
  * Fixed support for FreeDesktop XDG base directory specification (LP: #363549)
  * Added general and package specific apport hooks

  [ Gabor Keleman ]
  * Fixed untranslated strings in tests (LP: #374666)
  * Fixed untranslated last screen (LP: #374646)

 -- Marc Tardif <marc@ubuntu.com>  Wed, 19 Aug 2009 15:36:05 -0500

checkbox (0.7) jaunty; urgency=low

  [ Dave Murphy ]
  * Fixed viewing of report files in Firefox 3 (LP: #331481)
  * Added additional contextual information
   * /etc/sysctl* (LP: #331055)
   * /etc/modprobe.d (LP: #331056)
   * /etc/modules (LP: #331057)
  * Fixed packaging for Jaunty
   * https://lists.ubuntu.com/archives/ubuntu-devel/2009-February/027439.html
   * Uses --install-layout=deb
   * Installs to dist-packages instead of site-packages

  [ Andy Whitcroft ]
  * suspend_test: update suspend_test to version V6 matching kernel version.
    The version here will become the master copy.
  * suspend_test: add a --dry-run mode to simplify developement
  * suspend_test: add a automation mode for checkbox integration
  * suspend_test: add a new pm-suspend test
  * suspend_test: record and restore timer_delay around the variable
    time test.
  * suspend_test: release v7.
  * suspend_test: initial version of suspend power consumption test
    from a patch by Pete Graner.
  * suspend_test: power -- made the sleep time configurable
  * suspend_test: detect batteries and disable ac/power tests
  * suspend_test: disable dbus tests when we have no primary user
  * suspend_test: handle AC transitions better
  * suspend_test: enable power test as part of --full
  * suspend_test: reduce the noise in the test instructions
  * suspend_test: use minutes in output when that is more appropriate
  * suspend_test: track actual AC transitions and report them
  * suspend_test: only mention AC at all if we have a battery
  * suspend_test: report useful data at the bottom for posting
  * suspend_test: document the new power test in the usage
  * suspend_test: power -- indicate when the result is unreliable
  * suspend_test: report -- fix up spacing issues
  * suspend_test: release v8

 -- Dave Murphy <schwuk@ubuntu.com>  Tue, 17 Mar 2009 09:46:16 +0000

checkbox (0.6) jaunty; urgency=low

  * New upstream version:
    * Added suspend_test script - for more details see:
      https://wiki.ubuntu.com/KernelTeam/SuspendResumeTesting
    * Added XSL Stylesheet and the ability to view generated reports
    * Added support for PolicyKit to run the application as a user
    * Added logging for backend and logrotation script.
  * Fixed calling ucf was run via debconf (LP: #330502)

 -- Marc Tardif <marc@ubuntu.com>  Tue, 17 Feb 2009 15:36:05 +0000

checkbox (0.5) jaunty; urgency=low

  * New upstream version:
    * Added concept of hyper text view to display clickable links.
    * Added concept of properties to components.
    * Added pci information to launchpad report.
    * Added dmi information to launchpad report.
    * Added text area to keyboard test.
    * Removed sourcing of base postrm script.
    * Updated translations from Launchpad.
  * Fixed handling of interrupt signal (LP: #327810)
  * Fixed display of text in graphical interface (LP: #240374)
  * Fixed support for regexes in blacklist and whitelist (LP: #327177)
  * Fixed opening of subunit log file (LP: #325737)
  * Fixed internet test.

 -- Marc Tardif <marc@ubuntu.com>  Tue, 20 Jan 2009 18:55:20 -0500

checkbox (0.4) jaunty; urgency=low

  * Setup bzr-builddeb in native mode.
  * Removed LGPL notice from the copyright file.

 -- Marc Tardif <marc@ubuntu.com>  Tue, 20 Jan 2009 16:46:15 -0500

checkbox (0.3) jaunty; urgency=low

  * New upstream version:
    * Renamed hwtest to checkbox.
    * Renamed auto tests to shell tests.
    * Added watch file.
    * Added README file pointing to the Ubuntu wiki.
    * Added subunit to the test suite.
    * Added the subunit_report plugin to produce a standard test report.
    * Added pvs registry.
    * Added support for int return values to recursive registry eval.
    * Added debug information when a command registry returns an error.
    * Added mounts registry.
    * Added patches to upgrade the configuration files.
    * Added support for CHECKBOX_OPTIONS environment variable.
    * Added usage information.
    * Added gconf registry.
    * Added logging to checkbox event.
    * Added locking plugin.
    * Added message store and schema types.
    * Added caching to automatic tests so that they are not run multiple
      times.
    * Added persistence to category and system_id.
    * Added lshw registry and plugin.
    * Added newlines to German introduction message.
  * Fixed e-mail address should be remembered (LP: #156725)
  * Fixed $output variable does not seem to be reinterpolated when
    testing again (LP: #189404)
  * Fixed command line interface does not provide a test nor test again
    option (LP: #189423)
  * Fixed translation template unavailable, even though hwtest is in main
    (LP: #202447)
  * Fixed internet_test should support providing a destination other
    than canonical.com (LP: #216111)
  * Fixed hwtest loads editor backup files from suite dir (LP: #237954)
  * Fixed application should only have one instance running (LP: #266899)
  * Fixed disk information should be gathered (LP: #267889)
  * Fixed typo: payback device (LP: #288331)
  * Fixed tests skipped by constraint should be reported (LP: #304176)
  * Fixed manual tests which have commands should not be run automatically
    (LP: #304231)
  * Fixed CHECKBOX_DATA mapping is not working (LP: #304736)

 -- Marc Tardif <marc@ubuntu.com>  Fri, 16 Jan 2009 12:05:32 -0500

hwtest (0.1-0ubuntu10) hardy; urgency=low

  * Fixed xalign and yalign in exchange summary.

 -- Marc Tardif <marc@interunion.ca>  Mon, 21 Apr 2008 15:07:39 -0400

hwtest (0.1-0ubuntu9) hardy; urgency=low

  * Fixed internet_test to ping default gateway rather than canonical.com.
  * Fixed python-support issues to support upgrades of hwtest.
  * Fixed tooltip to be HIG compliant.
  * Fixed category to use GTK;System;Settings;.
  * Fixed command line interface to support escape characters.
  * Using python-central instead of python-support.
  * Added support to i18n the .desktop file.
  * Added support for http_proxy and https_proxy.
  * Added summary of information being submitted.

 -- Marc Tardif <marc@interunion.ca>  Thu, 17 Apr 2008 12:01:50 -0400

hwtest (0.1-0ubuntu8) hardy; urgency=low

  * debian/patches/01_change_menu_category.patch:
    - change the category so the item is moved to system, administration and not
      the only entry in applications, system tools on a default installation

 -- Sebastien Bacher <seb128@canonical.com>  Mon, 14 Apr 2008 15:49:06 +0200

hwtest (0.1-0ubuntu7) hardy; urgency=low

  * Fixed packaging bugs.
  * Improved internationalization.
  * Renamed questions and answers to tests and results.

 -- Marc Tardif <marc@interunion.ca>  Thu,  6 Mar 2008 10:58:43 -0500

hwtest (0.1-0ubuntu6) hardy; urgency=low

  * Upload to hardy/universe (without the .bzr files).
  * Make package conformant with current Python policy.

 -- Matthias Klose <doko@ubuntu.com>  Tue, 11 Mar 2008 14:06:02 +0000

hwtest (0.1-0ubuntu5) hardy; urgency=low

  * Set default timeout to None instead of 60 seconds.
  * Updated copyright information.
  * Reverted to using gksu to limit dependencies.
  * Removed dependency on python-apt.

 -- Marc Tardif <marc@interunoin.ca>  Thu, 28 Feb 2008 17:07:07 -0500

hwtest (0.1-0ubuntu4) hardy; urgency=low

  * Improved text in questions text file.
  * Improved user experience by only showing auto questions
    progress bar when there are actual questions.
  * Also improved the user experience by showing a progress
    bar while building the report.

 -- Marc Tardif <marc@interunion.ca>  Wed, 27 Feb 2008 23:12:24 -0500

hwtest (0.1-0ubuntu3) hardy; urgency=low

  * Fixed hwtest_cli so that it doesn't strip the DISPLAY environment
    variable.
  * Fixed system_info plugin so that it does a better effort for
    gathering system information instead of relying on non standard
    information from HAL.

 -- Marc Tardif <marc@interunion.ca>  Wed, 27 Feb 2008 10:52:33 -0500

hwtest (0.1-0ubuntu2) hardy; urgency=low

  * Fixed packaging following lintian error.
  * Added packages registry and plugin.

 -- Marc Tardif <marc@interunion.ca>  Tue,  5 Feb 2008 15:02:26 -0500

hwtest (0.1-0ubuntu1) hardy; urgency=low

  * Initial Release.

 -- Marc Tardif <marc@interunion.ca>  Mon, 17 Sep 2007 17:25:54 -0300<|MERGE_RESOLUTION|>--- conflicted
+++ resolved
@@ -47,13 +47,10 @@
     data to stderr and success to stdout. Also added a try/except block to
     catch possible ZeroDivisionError cases if dmi or meminfo return 0 (found on
     my local system due to a library issue)
-<<<<<<< HEAD
   * jobs/power-management.txt.in: improved rtc and tickless idle tests to
     provide more useful output, even though they are very simple tests.
-=======
   * jobs/networking.txt.in: added some output to networking/multi_nic so a 
     failure due to unconfigured ifaces generates something beyond a blank line
->>>>>>> 9424dba1
 
   [Marc Tardif]
   * Fixed duplicate jobs appearing in the store when rerunning jobs.
@@ -77,11 +74,7 @@
   * Catch exception raised in memory_compare by DMI RAM entries with No Module
     Installed in the Size field (LP: #1023220)
 
-<<<<<<< HEAD
- -- Jeff Lane <jeff@ubuntu.com>  Tue, 10 Jul 2012 21:10:49 -0400
-=======
  -- Jeff Lane <jeff@ubuntu.com>  Wed, 11 Jul 2012 11:57:15 -0400
->>>>>>> 9424dba1
 
 checkbox (0.14.1) quantal; urgency=low
 
