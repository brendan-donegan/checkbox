checkbox (0.15) raring; urgency=low

  [ Daniel Manrique ]
  * New version 0.15 for Raring Ringtail development.
  * Fail gracefully with a friendly and useful error message if audio settings
    file format is invalid. (LP: #1065703)
  * Added environ key to poweroff and reboot jobs so they create logs in the
    expected location (LP: #1085833)
  * scripts/memory_compare: Fixed accumulator expression to give good results
    (LP: #1089046)
  * added scripts/key_test to the list of translatable files (LP: #1073359)

  [ Brendan Donegan ] 
  * Change forward-slashes to asterisks in the filename of a connection, since
    this is what NetworkManager does internally (LP: #1073335)
  * Create a test to move a 3D window around the screen to check if there is any tearing
    or other artifacts.
  * jobs/info.txt.in - add an xrandr attachment job to provide information
    about displays connected to the system (LP: #1085219)
  * jobs/suspend.txt.in - changed suspend_advanced_auto dependency of key_after_suspend
    and led_after_suspend tests to suspend/suspend_advanced, since they are manual and
    should depend on the manual suspend test (LP: #1089227)
  * scripts/piglit_test, jobs/piglit.txt.in - create a script which wraps and
    parses the piglit test results and use it in the piglit jobs.

  [ Jeff Lane ]
  * jobs/suspend.txt.in - removed incorrect multiple router requirement for
    suspend/wireless_after_suspend (LP: #1070333)
  * jobs/suspend.txt.in - fixed cycle_resolutions_after_suspend_auto so that it
    properly depends on suspend_advanced_auto rather than suspend_advanced
    (LP: #1071605)
  * jobs/graphics.txt.in - removed perl wrappings from tests using
    unity_support_test. They should pipe through ansi_parser like other jobs.
    (LP: #1087777)

  [Sylvain Pineau]
  * jobs/info.txt.in: Fixed the requirement of info/touchpad_driver.
  * jobs/info.txt.in: Fixed the info/xrandr command.
  * jobs/audio.txt.in: Added Line In/Out and Display Port tests.
<<<<<<< HEAD
  * checkbox/tests/test_message_files.py:
    test_shell_jobs_with_root_have_needed_environ now checks every jobs
    containing a command line parameter.
=======
  * jobs/graphics.txt.in: Set the bash pipefail option for tests using
    unity_support_test and piped to ansi_parser.
>>>>>>> a0454331

 -- Daniel Manrique <roadmr@ubuntu.com>  Fri, 16 Nov 2012 12:14:21 -0500

checkbox (0.14.10) quantal; urgency=low

  [Jeff Marcom]
  * jobs/keys.txt.in - Fixed job command line to have appropriate volume "Up"
    and Volume "Down" UI instructions.

  [ Jeff Lane ]
  * Increased version number after final Ubuntu Quantal release.

  [Brendan Donegan]
  * jobs/suspend.txt.in - make sure FWTS logs end with .log so file names
    don't get tampered with (LP: #1065932)
  * plugins/launchpad_exchange.py - Remove call to string_to_type on
    self.timeout, which is an int (LP: #1066967)
  * checkbox/lib/templates.py, jobs/resources.txt.in, jobs/wireless.txt.in,
    jobs/suspend.txt.in - Don't try and coerce keys of resource jobs to
    lowercase, as it upset the core of Checkbox (LP: #1067280)
  * jobs/suspend.txt.in - created new batch of wireless tests depending only on
    suspend_advanced so that they will run in manual testing (LP: #1067678)
  * jobs/suspend.txt.in - Let suspend_advanced only depend on
    power-management/rtc (LP: #1067692)
  * scripts/resolution_test - Slightly clarify output of script so that it's
    a bit more obvious why it failed (LP: #1065976)
  * Allow verification and interaction to be used as aliases for manual tests
    so that we can distinguish between tests which are partly manual and
    those which are entirely manual.
  * plugins/launchpad_exchange.py - make sure exchange-error signal is sent
    with a string instead of an Exception (LP: #1066862)
  * scripts/network_check - Get the base page for cdimage.ubuntu.com instead
    of some subdirectory which may or may not change in future (LP: #1065855)
  * scripts/internet_test - Wait some time (ten seconds) for the ARP cache to
    be populated, as it can be slow on some systems
  * Change the plugin types verification and interaction to user-verify and
    user-interact, to clarify their meaning.
  * Added a unit test to ensure user-verify and user-interact jobs
    have a command
  * Change most of the job plugin fields to use the appropriate new plugin type,
    i.e. user-verify or user-interact.
  * scripts/audio_settings - Use pactl instead of pacmd where possible as it
    is better maintained than pacmd (LP: #1067026)
  
  [Daniel Manrique]
  * [FEATURE] checkbox/job.py: Fixed intltool warning about unnamed
    parameters in string, applied pep8 fixes.
  * checkbox-cli progress indicator is now static, spinning around instead of
    filling the screen with dots. (LP: #926104)
  * Increased version number after final Ubuntu Quantal release.
  * Added environment resource to whitelists (LP: #1067038)
  * Added retrying pactl commands in case audio layer is not up yet
    (LP: #1065908)
  * Removed references to inexistent opts.verbose setting (LP: #1070829)
  * Added unit test to catch jobs with mismatching environ and actual
    variables used in shell command (LP: #955053)
  * Forced utf-8 decoding on modinfo output and updated to use check_output
    instead of communicate (LP: #1055730)

  [Marc Tardif]
  * plugins/environment_info.py: Enabling environment to take precedence
    over configuration files.
  * setup.py: added support for installing in virtualenv
  * setup.py: made build dependency on qt4-make optional
  * debian/control: Added python3-gi to run checkbox-qt.
  * jobs/input.txt.in, jobs/touchpad.txt.in: Added input/pointing tests
    and simplified horizontal/vertical scrolling tests.
  * scripts/touchpad_scroll_resource, scripts/xinput_resource: Replaced
    the touchpad_scroll_resource by reusing the xinput_resource script.
  * plugins/error_prompt.py: Fixed call to show_error (LP: #1075605)

  [Sean Feole]
  * [FEATURE] jobs/optical.txt.in: modified existing automation test
    jobs. Added a _description field to each so that the test cases properly
    appear in the checkbox UI (LP: #1064189)

  [Sylvain Pineau]
  * [FEATURE] scripts/network_restart, jobs/stress.txt.in: Added a new stress
    test: network restart.
  * debian/control: Fixed a missing dependency (python3-pkg-resources) to build
    the package (LP: #1066502)
  * jobs/stress.txt.in: stress/sdhc now launches removable_storage_test with
    --memorycard. stress/sdhc and stress/usb run with root privileges to mount
    all partitions (LP: #1065862)
  * [FEATURE] jobs/stress.txt.in: Added a wireless hotkey stress test.
  * jobs/power-management.txt.in: Fixed path to the /proc acpi lid button
    (LP: #1068799)
  * scripts/fwts_test: Properly handle UnicodeDecodeError when parsing syslog
    (LP: #1075080)
  * scripts/camera_test: Fix the camera resolution test to give the pixelformat
    to use with fswebcam (LP: #1073176)
  * checkbox/parsers/udevadm.py: Enhanced bluetooth detection by looking at the
    RFKILL_TYPE property (LP: #1075052) 

  [Zygmunt Krynicki]
  * scripts/removable_storage_watcher - properly detect removal of 'firewire',
    'usb' and 'sdio devices' when either or both 'ata_serial_esata' or 'scsi'
    were provided on command line, in addition to the device actually being
    manipulated. (LP: #1066948)
  * checkbox/dbus/udisks2.py: Fix typo in fireware name LP: #1070859
  * scripts/udev_resource: Use simpler interfaces
  * checkbox/parsers/udevadm.py: Allow using UdevadmParser with a string
  
  [Jeff Lane]
  * scripts/sleep_test - Added timeing code to create start/end markers in
    for each sleep/resume iteration.  Pull kernel timestamps to determine the
    time to sleep and time to resume for each iteration.  Output the times for
    each iteration and an average time for all iterations.  Tweaks to output to
    make it all look better. Verified perf code doesn't run on S4 tests.
    scripts/fwts_test - Added similar performance code to fwts_test.  Added
    sleep test functions to fwts_test to provide the ability to run sleep tests
    via fwts using the wrapper.  Tweaked the output to make it pretty. Added
    some code to prevent the perf stuff from running on S4 tests.
    jobs/suspend.txt, jobs/stress.txt, jobs/hibernate.txt - modifed jobs to use
    the shell code to call fwts_test if fwts is installed and fall back to
    sleep_test otherwise.  Modifed the commands so that they all call fwts_test
    rather than fwts directly.  Ensured all are calling with the proper
    options. Fixed log name problems that caused log attachment jobs to not
    work.
  * checkbox/parsers/modinfo.py - added exception handling to address possible
    bad output from modinfo causing a ValueError to occur. (LP: #1066118)
  * [FEATURE] jobs/expresscard.txt.in - renamed pcmcia-pcix.txt to
    expresscard.txt.
    renamed pcmcia-pcix/detect to expresscard/verification. Modified
    instructions slightly.
    data/whitelists/default.whitelist - modified list to reflect new
    expresscard test name.
    jobs/local.txt.in - changed __pcmcia-pcix__ job to reflect changes to the
    job name
    qt/frontend/qtfront.cpp - modified the list of testnames to reflect changes
    to the expresscard test
    setup.cfg - modified the list of job files since I renamed pcmcia-pcix.txt
  * scripts/sleep_test, scripts/fwts_test - removed the code that triggered a 
    fail if the system took too long to sleep or resume. Also removed the 
    options to set sleep or resume time from sleep_test as they were no longer 
    necessary.
    jobs/hibernate.txt.in, jobs/suspend.txt.in, jobs/stress.txt.in - added
    environ: to the sleep jobs so the logs would be written properly. Modified
    suspend jobs to also write output to log files so we can capture timing
    data. Added jobs to parse the new sleep times logs and faile if outside the
    threshold.
    scripts/sleep_time_check - added script to check the logs generated by
    the sleept tests and fail if the average times exceed a given threshold
    po/POTFILES.in - changed the pcmcia-pcix.txt.in pointer to expresscard.txt.in
  * removed xorg_memory_test and graphics/xorg-memory as the test produces no
    real benefit and fails about 100% of the time. (LP: #764376)
  * scrips/volume_test - script now only fails if volume is greater than maxvol or
    less than minvol, not when equal to either. (LP: #1077008)
  * Added root user requirement to all jobs using removable storage test 
    (LP: #1014813)
  * scripts/alsa_info - updated script to latest version available 
    (LP: #1078837) 
  * jobs/mediacard.txt.in - fixed the depends for all *remove* mediacard tests
    to more properly depend on the insert tests rather than storage.
    (LP: #1070328)

 -- Jeff Lane <jeff@ubuntu.com>  Thu, 15 Nov 2012 10:50:03 -0500

checkbox (0.14.6) quantal; urgency=low

  [Chris Wayne]
  * [FEATURE] scripts/touchpad_scroll_resource, jobs/touchpad.txt.in:
    adding in touchpad scroll detection resource job, and modified jobs
    to require the capability to be present.

  [Jeff Lane]
  * Cleaning up duplicated modinfo code: (LP: #1043521)
    * checkbox/parsers/modinfo.py: added a parser to handle output from modinfo
    * scripts/audio_driver_info: modified to use modinfo parser
    * scripts/network_device_info: modified to use modinfo parser
    * scripts/accelerometer_test: modified to use modinfo parser
  * Cleaning up missing touchpad driver info bits: (LP: #1052942)
    * scripts/touchpad_driver_info: added script from automation sprint to get
      driver info for installed/detected touchpad devices
    * jobs/info.txt.in: added job to get driver info during info job phase.
      Moved audio_driver_info and network_driver_info into info.txt.in because
      they are better suited there. Moved network_device_info job into
      info.txt.in.
  * jobs/wireless.txt.in: Added jobs to individually test 802.11a/b/g/n
    connections. This is necessary for adequate QA testing (LP: #1042425)
  * scripts/graphics_driver: fixed a bug causing the hybrid check to throw an
    exception on hybrid systems (LP: #1048058)
  * setup.py: added checkbox.dbus to packages (LP: #1052601)
  * jobs/optical.txt.in: removed the optical/dvd_movie_playback job definition
    as it was redundant (LP: #868643)
  * [FEATURE] jobs/fingerprint.txt.in: Cleaned up the definitions to
    match current Unity (LP: #946184)
  * [FEATURE] jobs/usb.txt.in: replaced the usb/mouse and usb/keyboard tests
    with usb/HID to combine them so the tester can choose one device rather
    than requiring multiple devices. (LP: #1053032)
  * [FEATURE] jobs/keys.txt.in: modified the battery info key job to
    use the keys_test script as we do with other hotkey tests (LP: #990538)
  * [FEATURE] jobs/bluetooth.txt.in: removed the bluetooth/keyboard job
    and modified bluetooth/mouse to be bluetooth/HID and allow the tester
    to choose a device to use. (LP: #1053010)
  * jobs/piglit.txt.in: fixed the texturing job that was incorrectly using the
    word texturize, causing the tests to not run (LP: #1060432)

  [Jeff Marcom]
  * jobs/optical.txt.in: Changed optical read/write job commands to use
    a more reliable dev path (LP: #990560)
  * Fixed bug where previous test description and instructions were displayed
    while an automated test was running (LP: #1012377)

  [Daniel Manrique]
  * Bumped to 0.14.6 to keep changelog size sane and fix a small mishap in the
    daily build recipe.
  * scripts/audio_settings: Added exception handlers to catch problems with
    unwritable or absent settings files (LP: #1041644) (LP: #1041340)
  * Ensured that strings passed to qtiface.showError via dbus are strings,
    and not NoneType as could happen under certain circumstances.
    (LP: #1032337)
  * scripts/graphics_modes_info: updated shebang to python3 (LP: #1047515)
  * scripts/graphics_driver, scripts/color_depth_info: Added ignoring
    possible invalid characters in Xorg logfiles (LP: #1048096)
  * scripts/audio_test: made the default mode verbose, it now sends all
    output to stderr (but still exits a proper return value). Jobs using it
    are updated to remove the now-unneeded -v parameter.
  * Added tests to ensure all job files are declared in setup.cfg,
    po/POTFILES.in and included in jobs/local.txt.in. (LP: #1052986)
  * setup.cfg, po/POTFILES.in, jobs/local.txt.in: Fixed so the tests pass.
    (LP: #1052986)
  * [FEATURE] checkbox/tests/message_files.py: Added a test to validate
    that all shell jobs have descriptions (LP: #1052992).
  * [FEATURE] jobs/stress.txt.in: Updated some shell jobs that had no
    description (LP: #1052992).
  * Added consecutive numbering to messages sent to the backend, so the
    frontend knows to discard out-of-sequence messages. (LP: #886118)
  * [FEATURE] Added a test to verify that jobs contain only keys
    declared in the schema (avoid stray keys).

  [Alberto Milone]
  * [FEATURE] scripts/window_test, jobs/graphics.txt.in: Added script
    window_test to open and close 3D windows in various conditions for
    graphics testing. Added three new window_test based jobs to graphics.txt.in.
  * [FEATURE] scripts/graphics_stress_test, jobs/stress.txt.in: Added script to
    do some graphics stress by ensuring the graphics system continues to
    function after several iterations of: switching VTs, suspend/resume, screen
    rotation and running the rendercheck graphics suite.

  [Marc Tardif]
  * scripts/touchpad_scroll_resource: Added support for systems without
    a touchpad (LP #1045066)
  * [FEATURE] scripts/xinput_resource, checkbox/parsers/xinput.py: Xinput
    resource script to test multitouch devices.
  * patch/0.14.2: Fixed patch to rmtree instead of rmdir scripts directory.
  * [FEATURE] debian/checkbox.templates, debian/checkbox.config: Added support to
    preseed properties in environment_info plugin.
  * [FEATURE] qt/frontend/qtfront.ui: Fixed warnings when building with
    qtcreator (LP #1053126)
  * setup.py: Fixed required dependency on distutils-extra by providing
    fake implementations of build_i18n and build_icons (LP #1049218)
  * checkbox/parsers/description.py: Fixed the PURPOSE and STEPS parts
    of the description parser to automatically fix bad descriptions.
  * plugins/suites_prompt.py: Fixed tree view in selection window (LP #1056432)
  * [FEATURE] tools/lint: Added script to consistently check syntax.
  * plugins/apport_prompt.py: Removed apport plugin that caused crashes
    when trying to send bug report (LP #1047857)
  * jobs/optical.txt.in: Fixed missing category assignment in optical
    dvd write tests (LP: #1057762)
  * [FEATURE] jobs/touchpad.txt.in, jobs/touchscreen.txt.in: Added singletouch
    and multitouch for touchpads and touchscreens.
  * Cleaning up test modules.
  * Removed package.name == 'linux' only needed by the apport_prompt plugin.

  [Sean Feole]
  * [FEATURE] scripts/battery_test: measures battery capacity before and after
    an activity and determines battery life at the rate of drain.
    jobs/power-management.txt.in: added two manual tests to ask the user to
    unplug and then re-plug the laptop so that three new automated battery
    drain tests can run:
   * power-management/battery_drain_idle
   * power-management/battery_drain_movie
   * power-management/battery_drain_sleep

  [Brendan Donegan]
  * [FEATURE] Add environment_info plugin which sets environment variables
    according to the values set in the plugin via Checkboxes INI files.
  * [FEATURE] Added semi-automated wireless tests which require only a single
    router to run, prompting the user to modify the routers config during 
    the test.
  * [FEATURE] Added semi-automated wireless after suspend tests to suspend.txt.in,
    since they were missed in the previous merge    
  * Attach the output of udev_resource, for debugging purposes (LP: #974271)
  * Make audio_settings before/after suspend tests more robust by not requiring
    every little audio setting to be the same before and after suspend, just
    the major ones such as the current source/sink and the mute/volume settings
    on them (LP: #1043144)
  * Remove default value from windows_number argument since the logic following
    it dictates that it's only valid for certain tests (LP: #1047621)
  * scripts/frequency_governors_test - Ensure that check for difference in
    expected and actual speedup only fails if the actual speedup is less than
    the expected speedup (LP: #999547)
  * jobs/cpu.txt.in, jobs/stress.txt.in - add environ field containing
    CHECKBOX_DATA to allow that environment variable to be used in the command
    (LP: #1049595)
  * jobs/wireless.txt.in - replace use of network_wireless_test in wireless_scanning
    with a simple Bash script using nmcli and delete network_wireless_test (LP: #900370)
  * jobs/audio.txt.in - fix description of audio/playback_hdmi (LP: #1052136)
  * [FEATURE] plugin/environment_info.py - allow BT device address to be set
    in the checkbox.ini file to facilitate self-testing
  * [UIFe] qt/frontend/qtfront.ui, qt/frontend/qtfront.cpp - set focus to Continue
    button and make it the default so that it can be 'clicked' using Enter,
    as well as renaming it to 'continueButton' (LP: #1052506)
  * jobs/keys.txt.in, scripts/key_test - Fix keys/battery test to have correct
    fields and tidy up pep8 violations in key_test script (LP: #1054410)
  * [FEATURE] jobs/power-management.txt.in, jobs/touchpad.txt.in,
    jobs/sniff.txt.in - Fix incorrect formatting of job descriptions to
    allow steps to be displayed by the UI (LP: #1054208)
  * jobs/usb.txt.in - Fix dependencies of USB tests so that things work properly if
    the usb/storage-automated test fails (LP: #987876)
  * Remove networking/bandwidth job since it is not useful (LP: #1009658)
  * scripts/network_info - add exception handling to file reading so that
    sensible values are given if the required file cannot be read (LP: #823606)
  * [FEATURE] jobs/suspend.txt.in - pipe output of bluetooth_obex jobs through ansi_parser
    to avoid invalid characters ending up in the submission.xml (LP: #1060332)
  * scripts/network_reconnect_resume_test - map reconnect time strings to float
    that they can be used in calculations later on (LP: #1064385)
  * scripts/network_reconnect_resume_test - convert map of reconnect times into
    a list in order to check if the list is empty (LP: #1064425)
 
  [Sylvain Pineau]
  * jobs/suspend.txt.in: Fixed suspend/suspend_advanced dependencies to avoid
    calling fwts with the live CD (LP: #1045687)
  * qt/frontend/qtfront.ui: Fixed the test purpose widget size to allow two
    lines of description (LP: #1032255)
  * qt/frontend/qtfront.ui: Fixed the progressLabel widget size to support job
    names > 50 chars (LP: #1046274)
  * scripts/camera_test, jobs/camera.txt.in: Added a 10s timeout to the camera
    still test (LP: #990133)
  * scripts/graphics_stress_test, scripts/rendercheck_test, jobs/stress.txt.in: 
    Exit with proper error message if rendercheck is not installed.
    (LP: #1048262)
  * [FEATURE] jobs/suspend.txt.in: Add usb wakeup tests (mouse and keyboard).
  * setup.py, qt/checkbox-qt.ui: Removed the old UI design file (LP: #1049912)
  * [FEATURE] jobs/rendercheck.txt.in, po/POTFILES.in, setup.cfg: Fixed
    the rendercheck tests, added the suite file to setup.cfg/POTFILES.in
    and moved the rendercheck/tarball job into an attachment (LP #1053033)
  * scripts/optical_write_test: Filter ANSI escape char outputed by wodim 
    (LP: #1052803)
  * checkbox/parsers/udevadm.py: Improved wireless devices detection.
    The wireless category is now set if the subsystem is equal to ieee80211 
    (LP: #855382)
  * scripts/memorycard_resource, scripts/removable_storage_test,
    scripts/removable_storage_watcher: Fixed the memorycard regexp flags and 
    add the DriveVendor Udisks property to the re.search() string (LP: #1050920)
  * scripts/display_resource, jobs/resource.txt.in: Added a new display 
    resource script to properly handle connector names returned by proprietary
    drivers (LP: #956139 and #992727)
  * debian/control, jobs/esata.txt.in, jobs/firewire.txt.in, jobs/usb.txt.in,
    jobs/mediacard.txt.in: Remove udisks package references in all of the jobs
    that use removable_storage scripts (LP: #1059620)
  * scripts/graphics_driver: Added NVIDIA driver detection (LP: #1060211)
  * [FEATURE] jobs/mediacard.txt.in: Added SDXC, MS, MSP and XD memory card
    tests.
  * setup.py: Add the missing checkbox.heuristics module (LP: #1064220)
  * scripts/pts_run: Force pts_run to exit on errors as phoronix-test-suite
    always exits with success (LP: #1061297)
  * [FEATURE] jobs/keys.txt.in: Added video-out and touchpad keys tests.
  * [FEATURE] jobs/keys.txt.in, jobs/led.txt.in, jobs/suspend.txt.in: Provide
    leds and special keys tests after suspend. Volume and Mute key tests now
    use the key_test script. Fix steps numbering for led/wireless.

  [Zygmunt Krynicki]
  * Fixed simple duplicate 'the' mistakes (LP: #1040022)
  * Fix incorrect debconf template description for 802.11n open access point
    SSID (LP: #1049563)
  * Add new utility, scripts/udisks2_monitor, for looking at various storage
    changes interactively
  * Make scripts/removable_storage_watcher {insert,remove} properly validate
    the 'device' argument (bus type) and require at least one value
  * [FEATURE] scripts/removable_storage_watcher: add support for debugging

 -- Jeff Lane <jeff@ubuntu.com>  Tue, 02 Oct 2012 16:21:12 -0400

checkbox (0.14.5) quantal; urgency=low

  [Sylvain Pineau]
  * New version 0.14.5 for Quantal Quetzal development.
  * jobs/virtualization.txt.in, scripts/kvm_test, jobs/miscellanea.txt.in,
    setup.cfg: Added a new KVM test to ensure that a VM boots and works
    properly with KVM.
  * jobs/suspend.txt.in, scripts/gpu_test: Update the job description and the
    script docstrings from Flash to HTML5 video playback.
  * [FEATURE] scripts/removable_storage_test, scripts/removable_storage_watcher,
    jobs/mediacard.txt.in: Added memory cards detection (on bus other than sdio)
    and a new automated (based on usb/storage-pre-inserted) for SD cards.

  [Jeff Marcom]
  * scripts/accelerometer_test, jobs/input.txt.in: Improved ability to detect 
    oem manufacturer info, and cleanup up job step formatting.
  * /jobs/touchpad.txt.in: Fixed instruction steps for manual touchpad horizontal 
     and vertical tests.
  * scripts/audio_settings, jobs/audio.txt.in: Added automated switch to 
    HDMI interface, modified corresponding jobs file..
  * jobs/audio.txt.in, added method to bypass return code of /scripts/audio_settings
    and instead only return the exit code for the appropriate audio test.
  * scripts/audio_settings: Added automated switch to restore previous 
    audio profile setting

  [ Daniel Manrique ]
  * jobs/peripheral.txt.in: Fixed a typo in the DSL job. (LP: #1039192)
  * jobs/resource.txt.in: Added usb resource that indicates which versions of
    the protocol are supported (currently only reports for USB 2.0 and 3.0).
  * scripts/removable_storage_watcher, scripts/removable_storage_test: Added
    a parameter to specify minimum speed to accept a device, and a parameter
    to fail removable_storage_test if the transfer speed is below a threshold.
  * jobs/usb.txt.in: Added usb3 jobs that will only pass if an actual USB 3.0
    device is inserted/removed/tested.
  * jobs/audio.txt.in: replaced gconfaudiosink by autoaudiosink (LP: #978895)
  * [FEATURE]: qt/frontend/qtfront.cpp, qt/frontend/qtfront.h,
    qt/frontend/qtfront.ui, checkbox_qt/qt_interface.py: Replaced test result
    buttons with radiobuttons,  made comment area always visible, and added
    keyboard shortcuts.
  * [FEATURE] Added oem-config directory to setup.py so it builds correctly.

  [ Jeff Lane ]
  * scripts/removable_storage_test (total overhaul):
    * Added --iterations option, now you can run -i iterations of -c files of
      -s size.
    * Added RandomData class to generate test files using a much faster method.
    * Replaced copy_file() with file_write() and file_read() to take advantage of
      buffer flushing and fsync() opeations not available to shutils/copy2.
    * Redid the runtime bits of main() so now for every device found, it runs I
      iterations of C files.
    * Redid output so now you get an avg write speed per iteration and a summary
      at the end of all iterations for each device.
  * scripts/wifi_reconnect_resume_test: fixed a bug where timestamps being
    grabbed from dmesg were strings instead of floats (LP: #1038270)
  * jobs/stress.txt.in: added two sample jobs to demonstrate the new features
    of removable_storage_test
  * jobs/piglit.txt.in: added jobs that run the piglit graphics test suite
  * scripts/lsmod_info: added script to provide better lsmod output for the
    lsmod_attachment job using the power of the modinfo parser
    jobs/info.txt.in: modified lsmod_attachment job to use lsmod_info script
    rather than just lsmod output (LP: #1043531)
  
  [Matt Fischer]
  * scripts/audio_driver_info: added script to find info on loaded drivers
    jobs/audio.txt.in: added automated job to determine audio drivers loaded
    jobs/networking.txt.in: added a requires on networking/info for
    module-init-tools package.
    scripts/volume_test: cleanup and fixing a small issue
  * scripts/network-device-info: fixed a problem with output causing a
    traceback and a problem where modules with improper modules field causes
    problems. (LP: #1042395)
    jobs/networking.txt.in: added requires for pciutils for the above bugfix

  [Alberto Milone]
  * [FEATURE] scripts/rendercheck_test: added test to take advantage of the
    rendercheck test suites.
    [FEATURE] jobs/rendercheck.txt.in: added jobs to run the rendercheck_test
    script.
    [FEATURE] jobs/local.txt.in: added job to parse rendercheck.txt.in job file
  * checkbox/contrib/gdk.py: removed legacy code and used python 3.
  * scripts/rotation_test:
    * Made sure to report all failures, not only the first.
    * Made it look more pythonic.
    * Fixed issues with python 3 and used python 3.
  * checkbox/contrib/xrandr.py:
    * Fixed issues with python 3 and used python 3 (LP: #1043155).

  [Sean Feole]
  * scripts/network-reconnect-resume-time: fixed the wifi-reconnect-resume-time
    script to also check wired connections for completeness (LP: #1042391)

  [Chris Wayne]
  * [FEATURE] Added oem_config_test, related jobs and data files

 -- Daniel Manrique <roadmr@ubuntu.com>  Thu, 30 Aug 2012 12:45:49 -0400

checkbox (0.14.4) quantal; urgency=low

  * New upstream release (LP #1039094):

  [ Daniel Manrique ]
  * New version 0.14.4 for Quantal Quetzal development.
  * Added new audio_test and test definitions.

  [Jeff Lane]
  * jobs/esata.txt.in: added tests for removable eSATA drives
    scripts/removable_storage_test: added support for ata_serial_esata devices
    scripts/removable_storage_watcher: added support for ata_serial_esata
    devices
  * scripts/optical_write_test: changed behaviour to timeout after 5 minutes
    rather than a few seconds to give testers a chance to complete the test
    without having to sit on top of the machine waiting. If tester doesn't hit
    itself and proceed.
    jobs/optical.txt.in: Cleared up text in the existing manual optical write
    tests and added two automated tests that can be used if desired (they still
    require the user to push the tray in after writing, but eliminate other
    steps)
  * scripts/graphics_driver: Added this script based to parse Xorg.0.log and
    discover the currently running graphics driver and driver version
    jobs/graphics.txt.in: Added a new job to take advantage of the
    graphics_driver script.
    data/whitelists/default.whitelist: Added the graphics_driver job to the
    default whitelist because this would be good data to gather for UF and
    doesn't cost much
  * scripts/graphics_driver: Merged Alberto Milone's work on a
    hybrid_graphics_test into graphics_driver as his stuff and my stuff were
    similar enough to be in the same script, plus this allows the advantage of
    using Bryce Harrington's xorglog library down the road.
  * scripts/removable_storage_test: removed a lot of unnecessary output to
    clean up the test run and also added in some basic performance monitoring.

  [Sylvain Pineau]
  * jobs/graphics.txt.in, jobs/benchmarks.txt.in: Move gtkperk to the benchmarks
    section.
  * jobs/benchmarks.txt.in, scripts/wifi_time2reconnect: Add a test to monitor
    the time needed to reconnect to a WIFI access point.
  * jobs/cpu.txt.in: Added a check for ARM Vector Floating Point Unit support.
  * jobs/touchscreen.txt.in: Add 3 new manual tests (tap-detect, drag-n-drop and
    multitouch-zoom)
  * jobs/audio.txt.in: Added a test that verifies that the various audio 
    channels are working properly.
  * scripts/camera_test, jobs/camera.txt.in: Replace the call to "xawtv -hwscan"
    in camera_test by the VIDIOC_QUERYCAP ioctl, xawtv requirement removed.
  * jobs/led.txt.in, jobs/local.txt.in, scripts/led_hdd_test.py: Add LED
    tests.
  * jobs/suspend.txt.in: Resurrect scripts/sleep_test as a fallback of fwts for
    the suspend/suspend_advanced test.

  [Brendan Donegan]
  * scripts/audio_settings: Converted script from Perl to Python(3), putting 
    it in line with approved technology guidelines
  * jobs/audio.txt.in: Fixed audio jobs to use --file option of audio_settings 
    instead of piping to STDOUT.
  * Prettify the Step icons that appear next to each test step in the test run
    screen (LP: #1036085)
  * Remove the 'Don't show this message on startup' checkbox from the
    introduction screen, since it isn't used (LP: #1036218)
  * Continue to run the progress bar when the test dependencies are being
    resolved so that it doesn't look like the UI hung (LP: #1036573)
  * Remove gcov_attachment from default whitelist since it depends on lcov
    which is not in the default install, and is not used anyway.
  * Better feedback from resolution_test script. Display the expected and
    detected resolution values.

  [Nathan Williams]
  * scripts/network_check: Fixed exception handling in the absence of zenity
    (LP: #988260)

  [Samantha Jian]
  * Added disk spindown test script and definition.
  * Added support for BT devices on PCI bus. (LP: #1036124)

  [Jeff Marcom]
  * Added Accelerometer test.
  * scripts/gst_pipeline_test, jobs/audio.txt.in: Added device sink check

  [Matt Fischer]
  * Added test to check that volume is within acceptable range and audio
    elements are not muted.
  * scripts/camera_test: added the resolutions option to take sample pictures
    in all resolutions supported by the specified webcam
    jobs/camera.txt.in: added the camera/multiple-resolution-images test which
    utilitizes the changes to the camera_test script 

  [Alberto Milone]
  * checkbox/contrib/gdk.py: Added library for getting gtk.gdk.Screen object
    checkbox/contrib/xrandr.py: Added library for manipulating graphics
    settings similar to how xrandr does it.
    scripts/brightness_test: Added automated test to verify that backlight
    settings are properly honored
    scripts/color_depth_info: Added script to get info on color depth and pixel
    format
    scripts/graphics_modes_info: Added script to gather info on the supported
    graphics modes available
    scripts/rotation_test: Added script to automate screen rotation testing
    jobs/graphics.txt.in, jobs/monitor.txt.in: Added jobs to take advantage of
    the new scripts added to Checkbox

  [ Sean Feole ]
  * scripts/wifi_reconnect_resume_test, jobs/wifi_resume_time added.
  * Fixed an output issue in scripts/wifi_reconnect_test that was not handled
    in the original merge. Also tweaked error messages to be more useful.

  [Chris Wayne]
  * Added in bluetooth_test and related jobs for automated bluetooth
    testing

 -- Jeff Lane <jeff@ubuntu.com>  Fri, 17 Aug 2012 16:47:08 -0400

checkbox (0.14.3) quantal; urgency=low

  * New upstream release (LP: #1033652)

  [Benjamin Kerensa]
  * Changed description of PCMCIA/PCIX to PCMCIA/ExpressCard since PCIX
    generally applies to servers (LP: #992249) 

  [Brendan Donegan]
  * Removed call to unlink temporary file in Html5Thread part of gpu_test.
    Also addressed a few pyflakes complaints and removed a stray print.
  * Include block device name in fields of block_device resource
    output. This will prevent different block device fields from being
    confused with each other (LP: #1027849)
  * Fix apport_prompt.py so it properly checks the value in
    /etc/default/apport (LP: #1029897)
  * Initially disable the 'Run' tab in the Qt UI, re-enabling it when the
    'Start Testing' has been clicked (LP: #1029815)
  * Put Component and Status into one tree view on the selection screen,
    rather than two seperate ones (LP: #1030871)
  * Disable the Select All and Deselect All buttons in the selection
    view during testing (LP: #1032259)

  [Daniel Manrique]
  * New version 0.14.3 for Quantal Quetzal development.
  * alsa_info is invoked with --no-dialog, otherwise if dialog is installed
    it results in invalid data in the submission file and results.
    (LP: #1028065)
  * Instruct Chromium browser to accept file:// URLs so it can correctly
    open the checkbox submission.xml report (LP: #1026614)
  * scripts/gconf_resource: decode gconf output as utf-8 rather than ascii
    (LP: #1022593)
  * jobs/user_apps.txt.in: Quicktime test now depends on gstreamer0.10-ffmpeg
    to ensure it's able to play .mov files (LP: #633009)
  * scripts/network_check: InvalidURL exception is caught and handled more
    cleanly (LP: #751701)
  
  [Sylvain Pineau]
  * jobs/usb.txt.in, scripts/disk_read_performance_test: Add a USB3 read
    performance test.
    scripts/block_device_resource: Add the maximum usb specification supported
    by both a block device and the corresponding root hub port.
  * qt/frontend/qtfront.ui, qt/frontend/images/checkbox-qt-head.png: 
    Add transparency properties to the main window header to keep the main theme
    colors in the widget background (LP: #1030857)

  [Jeff Marcom]
  * Added timeout to job call for disk smart test.

  [Marc Tardif]
  * Escaping encoded strings in udevadm output (LP: #1025381)

  [Jeff Lane]
  * jobs/cpu.txt.in: added a depends to cpu/scaling_test-log-attach to ensure
    that job does not run until afte cpu/scaling_test (LP: #1031994)
  
  [Matt Fischer]
  * scripts/network_device_info: added a check to ensure what lspci reports and
    what NetworkManger reports (if it is installed) are the same. Reports more
    useful info now like driver and driver version, IP address, etc.
  * scripts/cycle_vts: added checks to fail test if chvt returns a non-zero
    exit code. Added a final check at the end to verify we did land back on the
    original VT after testing.
    jobs/miscellanea.txt.in: fixed a typo in the chvt job. It used to reqire
    'package.alias' instead of 'package.name'

 -- Jeff Lane <jeff@ubuntu.com>  Mon, 06 Aug 2012 09:26:41 -0400

checkbox (0.14.2) quantal; urgency=low

  * New upstream release (LP: #1025869)

  [Jeff Marcom]
  * scripts/gpu_test - Fixed potential thread exiting issue.

  [Javier Collado]
  * Fixed detection of circular references in resolver.

  [Jeff Lane]
  * New version 0.14.2 for Quantal Quetzal development.
  * jobs/cpu.txt.in: added cpu_scaling_test log attachment job
  * jobs/disk.txt.in: modified block_device requirements so they'll work right
    jobs/info.txt.in: added block_device resource requirements to hdparm job so
    it won't run on removable stuff where it's not necessary.
  * jobs/info.txt.in: removed extraneous fwts_log job
    jobs/miscellanea.txt.in: modified fwts_results.log job
  * scripts/optical_detect: minor tweak to send error output to stderr
    scripts/optical_read_test: added root user check because this needs to be
    run with root privileges. Added some additional output for stderr for
    failures so we will know WHY a test or the script failed. Replaced 
    sys.stdout.write() and flush() calls with simple print statements.
  * scripts/ipmi_test: output tweaks so error messages now go to stderr. No BMC
    message is a little more clear. Module failed to load now generates an
    error rather than a simple exit.
  * scripts/network_device_info: minor change so that the fail message now
    specifies that it was an error and outputs to stderr properly.
  * scripts/disk_smart: Improvements to the logging and output during testing.
  * scripts/cpu_scaling_test: lots of output changes using logging module.
    renamed script to frequency_governors_test to be more descriptive and less
    confusing. Added a --log option to write logs to an actual file
    jobs/cpu.txt.in: added an attachment job to attach the freq_governors log.
    Modified cpu/frequency_governors to write to log file
  * scripts/cpu_offlining: added an extra bit of output in case of failures. 
  * scripts/fwts_test: improved console output so that the info displayed in
    submission.xml is more useful.
    jobs/power-management.txt.in: added job to attach fwts_wakealarm.log to
    results.
  * scripts/network_ntp_test: Tweaked output to use log levels more
    appropriately. Added some decoding so that bytes output show up as strings
    properly in output. Converted from optparse to argparse. Added a root
    check because this needs to be root to properly run.
  * scripts/disk_read_performance_test: Added extra targeted output so that
    users can understand what's going on. Moved the exit bits so the test will
    actuall run on multiple drives as originally intended and not exit on the
    first failure.
  * scripts/removable_storage_test: vastly improved the output from that script
    and also introduced some new error handling to cover a couple conditions
    that generated unhelpful tracebacks.
  * scripts/memory_compare: changed the output a little so failures now dump
    data to stderr and success to stdout. Also added a try/except block to
    catch possible ZeroDivisionError cases if dmi or meminfo return 0 (found on
    my local system due to a library issue)
  * jobs/power-management.txt.in: improved rtc and tickless idle tests to
    provide more useful output, even though they are very simple tests.
  * jobs/networking.txt.in: added some output to networking/multi_nic so a 
    failure due to unconfigured ifaces generates something beyond a blank line
  * scripts/cpu_topology: Changed it so there is less output on success and
    more useful output on failure. Fixed a bug in the test for Failure that
    caused the False condition to never be met.
  * scripts/network_bandwidth_test: fleshed out the output to make it a little
    more useful in both debug and info levels. Was going to set the
    networking/bandwidth job to debug, but the info output should now be
    sufficient to begin diagnosing test failures.
  * jobs/usb.txt.in: Added output to usb/detect in case no USB controllers are
    found. Added dependencies on the udisks package which may not be installed
    by default.
    debian/control: Added udisks as a suggests for checkbox as it's required
    for the USB tests to function.
  * scripts/memory_test: converted from optparse to argparse. Added some extra
    stderr output that may be useful if this test fails. redirected some
    existing error messages to stderr also
  * scripts/disk_stats_test: some minor changes to output. Also, error output
    now goes to stderr on test failure.

  [Marc Tardif]
  * Fixed duplicate jobs appearing in the store when rerunning jobs.
  * Fixed packaging to install scripts under /usr/lib.

  [Daniel Manrique]
  * Added a message file format test that does some simplistic checks
    on jobs/* files to ensure they are sane.
  * Fixed two typos in jobs/suspend.txt.in.
  * Merging of translations into job files prior to running message 
    file format test, to further ensure that translated strings
    and field descriptions are parsed correctly.
  * Explicit encoding of error strings in Job.execute, so that data returned
    is consistent and invokers of this method don't choke on it. (LP:
    #1024541)

  [Brendan Donegan]
  * Make a call to rfkill unblock in the create_connection script, incase
    those nasty Broadcom drivers have left a soft-block on the wireless after
    loading. Also do a bit of refactoring to use check_output and check_call
    instead of Popen (LP: #1019162)
  * Move the call to unblock to before the connection is created
  * Reimplemented memory_compare in python3 and restructured it to put
    things into dictionaries for easy access. Also fixed bug with detecting
    non-RAM devices as RAM. (LP: #960087)
  * Wait longer to get the window handle in gpu_test, so that we don't fall foul
    of timing issues. (LP: #1018563)
  * Catch exception raised in memory_compare by DMI RAM entries with No Module
    Installed in the Size field (LP: #1023220)
  * Also unblock wireless before wireless_scanning test, as I neglected to do
    this before. (LP: #1023619)
  * Replace Flash video playback with HTML5 video playback. This has better
    support in Ubuntu and is more relevant (LP: #1024078)

  [Sylvain Pineau]
  * Add the firmware version (BIOS or UEFI) to the XML report.

 -- Daniel Manrique <roadmr@ubuntu.com>  Fri, 13 Jul 2012 16:26:06 -0400

checkbox (0.14.1) quantal; urgency=low

  * New upstream release (LP: #1018571)

  [Brendan Donegan]
  * Fixed up a few things with the gpu_lockup tests. Removed depends,
    renamed to gpu_lockup_suspend to reflect behaviour and removed the
    requirement on Firefox
  * Changed suspend_advanced and suspend_advanced_auto to use less
    strict definition of fwts s3 test.

  [Javier Collado]
  * Make sure that jobs are topologically ordered (LP: #990075)
  * Keep job ordering as close to whitelist as possible (LP: #1017951)

  [Marc Tardif]
  * New version 0.14.1 for Quantal Quetzal development.
  * jobs/suspend.txt.in: Fixed trailing newline on otherwise empty line.
  * scripts/run_templates: Fixed calls to Popen to use universal_newlines
    to return strings instead of bytes (LP: #1018354)

  [Daniel Manrique]
  * Fixed duplicate suspend/bluetooth_obex_after_suspend job name.
  * scripts/dpkg_resource: Changed encoding from ascii to utf-8 to handle
    non-ascii locales (LP: #1018353)

  [Jeff Lane]
  * Migrated audio/external-HDMI-playback into checkbox. Modified the
    command to match our other audio tests that save and reset mixer
    levels.

 -- Javier Collado <javier.collado@canonical.com>  Tue, 26 Jun 2012 16:07:04 +0200

checkbox (0.14) quantal; urgency=low

  New upstream release (LP: #1016746):

  [Brendan Donegan]
  * [FEATURE] Python 2 to 3 conversion:
    * scripts/create_connection - switched to using argparse and fixed
      representation of octal literal
    * scripts/internet_test - ran 2to3 tool and decoded result of
      check_output. Also replaced optparse with argparse
    * scripts/memory_info
    * scripts/removable_storage_test - ran 2to3 tool and fixed some
      encoding issues
    * scripts/removable_storage_watcher - ran 2to3 tool and swapped
      use of gobject with gi.repository.GObject
    * scripts/xrandr_cycle - ran 2to3 tool and fixed encoding issue
    * scripts/obex_send - ran 2to3 tool and swapped
      use of gobject with gi.repository.GObject
  * Update touchpad.py to use gsettings instead of deprecated gconf
    (LP: #1004212)
  * Instead of checking output of nmcli con up in create_connection,
    check the return code is success instead (LP: #1013537)
  * base64 encode the after suspend screenshot attachement so that it can
    be uploaded properly (LP: #1016126)
  * Fixed simple type in xorg_memory_test, introduced by Python3
    conversion (LP: #1016387)
  * [FEATURE] Add suspend/bluetooth_obex_after_suspend_auto test to be
    used during fully automated SRU testing

  [Marc Tardif]
  * [FEATURE] Reworked media_keys_test into key_test, making it more generic
    and able to test for any key that sends an scancode. Used it to implement
    a test for the Super key.
  * [FEATURE] Added new interactive and auto-verifying touchpad scrolling
    test.
  * [FEATURE] Python 2 to 3 conversion:
    * scripts/ansi_parser
    * scripts/cking_suite
    * scripts/floppy_test
    * scripts/network_bandwidth_test
    * scripts/cpu_scaling_test
  * Removed sleep_test script no longer used by any test definition.
  * [FEATURE] Deprecated scripts:
    * scripts/autotest_filter and scripts/autotest_suite
    * scripts/ltp_filter and scripts/ltp_suite
    * scripts/mago_filter and scripts/mago_suite
    * scripts/qa_regression_suite

  [Daniel Manrique]
  * New version 0.14 for Quantal Quetzal development.
  * Set the correct user (root) for fwts-wakealarm test (LP: #1004102)
  * Set correct user (root) for usb/storage-preinserted, so it works correctly
    on servers (LP: #1004131)
  * Log (at level INFO) name of each message we execute, so the currently
    running job can be determined by looking at the logfile, rather than
    hunting through process lists.
  * [FEATURE] Added script and jobs to collect and attach output from
    alsa-info.sh.
  * Assume utf-8 encoding always, when opening template files.
    (LP: #1015174)
  * [FEATURE] Replaced the context menu in the selection tree with explicit
    "select/deselect all" buttons.

  [Javier Collado]
  * Submission screen in Qt interface updated to support certification client:
    - customize contents depending on the upload target (launchpad or certification)
    - display links to the report properly in the show_entry method
  * Fixed qt interface show_entry method preopulates widget that gets
    user input (LP: #1000451)
  * Added customizable deselect_warning message in qt show_tree method (LP: #1000443)
  * show_error method shows long text properly in gtk/qt interfaces (LP:
    #1012052)

  [Jeff Lane]
  * [FEATURE] Changes to Power Management testing in Checkbox:
    * scripts/pm_test: added a slightly modified version of OEM team's pm.py
      script for reboot/poweroff testing
    * jobs/hibernate.txt.in: modified hibernate test to use fwts and added new
      jobs to attach log files from hibernate testing.
    * jobs/power-management.txt.in: added new poweroff and reboot jobs using pm_test
      script. Added jobs to attach logs from reboot and poweroff tests to
      results.
    * jobs/stress.txt.in: modified suspend_30_cycles and hibernate_30_cycles to
      use fwts. Added jobs to attach logs from 30 cycle tests to results.
    * jobs/suspend.txt.in: Modified suspend_advanced and suspend_advanced_auto to use
      fwts. Added job to attach log from suspend_advanced and suspend_advanced_auto
      to results.
  * [FEATURE] jobs/miscellanea.txt.in: added a job to gather tester info for
    certification purposes. Not to be used for UF.
  * [FEATURE] Python 2 to 3 conversion:
    * scripts/cpu_topology: ran 2to3, made modificates based on code review and
      tested script to verify functionality.
    * scripts/disk_smart: ported to Python 3. Inserted bits to decode byte
      data returned by Popen. Fixed list_handler to decode bytes types to clean
      up debug output.  Added bits to improve debug output. Migrated from
      optparse to argparse.
    * scripts/network_check: ran 2to3 and that was all that was needed. Also
      took the liberty of migrating from optparse to ArgParse sine we're
      Python3 only now.
    * scripts/network_device_info: ran 2to3 and changed shebang.
    * scripts/network_info: ran 2to3 and changed shebang. Fixed encoding issue
      with interface[:15] (needed to be a bytes object).
    * scripts/fwts_test: ran 2to3 and changed shebang, fixed an encoding bug
      with Popen output. Cleaned up the final output to be more useful for
      debugging test failures.
    * scripts/keyboard_test: nothing to do for conversion beyond changing shebang.
    * scripts/network_ntp_test: 2to3 changed nothing, so modified shebang.
      Fixed an encoding issue with Popen output in. Re-inserted a call to
      SilentCall() that was removed from TimeSkew() by someone in a previous
      revision, which made the TimeSkew() function do nothing. Fixed an
      unbuffered I/O error in SilentCall() discovered while testing Python3
      changes.
    * scripts/optical_detect, scripts/optical_read_test: ran 2to3 and changed
      shebang. Changes were minimal.
    * scripts/xorg_memory_test: 2to3 made minimal changes, modifed shebang.
      Converted optparse code to argparse code and replaced sys.argv[] stuff
      with more useful positional arguments. Removed a redundant import that
      2to3 injected.
    * scripts/resolution_test: ran 2to3 with minimal changes. Changed shebang.
      Converted optparse to argparse and removed unnecessary calls to
      sys.argv[]
    * scripts/pm_log_check: ran 2to3 and changed shebang.
    * scripts/pm_test: ran 2to3 and changed shebang. After a lot of trial and
      error, changed the way xinput is called to avoid confusing bytecode
      embedded in the command output that was causing problems with
      bytes.decode() on the "after reboot" hardware checks.

  [Jeff Marcom]
  * [FEATURE] Python 2 to 3 conversion:
    * scripts/memory_info
    * scripts/memory_test
    * scripts/touchpad_test
  * Deprecated: wake_on_lan_test
  * Update touchpad.py to use gsettings instead of deprecated gconf
    (LP: #1004212)

  [Marc Tardif]
  * [FEATURE] Reworked media_keys_test into key_test, making it more generic
    and able to test for any key that sends an scancode. Used it to implement
    a test for the Super key.
  * [FEATURE] Added new interactive and auto-verifying touchpad scrolling
    test.
  * Removed sleep_test script no longer used by any test definition.
  * Migrated project minus scripts to Python 3.

  [Sylvain Pineau]
  * [FEATURE] Python 2 to 3 conversion:
    * scripts/gst_pipeline_test. Migrated to PyGI.
    * scripts/removable_resource: Add a resource job to identify removable
      block devices. __disks__ jobs updated to run only on internal drives.
  * [FEATURE] jobs/benchmarks.txt.in, scripts/pts_run: Add a reworked launcher
    for phoronix-test-suite tests.
  * [FEATURE] Python 2 to 3 conversion:
  * jobs/stress.txt.in: add OEM team's stress tests (including reboot and poweroff)
    and log analysis jobs

 -- Marc Tardif <marc@ubuntu.com>  Fri, 22 Jun 2012 17:04:14 -0400

checkbox (0.13.8) precise; urgency=low

  [Brendan Donegan]
  * Run fwts_test as root so that the log can be written to on servers and
    also because it's supposed to be run as root (LP: #989701)
  * Fixed cpu_offlining to work properly on systems with ten or more CPU
    cores. (LP: #926136)
  * Give more verbose output from fwts_test script and upload results log as an
    attachment. (LP: #992607)
  * Fix identation on optical/read-automated (LP: #991737)
  * Fixed problem with fwts test log attachment (No bug filed)

  [Nathan Williams]
  * fix typo in jobs/optical.txt.in (lp: #987652)

  [Jeff Lane]
  * Bumped revision to 0.13.8
  * scripts/removable_storage_watcher: increased default timeout to 20 seconds
    to account for time for testers to plug devices in and for the system to
    register the insert/remove event (LP: #978925)
  * [FEATURE] plugins/jobs_prompt.py, plugins/recover_prompt.py, 
    plugins/suites_prompt.py: Added "Fail last test" functionality. Now if a
    test causes a crash (checkbox, system or otherwise), when we recover we
    have the option to just mark the last test failed and move on, or re-run
    the last test and try again.
  * [FEATURE] jobs/local.txt.in, jobs/sniff.txt.in added 8 simple manual sniff 
    tests to be used for test purposes when developing features.
  * [FEATURE] data/whitelists/sniff.whitelist added a whitelist to make use of 
    the basic sniff tests.

  [Daniel Manrique]
  * [FEATURE] checkbox/user_interface.py, checkbox/qt-interface.py,
    plugins/jobs_prompt.py, plugins/recover_prompt.py,
    plugins/suites_prompt.py: Made some modifications to the recover prompt
    changes that better handle accented and other characters in translation.
    This avoides a situation where the recovery could fail due to accented
    characters in translations.

  [Łukasz Zemczak]
  * [FEATURE] checkbox_gtk/gtk_interface.py: Capture ESC keypresses so that
    Checkbox doesn't close/die when user presses ESC.

  [Sylvain Pineau]
  * [FEATURE] jobs/info.txt.in: added new attachments, lspci -vvnnQ and
    lsusb -vv and ensure outputs of lscpi, lsusb and dmidecode return UTF8.

  [Tim Chen]
  * Use nmcli con delete instead of deleting the connection file, also avoid
    bringing eth0 down when running the wireless_monitoring tests.

 -- Jeff Lane <jeff@ubuntu.com>  Mon, 14 May 2012 10:20:59 -0400

checkbox (0.13.7) precise; urgency=low

  [Tiago Salem Herrmann]
  * checkbox_qt/qt_interface.py, qt/frontend/qtfront.cpp,
    qt/frontend/qtfront.h: Do async calls to some ui methods and avoid
    unexpected dbus timeouts (LP: #962333)

  [Sylvain Pineau]
  * qt/frontend/qtfront.cpp: Submit/View results buttons are disabled until
    every selected test has been run (LP: #937715)

  [Jeff Lane]
  * Converted submissionWarningLabel and text to submissionUbuntuFriendlyLabel
    wtih instructional text for submitting results. This is a workaround for
    the bug causing the warning to be displayed at all times rather than only
    when testing is incomplete. (LP: #967457)
  * [FEATURE] Modified stress jobs so that they are all automated per decision
     made during the cert sprint.
  * Removed dhclient call from networking/multi_nic tests because of a bug in
    dhclient that can cause it to hang when run on eth0. New test requirement
    will be that the tester must configure and bring up all ethernet devices
    prior to running checkbox. Also added a check to make sure we're not trying
    to run the test on a device that's not active. (LP: #926229)

  [Daniel Manrique]
  * jobs/optical.txt.in: Change test descriptions to avoid confusing
    instruction to press the "Next" button (which is incorrect). (LP: #971181)
  * jobs/local.txt.in: Fixed touchpad local job which was using suspend.txt 
    as the job source) (LP: #979344) 
  * jobs/mediacards.txt.in: Added usb and scsi devices to
    removable_storage_test commands (LP: #979356)

 -- Jeff Lane <jeff@ubuntu.com>  Wed, 11 Apr 2012 19:23:45 -0400

checkbox (0.13.6) precise; urgency=low

  [Jeff Lane]
  * Removed files in /data that are not used in any job descriptions
    (LP: #957396)

  [Javier Collado]
  * plugins/jobs_info.py: Checkbox doesn't warn that invalid whitelist patterns
    are being used (LP: #937651)
  * [FEATURE] Added smoke test jobs, whitelist and local job to use for
    checkbox development purposes.
  * Fixed "camera_test detect" problem with missing args attributes (LP:
    #967419)

  [Marc Tardif]
  * Fixed string_to_type conversion in network_bandwidth_test (LP: #954587)

  [Sylvain Pineau]
  * qt/frontend/qtfront.cpp, qt/frontend/qtfront.h, plugins/suites_prompt.py,
    checkbox_qt/qt_interface.py, plugins/jobs_prompt.py: The selection tree is
    now updated when recovering from a previous run (LP: #937696)

  [Brendan Donegan]
  * [FEATURE] Added touchpad tests from CE QA Checkbox to allow touchpad
    testing to be performed

  [Daniel Manrique]
  * Internationalization support in checkbox-qt; updated checkbox.pot file
    (LP: #951054) 

 -- Javier Collado <javier.collado@canonical.com>  Wed, 28 Mar 2012 17:02:53 -0400

checkbox (0.13.5) precise; urgency=low

  New upstream release (LP: #960633):

  [Tiago Salem Herrmann]
  * qt/frontend/qtfront.ui: If the test text is too long, then it is cut off
    (LP: #950111)
  * checkbox/user_interface.py, checkbox_qt/qt_interface.py,
    plugins/user_interface.py, qt/frontend/qtfront.cpp, qt/frontend/qtfront.h:
    Correctly update automated test execution status in the Selection tab
    (LP: #950105).
  * qt/frontend/qtfront.cpp: Avoid QDBusArgument warnings when running
    checkbox-qt from a terminal (LP: #957476)
  * checkbox_qt/qt_interface.py, qt/frontend/qtfront.cpp,
    qt/frontend/qtfront.h, qt/frontend/qtfront.ui: add a popup comment box
    for each test under the "Run" tab. (LP: #959452)
  * checkbox/user_interface.py, qt/frontend/qtfront.cpp,
    qt/frontend/qtfront.h, checkbox_qt/qt_interface.py: Set
    interface.direction to NEXT if all the tests were executed and the user
    either analyzed or submitted the results. (LP: #956329)
  * checkbox/user_interface.py, plugins/user_interface.py,
    qt/frontend/qtfront.cpp, qt/frontend/qtfront.h,
    checkbox_qt/qt_interface.py: Use the ui persistent storage to keep some ui
    configuration values. (LP: #937626)
  * checkbox/user_interface.py: Avoid using fork() + call() to run a web
    browser. Use Popen instead.(LP: #956307)
  * qt/frontend/qtfront.ui, qt/frontend/qtfront.cpp, qt/frontend/qtfront.h:
    Removed welcome tab (LP: #957090)

  [Jeff Lane]
  * Reset default checkbox log level to INFO from DEBUG to make logs less
    confusing and verbose. (LP: #949745) 
  * Removed dependency on bluetooth/detect-output on the
    suspend/suspend_advanced job. (LP: #955375)
  * jobs/mediacard.txt.in, scripts/removable_storage_test,
    scripts/removable_storage_watcher: Modified removable_storage_watcher and
    removable_storage_test to accept list of busses to watch to resolve
    problems on systems with MMC readers that present themselves as USB
    devices rather than SDIO (LP: #953160)
  * jobs/optical.txt.in: Fixed the job descriptions for optical/read and
    optical/cdrom-audio-playback to account for changes in Precise and make
    them less confusing (LP: #954606)
  * Created automated version of optical/read for server testing
    Fixed issues with optical_read_test script:
    - test could pass if /dev/cdrom did not exist
    - test could pass if /dev/cdrom was inaccessible
    - test could pass if no optical device was passed in (LP: #945178)
  * Removed hard coded paths from scripts (LP: #949435)

  [Marc Tardif]
  * Linted qt_interface which had a few syntax errors (LP: #949957)
  * plugins/apport_prompt.py: Fixed apport integration was producing a trace
    (LP: #959463)

  [Daniel Manrique]
  * Bumped revision number to 0.13.5 in trunk
  * jobs/keys.txt.in: Fix definition for keys/media-keys test which failed to
    run (LP: #954480)
  * Reverted feature to keep tests ordered, as the sortkey attribute causes
    undesirable secondary effects.

  [Sylvain Pineau]
  * Show the UF invalidation warning if all test cases are unchecked from the
    right click menu (LP: #956757)
  * checkbox_qt/qt_interface.py, qt/frontend/qtfront.cpp,
    qt/frontend/qtfront.h: Tests now select Yes on PASS status (LP: #954556)

  [Brendan Donegan]
  * jobs/suspend.txt.in: Fixed dependencies on wireless and suspend_advanced
    jobs.
  * Changed screenshot jobs to use /dev/external_webcam which will be set by
    a udev rule (LP: #956885)

 -- Jeff Lane <jeff@ubuntu.com>  Fri, 16 Mar 2012 19:14:09 -0400

checkbox (0.13.4) precise; urgency=low

  [Brendan Donegan]
  * Added 'scsi' as a valid bus ID for determining product in udevadm.py
    (LP: #940249)
  * Added 'cciss' as a valid bus ID for determining product in udevadm.py
    (LP: #942548)
  * Updated command fields in composite disk jobs to address the ! in 
    some disk paths (LP: #942769)
  * Updated create_connection to poll for registration of connection and 
    then attempt to bring it up (LP: #944662)
  * Fixed command run by wireless_connection tests so that they fail if the
    internet_test fails, but still clean up the connection file (LP: #944176)
  * Fixed wireless_connection_open_* jobs to not provide security options
    (LP: #947163)

  [Daniel Manrique]
  * Tweaks to internet_test: don't try to ping an IP that's unreachable from 
    the specified interface (or at all), try to find something pingable via
    other means.

  [Javier Collado]
  * Added python-cairo as a dependency for checkbox-gtk (LP: #940163)
  * Updated camera_test script to use better tool for capturing the image
    and allow specifying a device to use, plus other improvements. Create a
    job which takes a capture from the webcam of the desktop.
  * Added jobs to take screenshots after suspend and attach the resulting jpg

  [Marc Tardif]
  * Tidied up logic for determining DISK device product and vendor 
    (LP: #942548)
  * Fixed filename matching expression for local jobs (LP: #942273)
  * Fixed duplicate System Testing applications after upgrade (LP: #940627)

  [Aurelien Gateau]
  * lib/template.py, lib/template_i18n.py, plugins/jobs_info.py,
    plugins/suites_prompt.py: Add a "sortkey" attribute to jobs, the sortkey
    order matches the order in which they appear in jobfiles.
  * checkbox_gtk/gtk_interface.py: Shows jobs and suites in sortkey order
    (that is, as they appear in job definition files, rather than
    alphabetically).
  * checkbox_gtk/gtk_interface.py, gtk/checkbox-gtk.ui,
    plugins/jobs_prompt.py: Added a progress bar showing tests completed and
    total.

  [Sylvain Pineau]
  * Updated gst_pipeline_test to add a --fullscreen option for video playback.
  * Add python-gtk2 dependency, Gst from gi.repository don't work well with 
    messages (See https://bugzilla.gnome.org/show_bug.cgi?id=631901).
  * Add a new job to capture screen during fullscreen video playback.

  [Tiago Salem Herrmann]
  * checkbox_qt/qt_interface.py, qt/frontend/qtfront.cpp,
    qt/frontend/qtfront.h, qt/frontend/treemodel.cpp, qt/frontend/treemodel.h:
    Makes it possible for the job selection tree to have more than 2 levels of
    children nodes.
 
  [Tim Chen]
  * Modifications to removable_storage_test to handle cases where removable
    media is not mounted prior to test running. (LP: #944623)

 -- Jeff Lane <jeff@ubuntu.com>  Thu, 08 Mar 2012 09:29:10 -0500

checkbox (0.13.3) precise; urgency=low

  New upstream release (LP: #939549):
 
  [Brendan Donegan]
  * Typo in command for for miscellanea/virtualization-check (LP: #934243)
  * Resized test selection views in checkbox-qt (LP: #937113)

  [Daniel Manrique]
  * Use GObject from gi.repository instead of gobject (LP: #937099)
  * Disable flushing to disk after every file access during gathering phase for
    a significant speed boost. (LP: #939019)

  [Javier Collado]
  * Fixed running of disk/read_performance tests (LP: #933528)
  
  [Sylvain Pineau]
  * Fix depends fields in info and suspend test suites (LP: #934051) 
  * Display results report in non-graphical interfaces (LP: #937657)

  [ Tiago Salem Herrmann ]
  * Remove auto generated qt resource file (LP: #938863)
 
  [Ara Pulido]
  * Fix the Ubuntu Friendly warning message (LP: #939448)

 -- Marc Tardif <marc@ubuntu.com>  Thu, 16 Feb 2012 10:31:18 -0500

checkbox (0.13.2) precise; urgency=low

  New upstream release (LP: #933090):

  [Jeff Lane]
  * Added a Hard Disk Stats Test that was part of a much older merge request
    for server test suite.
  * Modified apport-directory to provide feedback
  * Added new optical_write_test script and created appropriate jobs to refine
    optical drive testing
  * Created new resource job that creates an optical.{CD-R,DVD-R} resource to
    determine if a machine's optical drive supports writing or is read-only.
  * Added virt-check test to determine if a server will work as an OpenStack
    Compute Node.
  * Moved apport-directory changes from an old branch to checkbox where the
    job now resides.

  [Marc Tardif]
  * Removed trailing directories from the devpath of disk devices (LP: #925582)
  * Fixed awk regular expression in max_diskspace_used script (LP: #926312)
  * Implemented anonymous submissions to Launchpad with a dummy e-mail
    address.
  * Qt: Moved widgets around in Results window.
  * Changed options and arguments passed to show_tree method, and related UI
    changes.
  * Simplified running checkbox-qt from source tree, by compiling if needed.
  * Added support for decimals and multiple partitions in max_diskspace_used.
  * Fixed reference to xrandr_detect_modes replaced by VESA_drivers_not_in_use.
  * Fixed depends in debian/control file for checkbox-qt.

  [Daniel Manrique]
  * Changed way of obtaining preferred browser to ensure we honor the user's
    preference rather than Chromium's clobbering of
    /etc/alternatives/gnome-www-browser (LP: #925603) 
  * Added submission_path_prompt config variable; if set, it will be shown to
    the user before the test selection screen, and the value entered will
    override the default filename for the xml report.
  * plugins/suites_prompt.py: Fixed jobs being run despite being deselected. 
  * Qt: Changed color of the step bubbles to Ubuntu Orange, and made it
    parametrizable.
  * Qt: View report functionality.
  * Qt: Set the runtime application icon.
  * Fixed typo in network/info.
  * Fixed typo in create_connection.

  [Brendan Donegan]
  * Changed checkbox-cli text to clearly explain what + does (LP: #926417)
  * Changed progress bar of Qt UI to standard rather than custom one,
    prettified tabs and updated Launchpad email text amongst other UI tweaks
    in qt/frontend/qtfront.ui
  * Fixed some oversights in the mediacard job files regarding test 
    descriptions and card types.
  * Tweaked the memory_compare script a bit to make it easier to maintain.
  * Used regexes in default whitelist.

  [Javier Collado]
  * Removed job that installed ipmitool by default (LP: #931954)

  [Tiago Salem Herrmann]
  * Implementation of Qt frontend for checkbox.
  * Qt-related features and bugfixes:
  * Qt: Added welcome screen image and background color.
  * Qt: Removed maximize/restore button.
  * Qt: added select/deselect all popup menu.
  * Qt: Status screen
  * Qt: Antialiasing hint for step numbers and question mark.
  
  [Sylvain Pineau]
  * Tests will run in in order specified by the whitelist.
  * JobStore caches most of a job's attributes in memory to speed up sorting.

 -- Jeff Lane <jeff@ubuntu.com>  Wed, 15 Feb 2012 00:11:21 -0500

checkbox (0.13.1) precise; urgency=low

  New upstream release (LP: #925090):

  [Brendan Donegan]
  * Fixed the cpu_topology script so that it doesn't mistake the word
    'processor' in the value of another field for the field 'processor'
    (LP: #882161)
  * Added create_connection script and jobs to automatically create/test a
    wireless network connection.
  * Updated wireless job dependencies.
  * Add wireless performance data collecting tests.
  * Changed is_laptop test to a shell test and implemented a check_is_laptop
    script to check automatically for a systems 'laptopness' (LP: #886668)
  * Fixed connect_wireless script which continued failing to correctly
    identify wireless connections.
  * Don't fail the sleep_test if the wake alarm is still set (LP: #911161)
  * Add requirement for mem sleep state to be supported to the
    suspend_advanced_auto job (LP: #804190)
  * Fixed the camera/display test and removed the camera/video one.
  * Added display resource and matching requirements to external video 
    output tests.
  * Added removable_storage_watcher script to replace watch_command to make
    testing USB, FireWire and MMC devices easier and more cohesive.
  * Added memory_compare script to automate the memory/info job
  * Switch audio settings to correct device before running audio tests
    (LP: #916859)
  * Nixed graphics/xorg-version-output job and updated other job dependencies,
    since it is redundant with graphics/xorg-version. (LP: #671144)

  [Gabor Kelemen]
  * Fixed last two remaining strings with backslashes (LP: #868571)
  * Fix misplaced parentheses, so translation can work (LP: #904876)

  [Marc Tardif]
  * Refactored install scripts to be agnostic of variant name: 
    install/postinst, install/config and debian/*.postinst.
  * Using title defined in user_interface plugin in GTK interface.
  * Updated default.whitelist to reflect renamed jobs.
  * Removed files with non-printable characters from submission.xml.
  * Fixed parser for submission files with empty question comments
    and context info (LP: #912546)
  * Added support for skipping tests when the depends don't pass
    (LP: #509598)
  * Removed extraneous code from the sleep_test.
  * Refactored logic to check for network after suspend.
  * Removed deprecated hwtest package.
  * cpu_offlining was incorrectly using return instead of exit.

  [Daniel Manrique]
  * Update control files under debian/ to eliminate (most) lintian warnings
    (LP: #352986)
  * Environment variables specified with environ: in a job description will be
    passed to the backend for it to add to its environment. (LP: #897889)
  * Handle malformed LANGUAGE environment variable values (LP: #912946)
  * Added interactive media_keys_test script.
  * Make creation of wireless connection files more robust (LP: #923836)
  * Recommend gstreamer-gconf to enable media tests on kubuntu (LP: #898641)
  * Add bluetooth device requirement to obex jobs (LP: #921128)
  * Add a plugin conf variable for the welcome string (shown on the first
    screen when checkbox runs), so it can be changed without much effort.
  * Remove superflous bluetooth/detect job
  * Fixed typo in jobs/local.txt.in (phoronix misspelled as peripherals).
  * Rearranged a misplaced changelog entry.
  * Updated debian/control to remove unneeded Uploader: field.

  [Robert Roth]
  * Fixed spelling mistakes in user_apps job file. (LP: #904209)

  [Jeff Lane]
  * Created automated network info test to get some config info during automated 
    runs. (LP: #912038)
  * Added requires to suspend wireless jobs so they won't run if wireless isn't
    present (LP: #907150)
  * Fixed issue in usb_test with unwritable filesystems (LP: #912522)
  * Fixed USB tests so that insert, storage, remove run in proper order
  * Removed usb_storage_after_suspend since it's superfluous, all other USB
    tests already run after suspend.
  * Modifed usb_test to handle firewire drives as well, renamed script to
    removable_storage_test

  [Aurélien Gâteau]
  * Improvements to Recover dialog and show_info method.

  [ Javier Collado ]
  * Error while creating binary package fixed (LP: #921576)

  [ Sylvain Pineau ]
  * Replaced xrandr_display_modes with automated check for VESA driver
  * Refactored Unity compatibility tests

 -- Daniel Manrique <daniel.manrique@canonical.com>  Fri, 10 Feb 2012 11:19:05 -0500

checkbox (0.13) precise; urgency=low

  New upstream release (LP: #892268):

  [Marc Tardif]
  * Generate a submission.xml file that contains all device and attachment
  * Write the report before reporting the validation error.
  * Changed device.product to dmi.product for the formfactor (LP: #875312)

  [Daniel Manrique]
  * Use gettext for string (LP: #869267)
  * Move progress indicator to main checkbox dialog instead of a 
    transient window (LP: #868995)
  * Ignore malformed dpkg entries in package_resource (LP: #794747)
  * Reset window title after finishing a manual test (LP: #874690)
  * Handle "@" in locale names (as in ca@valencia).

  [Jeff Lane]
  * Went through all the job files and:
    * Updated descriptions to match Unity UI structure
    * Added descriptions where necessary
    * Added further details to some descriptions
    * Moved some jobs to more appropriate files
    * Fixed job names in older job files to match new naming scheme 
      (suite/testname)
    * Added jobs to local.txt to ensure all job files are now parsed
      (this allows easier addition of existing tests to whitelists)
    * Changed remaining manual job descriptions to match the new format
  * Updated CD and DVD write tests to be more clear about when to skip
    them (LP: #772794)

  [Ara Pulido]
  * Rewrote all job descriptions to match OEM QA syntax

  [Brendan Donegan]  
  * Fix the code that assigns keys in checkbox-cli so that it never assigns
    keys which have other uses. (LP: #877467)
  * Show details of unmet job requirements (LP: #855852)
  * Ensure that connect_wireless chooses a wireless connection from the list
    of available connections (LP: #877752)
  * Have the bluetooth/detect tests require a device with the category
    BLUETOOTH to run, thus preventing the test from failing on systems with
    no Bluetooth device (LP: #862322)
  * Rename attachment jobs to not have a forward slash in their name
    (LP: #887964)
  * Guard against trying to write files to logical partitions on USB sticks
    (which will obviously fail) in usb_test (LP: #887049)
  * Make the OpenGL test ignore the return value of glxgears and improve
    the test description (LP: #890725)
  * Allow input/mouse test to run if a TOUCH device is present
    (LP: #886129)

  [ Javier Collado ]
  * Broken job dependencies fixed (LP: #888447)
  * Regex support when specifying blacklists and whitelists on the
    commandline (LP: #588647)

 -- Daniel Manrique <daniel.manrique@canonical.com>  Thu, 18 Nov 2011 12:46:21 -0500

checkbox (0.12.8) oneiric; urgency=low

  New upstream release (LP: #862579):

  [Brendan Donegan]
  * Remove test for FTP connection from network_check script (LP: #854222)
  * Update a parameter in usb_test to have it run faster.
  * Remove record_playback_after_suspend from Ubuntu Friendly whitelist (LP: #855540)
  * Fix minor typo in multi-monitor friendly resolution_test script which caused 
    minimum_resolution test to fail (LP: #855599)
  * Remove storage_devices_test from Ubuntu Friendly whitelist since bonnie++  (which it uses) is not installed by default (LP: #855841)
  * Changed description and name to reflect Ubuntu Friendly branding. Now when a user searches for Ubuntu Friendly in the lens, Checkbox will appear (LP: #852036)
  * Reset the selections at the test suite prompt if No is selected at the recover prompt (LP: #861208)
  * Save the connection name(s) instead of the interface name so that they can be reconnected to properly after the wireless before/after suspend tests have completed (LP: #861502)
  * Make connect_wireless use the UUID of the connection instead of the name for greater reliability (LP: #862190)

  [Daniel Manrique]
  * Restored _recover attribute, re-enabling welcome and test selection
    screens (LP: #852204)
  * Remove memory/test from the Ubuntu Friendly whitelist (LP: #853799)
  * Use diff instead of grep, better comparing of empty files (LP: #852014)
  * Apport integration: new mandatory "tag" value in ApportOptions (LP: #852201)
  * Add warning prior to starting the tests (LP: #855328)
  * Apport integration: Fix instantiation of Gtk.RadioButton, needed due 
    to PyGI related API changes (LP: #805679)
  * Remove ping -R parameter that apparently caused ICMP packets to be dropped
    by some routers (LP: #861404)

  [ Evan Broder ]
  * Replace resolution_test with an implementation which uses GdkScreen to
    be multimonitor-aware (LP: #632987)

  [Jeff Lane]
  * Fix names of optical drive tests and remove a non-existing test from the
    whitelist (LP: #854808) 
  * Fix wireless_*_suspend jobs so they recreate iface file instead of append
    each time (LP: #855845)
    (LP: #852201)
  * Clarify better the intend of the is_laptop question (LP: #861844)
  * Fixed dependencies for tests that depend on suspend/suspend_advanced 
    (LP: #860651)

  [Tim Chen]
  * Fix cpu_scaling_test (LP: #811177)
 
  [Ara Pulido]
  * Avoid connect_wireless messing with AP with similar names (LP: #861538)
  * Remove bluetooth/file-transfer from the list of tests to run, since due to
    bug 834348 it always fails.

  [Marc Tardif]
  * Added support for wildcards when verifying the transport certificate.
  * Applying depends across suites (LP: #861218)

 -- Daniel Manrique <daniel.manrique@canonical.com>  Thu, 29 Sep 2011 13:12:01 -0400

checkbox (0.12.7) oneiric; urgency=low

  New upstream release (LP: #850395):

  [Brendan Donegan]
  * Redirecting stderr to pipe to fix the gconf_resource script (LP: #832321)
  * Clear jobs directory when user selects No to recover question (LP: #836623)

  [Daniel Manrique]
  * checkbox/job.py: Guard against bogus timeout values (LP: #827859)
  * More explicit handling of string decoding/encoding, avoids problems with
    non-ascii characters (LP: #833747)
  * Changed architecture from all to any for checkbox base, to build
    architecture-specific binaries (LP: #833696)

  [Jeff Lane]
  * Several corrections necessary due to test name changes or typos found in
    job files

  [Marc Tardif]
  * Connecting hyper text widgets only once (LP: #827904)
  * Detecting MMC readers as OTHER instead of DISK (LP: #822948)
  * Validating the hostname in the SSL certificate (LP: #625076)
  * Validating the submission.xml (LP: #838123)

 -- Daniel Manrique <daniel.manrique@canonical.com>  Fri, 14 Sep 2011 17:15:26 -0400

checkbox (0.12.6) oneiric; urgency=low

  New upstream release (LP: #841983):

  [ Daniel Manrique ]
  * Work around PyGTK API changes that kept checkbox from starting up
    (LP: #839675).

 -- Daniel Manrique <daniel.manrique@canonical.com>  Mon, 05 Sep 2011 12:47:58 -0400

checkbox (0.12.5) oneiric; urgency=low

  New upstream release (LP: #838745):

  [Ara Pulido]
  * Created a "suspend" suite and renamed relevant tests.

  [Brendan Donegan]
  * Removed redundant tests in power-management suite.
  * Fixed dependencies in power-management suite.

  [Daniel Manrique]
  * Changed name of apt-get test to reflect the suite it's in.
  * Fixed typos in job definitions that caused them to not be run.
  * Added missing description to info/hdparm test (LP: #832351)
  * Quote command to obtain bluetooth address, to avoid hanging if 
    a device is not present (LP: #836756).
  * Added BLUETOOTH category to udev parser.
  * Removed some tests from default whitelist.
  * Fixed dependencies for keys/sleep.
  
  [Jeff Lane]
  * Added new USB storage transfer test
  * Re-worked and added automated audio test

  [Marc Tardif]
  * Added WIRELESS category to udev parser.

 -- Ara Pulido <ara@ubuntu.com>  Thu, 01 Sep 2011 12:23:07 +0100

checkbox (0.12.4) oneiric; urgency=low

  New upstream release (LP: #824180):

  [Brendan Donegan]
  * Refactored job definition files.
  * Fixed dependencies and test naming.
  * Added Online CPU before/after suspend test.
  * Automated wireless tests.
  * Removed redundant sru_suite.txt, updated dependencies accordingly.
  * Automated bluetooth_obex tests.

  [Daniel Manrique]
  * Further improvements to make frontend/backend communication more reliable.
    Prevents stuck backends, failure to close the GUI due to lack of reply
    from the backend, and test specifying "user" not being run.
  * scripts/keyboard_test modified to account for pygi-related GTK API
    changes. (LP: #804369)
  * scripts/sleep_test: improve handling of NetworkManager DBus API
    changes. (LP: #808423)
  * scripts/cdimage_resource: properly handle releases with "LTS" in their
    name (LP: #814085)
  * Updated minimum_resolution test as per latest system requirements, leaving
    just one unified test. (LP: #767166)

  [Javier Collado]
  * Checkbox exits with EX_NOINPUT if a whitelist or blacklist file is
    specified and cannot be found.
  * Deselect a test suite automatically when none of its children is selected,
    in the GTK interface. (LP: #651878)
  * Make the "Next" button the default action when Enter is pressed, to 
    streamline testing with the GTK interface.

  [Marc Tardif]
  * Fixed udevam not being found because /sbin not in PATH (LP: #597305)
  * Fixed hardware attachments for udev and dmi (LP: #822682)

  [Sylvain Pineau]
  * Expose the message store to other plugins, via firing an expose-msgstore
    event.

  [Andrew Faulkner]
  * Fix description for nautilus_file_create job (LP: #821141) 

  [Kenneth Wimer]
  * New header image that follows brand guidelines (LP: #554202)

 -- Daniel Manrique <daniel.manrique@canonical.com>  Wed, 10 Aug 2011 15:16:39 -0400

checkbox (0.12.3) oneiric; urgency=low

  [Marc Tardif]
  * Only reading CHECKBOX_* environment variables in config (LP: #802458)
  * Imported scripts and jobs from Platform Services.

  [Chad A. Davis]
  * Switch to dh_python2 and debhelper7 (LP: #788514)

  [Barry Warsaw]
  * Fix checkbox_clean.run() to ignore missing executables, as is the case
    in a fresh checkout.

 -- Daniel Manrique <daniel.manrique@canonical.com>  Fri, 01 Jul 2011 11:37:27 -0400

checkbox (0.12.2) oneiric; urgency=low

  New upstream release (LP: #800199):

  [Brendan Donegan]
  * Added interface parameter to internet_test script.

  [Daniel Manrique]
  * GTK GUI: Change assignment of TreeStore model to TreeView to account for
    pygi-related API changes. Also seems to fix lingering select/deselect all
    buttons. (LP: #796666) (LP: #796622)
  * GTK GUI: Fix call to Gtk buffer get_text to add now-mandatory fourth
    parameter, keeps the GUI from misbehaving in connection to fixed bug.
    (LP: #796827)
  * GTK GUI: Fix handling of mouse events in gtk_hypertext_view.py which
    prevented displaying the final report.
  * Put test name as part of the window title, as an aid to
    reporting/debugging (LP: #744190)
  * plugins/apport_prompt.py: Add test name to "Do you want to report a bug?"
    dialog to make it clearer.

  [Sylvain Pineau]
  * Fix evaluation of job requirements (LP: #798200)
  * Added "in" operator to job requirements.

 -- Marc Tardif <marc@ubuntu.com>  Tue, 21 Jun 2011 09:41:57 -0400

checkbox (0.12.1) oneiric; urgency=low

  New upstream release (LP: #796629):

  [Brendan Donegan]
  * Fix timeout in sleep_test script (LP: #665299)
  * Fix traces in hyper_text_view module (LP: #796508)
  * Added camera test (LP: #764222)

  [Daniel Manrique]
  * Fix GUI definition file so main window uses "natural request", growing
    when child widgets require so (LP: #776734)
  * Fix open/read blocking behavior and backend/frontend communications to
    avoid hangs and lingering backends. (LP: #588539)
  * Render header text dynamically over the image background, and updated pot
    file with the new string. (LP: #621880)

  [Robert Roth]
  * Improve command line key prompts (LP: #786924)

 -- Marc Tardif <marc@ubuntu.com>  Fri, 03 Jun 2011 17:00:11 -0400

checkbox (0.12) oneiric; urgency=low

  New upstream release (LP: #784076):
  * Removed dead pixel test.

  [Bilal Akhtar]
  * Port checkbox to Gtk3/PyGI (LP: #783822)

 -- Marc Tardif <marc@ubuntu.com>  Tue, 17 May 2011 09:48:07 -0400

checkbox (0.11.4) natty; urgency=low

  * Changed udev_resource to report CAPTURE for USB VIDEO devices
  * Fixed eval of resources with names like list item names
  
  [Carl Milette]
  * Fixed hard coded disk in disk_bench_test so that it matches convention
    utilizing udev_resource for finding devices. (LP: #507943)

 -- Jeff Lane <jeff@ubuntu.com>  Fri, 22 Apr 2011 11:05:19 -0400

checkbox (0.11.3) natty; urgency=low

  New upstream release (LP: #751928):
  * Fixed sleep_test crashing with ioerror (LP: #630785)
  * Fixed keyerror when running some manual tests (LP: #729431)

  [Ara Pulido]
  * Improved debconf messages and ordering (LP: #553777)
  * Video bugs should be reported as a display symptom (LP: #744964)
  * Added checkbox log to apport report

  [Gerhard Burger]
  * Fixed punctuation inconsistencies in verification procedures (LP: #744167):

 -- Marc Tardif <marc@ubuntu.com>  Tue, 05 Apr 2011 16:19:17 -0400

checkbox (0.11.2) natty; urgency=low

  New upstream release (LP: #736919):
  * Added version to dpkg dependency
  * Added multiarch support to install script (LP: #727411)
  * Fixed submitting data twice (LP: #531010)
  * Fixed job descriptions for checkbox-cli (LP: #221400)

  [Daniel Manrique]
  * Fixed strings in audio tests and updated pot file (LP: #691241)
  
  [Jochen Kemnade]
  * Fixed grammar in user-apps tests (LP: #642001)

  [Jeff Lane]
  * Added reboot instructions to suspend/hibernate tests (LP: #420493)
  * Made the firewire instructions make more sense (LP: #693068)
  
  [Michael Terry]
  * Fixed several strings appear in English although translated (LP: #514401)
    - jobs/fingerprint.txt.in
    - jobs/media.txt.in
    - jobs/monitor.txt.in
    - jobs/sleep.txt.in
    - jobs/firewire.txt.in
    - po/checkbox.pot
  * Fixed grammar (LP: #525454)
    + jobs/fingerprint.txt.in

 -- Jeff Lane <jeff@ubuntu.com>  Tue, 29 Mar 2011 09:17:36 -0400

checkbox (0.11.1) natty; urgency=low

  New upstream release (LP: #725110):
  * Checking for lock file before firing stop-all event (LP: #719552)
  * Changed description of nautilus_file_copy job (LP: #709688)

  [Javier Collado]
  * Fixed title in progress dialog

 -- Marc Tardif <marc@ubuntu.com>  Fri, 25 Feb 2011 11:56:43 -0500

checkbox (0.11) natty; urgency=low

  New upstream release (LP: #719073):
  * Changed support for persist plugin as optional (LP: #561816)

  [Ara Pulido]
  * Fixed lintian errors and warnings

  [Eitan Isaacson]
  * Migrate the UI from libglade to gtkbuilder  

 -- Marc Tardif <marc@ubuntu.com>  Mon, 14 Feb 2011 18:19:27 -0500

checkbox (0.10.4) maverick; urgency=low

  * Fixed parsing of config parameters (LP: #689140)

 -- Marc Tardif <marc@ubuntu.com>  Tue, 14 Sep 2010 12:43:51 -0400

checkbox (0.10.3) maverick; urgency=low

  New upstream release (LP: #638333):
  * Fixed verification of SSL validity (LP: #625076)
  * Improved audio test questions.

 -- Marc Tardif <marc@ubuntu.com>  Tue, 14 Sep 2010 12:43:51 -0400

checkbox (0.10.2) maverick; urgency=low

  New upstream release (LP: #617583):
  * Fixed sleep_test to check the connection if using network-manager.
  * Fixed reporting bugs against alsa-base and xorg (LP: #607214)
  * Fixed apport dialog no longer appearing (LP: #607217)
  * Reduced data file size for the desktop image.
  * Updated report to be more pretty.

 -- Marc Tardif <marc@ubuntu.com>  Fri, 13 Aug 2010 16:23:16 -0400

checkbox (0.10.1) maverick; urgency=low

  New upstream release (LP: #597295):
  * Added support for urwid interface.
  * Added sound check test.
  * Added document viewer test.
  * Added update-manager and nautilus tests.
  * Added resolution tests.
  * Added sleep tests.

 -- Marc Tardif <marc@ubuntu.com>  Tue, 22 Jun 2010 10:43:52 -0400

checkbox (0.10) maverick; urgency=low

  * Added media tests (LP: #397944)
  * Added support for comments in templates.

 -- Marc Tardif <marc@ubuntu.com>  Tue, 04 May 2010 11:51:22 -0400

checkbox (0.9.2) lucid; urgency=low

  New upstream release (LP: #567568):
  * Added referer when sending submissions to Launchpad (LP: #550973)
  * Added suggests to checkbox package in debian/control file (LP: #352740)
  * Fixed udev_resource script to be more resilient (LP: #556824)
  * Fixed cdimage_resource script to read casper.log (LP: #558728)
  * Fixed reporting all resources found for a job (LP: #560948)
  * Fixed stalling when using kdesudo to start backend (LP: #557443)
  * Fixed starting the appropriate default browser on UNR (LP: #563050)
  * Fixed ansi_parser script when outputting to stdout (LP: #560952)
  * Fixed opening the report with the gconf preferred browser (LP: #562580)
  * Fixed suspend_test to use relative time for wakealarm (LP: #349768)
  * Fixed backend not getting terminated upon closing (LP: #553328)

 -- Marc Tardif <marc@ubuntu.com>  Tue, 06 Apr 2010 14:17:46 -0400

checkbox (0.9.1) lucid; urgency=low

  New upstream release (LP: #548800):
  * Added cpu_scaling_test script.
  * Fixed hard drive detection (LP: #549714)
  * Fixed backend to handle empty messages (LP: #536645)
  * Fixed parsing of package resource (LP: #539691)
  * Fixed malformed xml report (LP: #485445)
  * Fixed running root manual tests as normal user (LP: #383559)
  * Fixed writing apport files only after submitting (LP: #530380)
  * Fixed audio test instructions (LP: #529205)
  * Fixed gathering chassis information (LP: #537435)
  * Fixed detection of disks in kvm (LP: #552998)
  * Fixed udev_resource script to be more resilient (LP: #552999)
  * Fixed filter_packages script to use new resources.

 -- Marc Tardif <marc@ubuntu.com>  Sun, 07 Mar 2010 15:05:44 -0400

checkbox (0.9) lucid; urgency=low

  * Introduced job_prompt plugin to treat all jobs (suites, tests, etc.) as composites.
  * Replaced the registry and resource scripts and centralized job iteration.
  * Replaced dependency on dbus by using sudo/gksu/kdesudo instead.
  * Replaced mktemp with mkdtemp for security purposes.
  * Fixed strings in fingerprint and modem tests (LP: #457759)
  * Fixed client side validation of Launchpad form (LP: #438671)
  * Added device information to tags when reporting bugs with apport.
  * Added shorthands for blacklist-file and whitelist-file.
  * Added support for apport default configuration (LP: #465447)
  * Added support for scrolled options list (LP: #411526)
  * Added support for tests generated by suites to run as root.
  * Added support for requirements in attachments.
  * Added support for armv7l processor
  * Added Autotest integration
  * Added LTP integration
  * Added Phoronix integration
  * Added qa-regression-testing integration

 -- Marc Tardif <marc@ubuntu.com>  Wed, 04 Nov 2009 19:36:09 -0400

checkbox (0.8.5) karmic; urgency=low

  * Fixed translation of suites and tests files (LP: #456115)
  * Fixed checking the status of command registries (LP: #457502)
  * Fixed selecting suites in the command line (LP: #457559)
  * Fixed reporting of bugs to contain test description (LP: #427932)
  * Fixed execute permissions on scripts (LP: #459606)
  * Renamed processors_info plugin to singular because processor
    information is reported as a single structure with a count attribute
  * Updated translation files.

 -- Marc Tardif <marc@ubuntu.com>  Mon, 26 Oct 2009 12:17:30 -0400

checkbox (0.8.4) karmic; urgency=low

  * Fixed failing dependencies when not available (LP: #430051)
  * Fixed supporting udevadm not providing DEVPATH variable (LP: #430084)
  * Fixed supporting audio devices without a /proc/asound entry (LP: #430086)
  * Fixed running when python-apport package is not installed (LP: #430103)
  * Fixed X error when exiting after reporting a bug (LP: #430776)
  * Fixed prompting to report a bug according to GNOME HIG (LP: #429701)
  * Fixed prompting for answer in checkbox-cli (LP: #429764)
  * Fixed resolution_test message for fglrx driver (LP: #346816)
  * Fixed adding of manpage symlinks for gtk and cli (LP: #426641)
  * Fixed recovering from connecting to the backend (LP: #446693)
  * Fixed backend to use dbus instead of policykit (LP: #435714)
  * Fixed interpolation of output variable in cli (LP: #450673)
  * Fixed selection of suites in cli (LP: #450713)
  * Fixed parsing of virtio-pci devices (LP: #450774)

 -- Marc Tardif <marc@ubuntu.com>  Tue, 13 Oct 2009 16:44:12 -0400

checkbox (0.8.3) karmic; urgency=low

  * Fixed trailing newline requirement in test definitions (LP: #427993)
  * Fixed reporting firmware version as product name (LP: #428563)
  * Fixed detecting pci and usb audio devices (LP: #429558)
  * Fixed prompting to report a bug when there's no package (LP: #429668)

 -- Marc Tardif <marc@ubuntu.com>  Sat, 12 Sep 2009 15:37:40 -0400

checkbox (0.8.2) karmic; urgency=low

  * Fixed adding test information when reporting with apport (LP: #423798)
  * Fixed tagging bugs when reporting with apport (LP: #423799)
  * Fixed expressing package aliases for the linux package (LP: #423805)
  * Fixed detecting the disk category in devices (LP: #423864)
  * Fixed supporting apport symptoms when reporting bugs (LP: #424063)
  * Fixed gathering of dmi information for Launchpad report (LP: #424454)
  * Fixed tests using gksudo returning empty output (LP: #425284)

  [Javier Collado]
  * Fixed reporting of output in shell plugin (LP: #393894)

 -- Marc Tardif <marc@ubuntu.com>  Mon, 31 Aug 2009 17:16:38 -0500

checkbox (0.8.1) karmic; urgency=low

  * New upstream version:
    * Added disk tests.
    * Added fingerprint reader tests.
    * Added firewire tets.
    * Added kms tests.
    * Added media tests.
  * Fixed dependency on hal and using udev instead (LP: #399319)
  * Fixed calling ubuntu-bug when a test fails (LP: #418978)

 -- Marc Tardif <marc@ubuntu.com>  Tue, 26 Aug 2009 17:36:05 -0500

checkbox (0.8~alpha4) karmic; urgency=low

  * New upstream version:
    * Changed icon.
    * Added timeout property to lock_prompt plugin.
    * Added concept of attachments to tests.
    * Added support for backslahes in templates to wrap lines.
    * Added support blacklisting and whitelisting both tests and suites.
    * Introduced the concept of jobs for suites, tests and attachments.
    * Removed upstart event which is no longer needed.
    * Replaced architecture and category with requires in test definitions.
  * Fixed pygst dependency (LP: #334442)
  * Fixed configuration file updates during install (LP: #330596)
  * Fixed DBus exceptions (LP: #344916, #359440)
  * Fixed and expanded translations (LP: #347038)
  * Fixed ignored system proxy settings (LP: #345548)
  * Fixed parsing blank lines in templates (LP: #393907)
  * Fixed escaping of lists (LP: #394001)
  * Fixed timeout in manual tests (LP: #377986)
  * Fixed CLI interface dialog.
  * Fixed support for FreeDesktop XDG base directory specification (LP: #363549)
  * Added general and package specific apport hooks

  [ Gabor Keleman ]
  * Fixed untranslated strings in tests (LP: #374666)
  * Fixed untranslated last screen (LP: #374646)

 -- Marc Tardif <marc@ubuntu.com>  Wed, 19 Aug 2009 15:36:05 -0500

checkbox (0.7) jaunty; urgency=low

  [ Dave Murphy ]
  * Fixed viewing of report files in Firefox 3 (LP: #331481)
  * Added additional contextual information
   * /etc/sysctl* (LP: #331055)
   * /etc/modprobe.d (LP: #331056)
   * /etc/modules (LP: #331057)
  * Fixed packaging for Jaunty
   * https://lists.ubuntu.com/archives/ubuntu-devel/2009-February/027439.html
   * Uses --install-layout=deb
   * Installs to dist-packages instead of site-packages

  [ Andy Whitcroft ]
  * suspend_test: update suspend_test to version V6 matching kernel version.
    The version here will become the master copy.
  * suspend_test: add a --dry-run mode to simplify developement
  * suspend_test: add a automation mode for checkbox integration
  * suspend_test: add a new pm-suspend test
  * suspend_test: record and restore timer_delay around the variable
    time test.
  * suspend_test: release v7.
  * suspend_test: initial version of suspend power consumption test
    from a patch by Pete Graner.
  * suspend_test: power -- made the sleep time configurable
  * suspend_test: detect batteries and disable ac/power tests
  * suspend_test: disable dbus tests when we have no primary user
  * suspend_test: handle AC transitions better
  * suspend_test: enable power test as part of --full
  * suspend_test: reduce the noise in the test instructions
  * suspend_test: use minutes in output when that is more appropriate
  * suspend_test: track actual AC transitions and report them
  * suspend_test: only mention AC at all if we have a battery
  * suspend_test: report useful data at the bottom for posting
  * suspend_test: document the new power test in the usage
  * suspend_test: power -- indicate when the result is unreliable
  * suspend_test: report -- fix up spacing issues
  * suspend_test: release v8

 -- Dave Murphy <schwuk@ubuntu.com>  Tue, 17 Mar 2009 09:46:16 +0000

checkbox (0.6) jaunty; urgency=low

  * New upstream version:
    * Added suspend_test script - for more details see:
      https://wiki.ubuntu.com/KernelTeam/SuspendResumeTesting
    * Added XSL Stylesheet and the ability to view generated reports
    * Added support for PolicyKit to run the application as a user
    * Added logging for backend and logrotation script.
  * Fixed calling ucf was run via debconf (LP: #330502)

 -- Marc Tardif <marc@ubuntu.com>  Tue, 17 Feb 2009 15:36:05 +0000

checkbox (0.5) jaunty; urgency=low

  * New upstream version:
    * Added concept of hyper text view to display clickable links.
    * Added concept of properties to components.
    * Added pci information to launchpad report.
    * Added dmi information to launchpad report.
    * Added text area to keyboard test.
    * Removed sourcing of base postrm script.
    * Updated translations from Launchpad.
  * Fixed handling of interrupt signal (LP: #327810)
  * Fixed display of text in graphical interface (LP: #240374)
  * Fixed support for regexes in blacklist and whitelist (LP: #327177)
  * Fixed opening of subunit log file (LP: #325737)
  * Fixed internet test.

 -- Marc Tardif <marc@ubuntu.com>  Tue, 20 Jan 2009 18:55:20 -0500

checkbox (0.4) jaunty; urgency=low

  * Setup bzr-builddeb in native mode.
  * Removed LGPL notice from the copyright file.

 -- Marc Tardif <marc@ubuntu.com>  Tue, 20 Jan 2009 16:46:15 -0500

checkbox (0.3) jaunty; urgency=low

  * New upstream version:
    * Renamed hwtest to checkbox.
    * Renamed auto tests to shell tests.
    * Added watch file.
    * Added README file pointing to the Ubuntu wiki.
    * Added subunit to the test suite.
    * Added the subunit_report plugin to produce a standard test report.
    * Added pvs registry.
    * Added support for int return values to recursive registry eval.
    * Added debug information when a command registry returns an error.
    * Added mounts registry.
    * Added patches to upgrade the configuration files.
    * Added support for CHECKBOX_OPTIONS environment variable.
    * Added usage information.
    * Added gconf registry.
    * Added logging to checkbox event.
    * Added locking plugin.
    * Added message store and schema types.
    * Added caching to automatic tests so that they are not run multiple
      times.
    * Added persistence to category and system_id.
    * Added lshw registry and plugin.
    * Added newlines to German introduction message.
  * Fixed e-mail address should be remembered (LP: #156725)
  * Fixed $output variable does not seem to be reinterpolated when
    testing again (LP: #189404)
  * Fixed command line interface does not provide a test nor test again
    option (LP: #189423)
  * Fixed translation template unavailable, even though hwtest is in main
    (LP: #202447)
  * Fixed internet_test should support providing a destination other
    than canonical.com (LP: #216111)
  * Fixed hwtest loads editor backup files from suite dir (LP: #237954)
  * Fixed application should only have one instance running (LP: #266899)
  * Fixed disk information should be gathered (LP: #267889)
  * Fixed typo: payback device (LP: #288331)
  * Fixed tests skipped by constraint should be reported (LP: #304176)
  * Fixed manual tests which have commands should not be run automatically
    (LP: #304231)
  * Fixed CHECKBOX_DATA mapping is not working (LP: #304736)

 -- Marc Tardif <marc@ubuntu.com>  Fri, 16 Jan 2009 12:05:32 -0500

hwtest (0.1-0ubuntu10) hardy; urgency=low

  * Fixed xalign and yalign in exchange summary.

 -- Marc Tardif <marc@interunion.ca>  Mon, 21 Apr 2008 15:07:39 -0400

hwtest (0.1-0ubuntu9) hardy; urgency=low

  * Fixed internet_test to ping default gateway rather than canonical.com.
  * Fixed python-support issues to support upgrades of hwtest.
  * Fixed tooltip to be HIG compliant.
  * Fixed category to use GTK;System;Settings;.
  * Fixed command line interface to support escape characters.
  * Using python-central instead of python-support.
  * Added support to i18n the .desktop file.
  * Added support for http_proxy and https_proxy.
  * Added summary of information being submitted.

 -- Marc Tardif <marc@interunion.ca>  Thu, 17 Apr 2008 12:01:50 -0400

hwtest (0.1-0ubuntu8) hardy; urgency=low

  * debian/patches/01_change_menu_category.patch:
    - change the category so the item is moved to system, administration and not
      the only entry in applications, system tools on a default installation

 -- Sebastien Bacher <seb128@canonical.com>  Mon, 14 Apr 2008 15:49:06 +0200

hwtest (0.1-0ubuntu7) hardy; urgency=low

  * Fixed packaging bugs.
  * Improved internationalization.
  * Renamed questions and answers to tests and results.

 -- Marc Tardif <marc@interunion.ca>  Thu,  6 Mar 2008 10:58:43 -0500

hwtest (0.1-0ubuntu6) hardy; urgency=low

  * Upload to hardy/universe (without the .bzr files).
  * Make package conformant with current Python policy.

 -- Matthias Klose <doko@ubuntu.com>  Tue, 11 Mar 2008 14:06:02 +0000

hwtest (0.1-0ubuntu5) hardy; urgency=low

  * Set default timeout to None instead of 60 seconds.
  * Updated copyright information.
  * Reverted to using gksu to limit dependencies.
  * Removed dependency on python-apt.

 -- Marc Tardif <marc@interunoin.ca>  Thu, 28 Feb 2008 17:07:07 -0500

hwtest (0.1-0ubuntu4) hardy; urgency=low

  * Improved text in questions text file.
  * Improved user experience by only showing auto questions
    progress bar when there are actual questions.
  * Also improved the user experience by showing a progress
    bar while building the report.

 -- Marc Tardif <marc@interunion.ca>  Wed, 27 Feb 2008 23:12:24 -0500

hwtest (0.1-0ubuntu3) hardy; urgency=low

  * Fixed hwtest_cli so that it doesn't strip the DISPLAY environment
    variable.
  * Fixed system_info plugin so that it does a better effort for
    gathering system information instead of relying on non standard
    information from HAL.

 -- Marc Tardif <marc@interunion.ca>  Wed, 27 Feb 2008 10:52:33 -0500

hwtest (0.1-0ubuntu2) hardy; urgency=low

  * Fixed packaging following lintian error.
  * Added packages registry and plugin.

 -- Marc Tardif <marc@interunion.ca>  Tue,  5 Feb 2008 15:02:26 -0500

hwtest (0.1-0ubuntu1) hardy; urgency=low

  * Initial Release.

 -- Marc Tardif <marc@interunion.ca>  Mon, 17 Sep 2007 17:25:54 -0300<|MERGE_RESOLUTION|>--- conflicted
+++ resolved
@@ -37,14 +37,11 @@
   * jobs/info.txt.in: Fixed the requirement of info/touchpad_driver.
   * jobs/info.txt.in: Fixed the info/xrandr command.
   * jobs/audio.txt.in: Added Line In/Out and Display Port tests.
-<<<<<<< HEAD
   * checkbox/tests/test_message_files.py:
     test_shell_jobs_with_root_have_needed_environ now checks every jobs
     containing a command line parameter.
-=======
   * jobs/graphics.txt.in: Set the bash pipefail option for tests using
     unity_support_test and piped to ansi_parser.
->>>>>>> a0454331
 
  -- Daniel Manrique <roadmr@ubuntu.com>  Fri, 16 Nov 2012 12:14:21 -0500
 
