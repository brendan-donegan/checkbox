--- conflicted
+++ resolved
@@ -12,17 +12,13 @@
   [Daniel Manrique]
   * Changed way of obtaining preferred browser to ensure we honor the user's
     preference rather than Chromium's clobbering of
-<<<<<<< HEAD
     /etc/alternatives/gnome-www-browser (LP: #925603) 
   * Added submission_path_prompt config variable; if set, it will be shown to
     the user before the test selection screen, and the value entered will
     override the default filename for the xml report.
-=======
-    /etc/alternatives/gnome-www-browser (LP: #925603)
 
   [Brendan Donegan]
   * Changed checkbox-cli text to clearly explain what + does (LP: #926417)
->>>>>>> 89a9ea77
 
  -- Daniel Manrique <daniel.manrique@canonical.com>  Mon, 06 Feb 2012 14:55:58 -0500
 
