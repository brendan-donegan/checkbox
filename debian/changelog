checkbox (0.14.10) quantal; urgency=low

  * Increased version number after final Ubuntu Quantal release.

  [Sean Feole]
  * [FEATURE] jobs/optical.txt.in: modified existing automation test
    jobs. Added a _description field to each so that the test cases properly
    appear in the checkbox UI (LP: #1064189)

  [Marc Tardif]
  * plugins/environment_info.py: Enabling environment to take precedence
    over configuration files.
  
  [Daniel Manrique]
  * [FEATURE] checkbox/job.py: Fixed intltool warning about unnamed
    parameters in string, applied pep8 fixes.

<<<<<<< HEAD
  [Brendan Donegan]
  * jobs/suspend.txt.in - make sure FWTS logs end with .log so file names
    don't get tampered with (LP: #1065932)

 -- Daniel Manrique <roadmr@ubuntu.com>  Wed, 10 Oct 2012 09:45:08 -0400
=======
 -- Daniel Manrique <roadmr@ubuntu.com>  Fri, 12 Oct 2012 10:47:26 -0400
>>>>>>> e9432515

checkbox (0.14.6) quantal; urgency=low

  [Chris Wayne]
  * [FEATURE] scripts/touchpad_scroll_resource, jobs/touchpad.txt.in:
    adding in touchpad scroll detection resource job, and modified jobs
    to require the capability to be present.
  
  [Jeff Lane]
  * Cleaning up duplicated modinfo code: (LP: #1043521)
    * checkbox/parsers/modinfo.py: added a parser to handle output from modinfo
    * scripts/audio_driver_info: modified to use modinfo parser
    * scripts/network_device_info: modified to use modinfo parser
    * scripts/accelerometer_test: modified to use modinfo parser
  * Cleaning up missing touchpad driver info bits: (LP: #1052942)
    * scripts/touchpad_driver_info: added script from automation sprint to get
      driver info for installed/detected touchpad devices
    * jobs/info.txt.in: added job to get driver info during info job phase.
      Moved audio_driver_info and network_driver_info into info.txt.in because
      they are better suited there. Moved network_device_info job into
      info.txt.in.
  * jobs/wireless.txt.in: Added jobs to individually test 802.11a/b/g/n
    connections. This is necessary for adequate QA testing (LP: #1042425)
  * scripts/graphics_driver: fixed a bug causing the hybrid check to throw an
    exception on hybrid systems (LP: #1048058)
  * setup.py: added checkbox.dbus to packages (LP: #1052601)
  * jobs/optical.txt.in: removed the optical/dvd_movie_playback job definition
    as it was redundant (LP: #868643)
  * [FEATURE] jobs/fingerprint.txt.in: Cleaned up the definitions to
    match current Unity (LP: #946184)
  * [FEATURE] jobs/usb.txt.in: replaced the usb/mouse and usb/keyboard tests 
    with usb/HID to combine them so the tester can choose one device rather 
    than requiring multiple devices. (LP: #1053032)
  * [FEATURE] jobs/keys.txt.in: modified the battery info key job to
    use the keys_test script as we do with other hotkey tests (LP: #990538)
  * [FEATURE] jobs/bluetooth.txt.in: removed the bluetooth/keyboard job
    and modified bluetooth/mouse to be bluetooth/HID and allow the tester
    to choose a device to use. (LP: #1053010)
  * jobs/piglit.txt.in: fixed the texturing job that was incorrectly using the
    word texturize, causing the tests to not run (LP: #1060432)

  [Jeff Marcom]
  * jobs/optical.txt.in: Changed optical read/write job commands to use
    a more reliable dev path (LP: #990560)
  * Fixed bug where previous test description and instructions were displayed
    while an automated test was running (LP: #1012377)

  [Daniel Manrique]
  * Bumped to 0.14.6 to keep changelog size sane and fix a small mishap in the
    daily build recipe.
  * scripts/audio_settings: Added exception handlers to catch problems with
    unwritable or absent settings files (LP: #1041644) (LP: #1041340)
  * Ensured that strings passed to qtiface.showError via dbus are strings, 
    and not NoneType as could happen under certain circumstances.
    (LP: #1032337)
  * scripts/graphics_modes_info: updated shebang to python3 (LP: #1047515)
  * scripts/graphics_driver, scripts/color_depth_info: Added ignoring
    possible invalid characters in Xorg logfiles (LP: #1048096)
  * scripts/audio_test: made the default mode verbose, it now sends all
    output to stderr (but still exits a proper return value). Jobs using it 
    are updated to remove the now-unneeded -v parameter.
  * Added tests to ensure all job files are declared in setup.cfg, 
    po/POTFILES.in and included in jobs/local.txt.in. (LP: #1052986)
  * setup.cfg, po/POTFILES.in, jobs/local.txt.in: Fixed so the tests pass.
    (LP: #1052986)
  * [FEATURE] checkbox/tests/message_files.py: Added a test to validate
    that all shell jobs have descriptions (LP: #1052992).
  * [FEATURE] jobs/stress.txt.in: Updated some shell jobs that had no
    description (LP: #1052992).
  * Added consecutive numbering to messages sent to the backend, so the
    frontend knows to discard out-of-sequence messages. (LP: #886118)
  * [FEATURE] Added a test to verify that jobs contain only keys
    declared in the schema (avoid stray keys).

  [Alberto Milone]
  * [FEATURE] scripts/window_test, jobs/graphics.txt.in: Added script
    window_test to open and close 3D windows in various conditions for
    graphics testing. Added three new window_test based jobs to graphics.txt.in.
  * [FEATURE] scripts/graphics_stress_test, jobs/stress.txt.in: Added script to
    do some graphics stress by ensuring the graphics system continues to
    function after several iterations of: switching VTs, suspend/resume, screen
    rotation and running the rendercheck graphics suite.

  [Marc Tardif]
  * scripts/touchpad_scroll_resource: Added support for systems without
    a touchpad (LP #1045066)
  * [FEATURE] scripts/xinput_resource, checkbox/parsers/xinput.py: Xinput
    resource script to test multitouch devices.
  * patch/0.14.2: Fixed patch to rmtree instead of rmdir scripts directory.
  * [FEATURE] debian/checkbox.templates, debian/checkbox.config: Added support to
    preseed properties in environment_info plugin.
  * [FEATURE] qt/frontend/qtfront.ui: Fixed warnings when building with
    qtcreator (LP #1053126)
  * setup.py: Fixed required dependency on distutils-extra by providing
    fake implementations of build_i18n and build_icons (LP #1049218)
  * checkbox/parsers/description.py: Fixed the PURPOSE and STEPS parts
    of the description parser to automatically fix bad descriptions.
  * plugins/suites_prompt.py: Fixed tree view in selection window (LP #1056432)
  * [FEATURE] tools/lint: Added script to consistently check syntax.
  * plugins/apport_prompt.py: Removed apport plugin that caused crashes
    when trying to send bug report (LP #1047857)
  * jobs/optical.txt.in: Fixed missing category assignment in optical
    dvd write tests (LP: #1057762)
  * [FEATURE] jobs/touchpad.txt.in, jobs/touchscreen.txt.in: Added singletouch
    and multitouch for touchpads and touchscreens.
  * Cleaning up test modules.
  * Removed package.name == 'linux' only needed by the apport_prompt plugin.

  [Sean Feole]
  * [FEATURE] scripts/battery_test: measures battery capacity before and after
    an activity and determines battery life at the rate of drain.
    jobs/power-management.txt.in: added two manual tests to ask the user to
    unplug and then re-plug the laptop so that three new automated battery
    drain tests can run:
   * power-management/battery_drain_idle
   * power-management/battery_drain_movie
   * power-management/battery_drain_sleep

  [Brendan Donegan]
  * [FEATURE] Add environment_info plugin which sets environment variables
    according to the values set in the plugin via Checkboxes INI files.
  * [FEATURE] Added semi-automated wireless tests which require only a single
    router to run, prompting the user to modify the routers config during 
    the test.
  * [FEATURE] Added semi-automated wireless after suspend tests to suspend.txt.in,
    since they were missed in the previous merge    
  * Attach the output of udev_resource, for debugging purposes (LP: #974271)
  * Make audio_settings before/after suspend tests more robust by not requiring
    every little audio setting to be the same before and after suspend, just
    the major ones such as the current source/sink and the mute/volume settings
    on them (LP: #1043144)
  * Remove default value from windows_number argument since the logic following
    it dictates that it's only valid for certain tests (LP: #1047621)
  * scripts/frequency_governors_test - Ensure that check for difference in
    expected and actual speedup only fails if the actual speedup is less than
    the expected speedup (LP: #999547)
  * jobs/cpu.txt.in, jobs/stress.txt.in - add environ field containing
    CHECKBOX_DATA to allow that environment variable to be used in the command
    (LP: #1049595)
  * jobs/wireless.txt.in - replace use of network_wireless_test in wireless_scanning
    with a simple Bash script using nmcli and delete network_wireless_test (LP: #900370)
  * jobs/audio.txt.in - fix description of audio/playback_hdmi (LP: #1052136)
  * [FEATURE] plugin/environment_info.py - allow BT device address to be set
    in the checkbox.ini file to facilitate self-testing
  * [UIFe] qt/frontend/qtfront.ui, qt/frontend/qtfront.cpp - set focus to Continue
    button and make it the default so that it can be 'clicked' using Enter,
    as well as renaming it to 'continueButton' (LP: #1052506)
  * jobs/keys.txt.in, scripts/key_test - Fix keys/battery test to have correct
    fields and tidy up pep8 violations in key_test script (LP: #1054410)
  * [FEATURE] jobs/power-management.txt.in, jobs/touchpad.txt.in,
    jobs/sniff.txt.in - Fix incorrect formatting of job descriptions to
    allow steps to be displayed by the UI (LP: #1054208)
  * jobs/usb.txt.in - Fix dependencies of USB tests so that things work properly if
    the usb/storage-automated test fails (LP: #987876)
  * Remove networking/bandwidth job since it is not useful (LP: #1009658)
  * scripts/network_info - add exception handling to file reading so that
    sensible values are given if the required file cannot be read (LP: #823606)
  * [FEATURE] jobs/suspend.txt.in - pipe output of bluetooth_obex jobs through ansi_parser
    to avoid invalid characters ending up in the submission.xml (LP: #1060332)
  * scripts/network_reconnect_resume_test - map reconnect time strings to float
    that they can be used in calculations later on (LP: #1064385)
  * scripts/network_reconnect_resume_test - convert map of reconnect times into
    a list in order to check if the list is empty (LP: #1064425)
 
  [Sylvain Pineau]
  * jobs/suspend.txt.in: Fixed suspend/suspend_advanced dependencies to avoid
    calling fwts with the live CD (LP: #1045687)
  * qt/frontend/qtfront.ui: Fixed the test purpose widget size to allow two
    lines of description (LP: #1032255)
  * qt/frontend/qtfront.ui: Fixed the progressLabel widget size to support job
    names > 50 chars (LP: #1046274)
  * scripts/camera_test, jobs/camera.txt.in: Added a 10s timeout to the camera
    still test (LP: #990133)
  * scripts/graphics_stress_test, scripts/rendercheck_test, jobs/stress.txt.in: 
    Exit with proper error message if rendercheck is not installed.
    (LP: #1048262)
  * [FEATURE] jobs/suspend.txt.in: Add usb wakeup tests (mouse and keyboard).
  * setup.py, qt/checkbox-qt.ui: Removed the old UI design file (LP: #1049912)
  * [FEATURE] jobs/rendercheck.txt.in, po/POTFILES.in, setup.cfg: Fixed
    the rendercheck tests, added the suite file to setup.cfg/POTFILES.in
    and moved the rendercheck/tarball job into an attachment (LP #1053033)
  * scripts/optical_write_test: Filter ANSI escape char outputed by wodim 
    (LP: #1052803)
  * checkbox/parsers/udevadm.py: Improved wireless devices detection.
    The wireless category is now set if the subsystem is equal to ieee80211 
    (LP: #855382)
  * scripts/memorycard_resource, scripts/removable_storage_test,
    scripts/removable_storage_watcher: Fixed the memorycard regexp flags and 
    add the DriveVendor Udisks property to the re.search() string (LP: #1050920)
  * scripts/display_resource, jobs/resource.txt.in: Added a new display 
    resource script to properly handle connector names returned by proprietary
    drivers (LP: #956139 and #992727)
  * debian/control, jobs/esata.txt.in, jobs/firewire.txt.in, jobs/usb.txt.in,
    jobs/mediacard.txt.in: Remove udisks package references in all of the jobs
    that use removable_storage scripts (LP: #1059620)
  * scripts/graphics_driver: Added NVIDIA driver detection (LP: #1060211)
  * [FEATURE] jobs/mediacard.txt.in: Added SDXC, MS, MSP and XD memory card
    tests.
  * setup.py: Add the missing checkbox.heuristics module (LP: #1064220)
  * scripts/pts_run: Force pts_run to exit on errors as phoronix-test-suite
    always exits with success (LP: #1061297)
  * [FEATURE] jobs/keys.txt.in: Added video-out and touchpad keys tests.
  * [FEATURE] jobs/keys.txt.in, jobs/led.txt.in, jobs/suspend.txt.in: Provide
    leds and special keys tests after suspend. Volume and Mute key tests now
    use the key_test script. Fix steps numbering for led/wireless.

  [Zygmunt Krynicki]
  * Fixed simple duplicate 'the' mistakes (LP: #1040022)
  * Fix incorrect debconf template description for 802.11n open access point
    SSID (LP: #1049563)
  * Add new utility, scripts/udisks2_monitor, for looking at various storage
    changes interactively
  * Make scripts/removable_storage_watcher {insert,remove} properly validate
    the 'device' argument (bus type) and require at least one value
  * [FEATURE] scripts/removable_storage_watcher: add support for debugging

 -- Jeff Lane <jeff@ubuntu.com>  Tue, 02 Oct 2012 16:21:12 -0400

checkbox (0.14.5) quantal; urgency=low

  [Sylvain Pineau]
  * New version 0.14.5 for Quantal Quetzal development.
  * jobs/virtualization.txt.in, scripts/kvm_test, jobs/miscellanea.txt.in,
    setup.cfg: Added a new KVM test to ensure that a VM boots and works
    properly with KVM.
  * jobs/suspend.txt.in, scripts/gpu_test: Update the job description and the
    script docstrings from Flash to HTML5 video playback.
  * [FEATURE] scripts/removable_storage_test, scripts/removable_storage_watcher,
    jobs/mediacard.txt.in: Added memory cards detection (on bus other than sdio)
    and a new automated (based on usb/storage-pre-inserted) for SD cards.

  [Jeff Marcom]
  * scripts/accelerometer_test, jobs/input.txt.in: Improved ability to detect 
    oem manufacturer info, and cleanup up job step formatting.
  * /jobs/touchpad.txt.in: Fixed instruction steps for manual touchpad horizontal 
     and vertical tests.
  * scripts/audio_settings, jobs/audio.txt.in: Added automated switch to 
    HDMI interface, modified corresponding jobs file..
  * jobs/audio.txt.in, added method to bypass return code of /scripts/audio_settings
    and instead only return the exit code for the appropriate audio test.
  * scripts/audio_settings: Added automated switch to restore previous 
    audio profile setting

  [ Daniel Manrique ]
  * jobs/peripheral.txt.in: Fixed a typo in the DSL job. (LP: #1039192)
  * jobs/resource.txt.in: Added usb resource that indicates which versions of
    the protocol are supported (currently only reports for USB 2.0 and 3.0).
  * scripts/removable_storage_watcher, scripts/removable_storage_test: Added
    a parameter to specify minimum speed to accept a device, and a parameter
    to fail removable_storage_test if the transfer speed is below a threshold.
  * jobs/usb.txt.in: Added usb3 jobs that will only pass if an actual USB 3.0
    device is inserted/removed/tested.
  * jobs/audio.txt.in: replaced gconfaudiosink by autoaudiosink (LP: #978895)
  * [FEATURE]: qt/frontend/qtfront.cpp, qt/frontend/qtfront.h,
    qt/frontend/qtfront.ui, checkbox_qt/qt_interface.py: Replaced test result
    buttons with radiobuttons,  made comment area always visible, and added
    keyboard shortcuts.
  * [FEATURE] Added oem-config directory to setup.py so it builds correctly.

  [ Jeff Lane ]
  * scripts/removable_storage_test (total overhaul):
    * Added --iterations option, now you can run -i iterations of -c files of
      -s size.
    * Added RandomData class to generate test files using a much faster method.
    * Replaced copy_file() with file_write() and file_read() to take advantage of
      buffer flushing and fsync() opeations not available to shutils/copy2.
    * Redid the runtime bits of main() so now for every device found, it runs I
      iterations of C files.
    * Redid output so now you get an avg write speed per iteration and a summary
      at the end of all iterations for each device.
  * scripts/wifi_reconnect_resume_test: fixed a bug where timestamps being
    grabbed from dmesg were strings instead of floats (LP: #1038270)
  * jobs/stress.txt.in: added two sample jobs to demonstrate the new features
    of removable_storage_test
  * jobs/piglit.txt.in: added jobs that run the piglit graphics test suite
  * scripts/lsmod_info: added script to provide better lsmod output for the
    lsmod_attachment job using the power of the modinfo parser
    jobs/info.txt.in: modified lsmod_attachment job to use lsmod_info script
    rather than just lsmod output (LP: #1043531)
  
  [Matt Fischer]
  * scripts/audio_driver_info: added script to find info on loaded drivers
    jobs/audio.txt.in: added automated job to determine audio drivers loaded
    jobs/networking.txt.in: added a requires on networking/info for
    module-init-tools package.
    scripts/volume_test: cleanup and fixing a small issue
  * scripts/network-device-info: fixed a problem with output causing a
    traceback and a problem where modules with improper modules field causes
    problems. (LP: #1042395)
    jobs/networking.txt.in: added requires for pciutils for the above bugfix

  [Alberto Milone]
  * [FEATURE] scripts/rendercheck_test: added test to take advantage of the
    rendercheck test suites.
    [FEATURE] jobs/rendercheck.txt.in: added jobs to run the rendercheck_test
    script.
    [FEATURE] jobs/local.txt.in: added job to parse rendercheck.txt.in job file
  * checkbox/contrib/gdk.py: removed legacy code and used python 3.
  * scripts/rotation_test:
    * Made sure to report all failures, not only the first.
    * Made it look more pythonic.
    * Fixed issues with python 3 and used python 3.
  * checkbox/contrib/xrandr.py:
    * Fixed issues with python 3 and used python 3 (LP: #1043155).

  [Sean Feole]
  * scripts/network-reconnect-resume-time: fixed the wifi-reconnect-resume-time
    script to also check wired connections for completeness (LP: #1042391)

  [Chris Wayne]
  * [FEATURE] Added oem_config_test, related jobs and data files

 -- Daniel Manrique <roadmr@ubuntu.com>  Thu, 30 Aug 2012 12:45:49 -0400

checkbox (0.14.4) quantal; urgency=low

  * New upstream release (LP #1039094):

  [ Daniel Manrique ]
  * New version 0.14.4 for Quantal Quetzal development.
  * Added new audio_test and test definitions.

  [Jeff Lane]
  * jobs/esata.txt.in: added tests for removable eSATA drives
    scripts/removable_storage_test: added support for ata_serial_esata devices
    scripts/removable_storage_watcher: added support for ata_serial_esata
    devices
  * scripts/optical_write_test: changed behaviour to timeout after 5 minutes
    rather than a few seconds to give testers a chance to complete the test
    without having to sit on top of the machine waiting. If tester doesn't hit
    itself and proceed.
    jobs/optical.txt.in: Cleared up text in the existing manual optical write
    tests and added two automated tests that can be used if desired (they still
    require the user to push the tray in after writing, but eliminate other
    steps)
  * scripts/graphics_driver: Added this script based to parse Xorg.0.log and
    discover the currently running graphics driver and driver version
    jobs/graphics.txt.in: Added a new job to take advantage of the
    graphics_driver script.
    data/whitelists/default.whitelist: Added the graphics_driver job to the
    default whitelist because this would be good data to gather for UF and
    doesn't cost much
  * scripts/graphics_driver: Merged Alberto Milone's work on a
    hybrid_graphics_test into graphics_driver as his stuff and my stuff were
    similar enough to be in the same script, plus this allows the advantage of
    using Bryce Harrington's xorglog library down the road.
  * scripts/removable_storage_test: removed a lot of unnecessary output to
    clean up the test run and also added in some basic performance monitoring.

  [Sylvain Pineau]
  * jobs/graphics.txt.in, jobs/benchmarks.txt.in: Move gtkperk to the benchmarks
    section.
  * jobs/benchmarks.txt.in, scripts/wifi_time2reconnect: Add a test to monitor
    the time needed to reconnect to a WIFI access point.
  * jobs/cpu.txt.in: Added a check for ARM Vector Floating Point Unit support.
  * jobs/touchscreen.txt.in: Add 3 new manual tests (tap-detect, drag-n-drop and
    multitouch-zoom)
  * jobs/audio.txt.in: Added a test that verifies that the various audio 
    channels are working properly.
  * scripts/camera_test, jobs/camera.txt.in: Replace the call to "xawtv -hwscan"
    in camera_test by the VIDIOC_QUERYCAP ioctl, xawtv requirement removed.
  * jobs/led.txt.in, jobs/local.txt.in, scripts/led_hdd_test.py: Add LED
    tests.
  * jobs/suspend.txt.in: Resurrect scripts/sleep_test as a fallback of fwts for
    the suspend/suspend_advanced test.

  [Brendan Donegan]
  * scripts/audio_settings: Converted script from Perl to Python(3), putting 
    it in line with approved technology guidelines
  * jobs/audio.txt.in: Fixed audio jobs to use --file option of audio_settings 
    instead of piping to STDOUT.
  * Prettify the Step icons that appear next to each test step in the test run
    screen (LP: #1036085)
  * Remove the 'Don't show this message on startup' checkbox from the
    introduction screen, since it isn't used (LP: #1036218)
  * Continue to run the progress bar when the test dependencies are being
    resolved so that it doesn't look like the UI hung (LP: #1036573)
  * Remove gcov_attachment from default whitelist since it depends on lcov
    which is not in the default install, and is not used anyway.
  * Better feedback from resolution_test script. Display the expected and
    detected resolution values.

  [Nathan Williams]
  * scripts/network_check: Fixed exception handling in the absence of zenity
    (LP: #988260)

  [Samantha Jian]
  * Added disk spindown test script and definition.
  * Added support for BT devices on PCI bus. (LP: #1036124)

  [Jeff Marcom]
  * Added Accelerometer test.
  * scripts/gst_pipeline_test, jobs/audio.txt.in: Added device sink check

  [Matt Fischer]
  * Added test to check that volume is within acceptable range and audio
    elements are not muted.
  * scripts/camera_test: added the resolutions option to take sample pictures
    in all resolutions supported by the specified webcam
    jobs/camera.txt.in: added the camera/multiple-resolution-images test which
    utilitizes the changes to the camera_test script 

  [Alberto Milone]
  * checkbox/contrib/gdk.py: Added library for getting gtk.gdk.Screen object
    checkbox/contrib/xrandr.py: Added library for manipulating graphics
    settings similar to how xrandr does it.
    scripts/brightness_test: Added automated test to verify that backlight
    settings are properly honored
    scripts/color_depth_info: Added script to get info on color depth and pixel
    format
    scripts/graphics_modes_info: Added script to gather info on the supported
    graphics modes available
    scripts/rotation_test: Added script to automate screen rotation testing
    jobs/graphics.txt.in, jobs/monitor.txt.in: Added jobs to take advantage of
    the new scripts added to Checkbox

  [ Sean Feole ]
  * scripts/wifi_reconnect_resume_test, jobs/wifi_resume_time added.
  * Fixed an output issue in scripts/wifi_reconnect_test that was not handled
    in the original merge. Also tweaked error messages to be more useful.

  [Chris Wayne]
  * Added in bluetooth_test and related jobs for automated bluetooth
    testing

 -- Jeff Lane <jeff@ubuntu.com>  Fri, 17 Aug 2012 16:47:08 -0400

checkbox (0.14.3) quantal; urgency=low

  * New upstream release (LP: #1033652)

  [Benjamin Kerensa]
  * Changed description of PCMCIA/PCIX to PCMCIA/ExpressCard since PCIX
    generally applies to servers (LP: #992249) 

  [Brendan Donegan]
  * Removed call to unlink temporary file in Html5Thread part of gpu_test.
    Also addressed a few pyflakes complaints and removed a stray print.
  * Include block device name in fields of block_device resource
    output. This will prevent different block device fields from being
    confused with each other (LP: #1027849)
  * Fix apport_prompt.py so it properly checks the value in
    /etc/default/apport (LP: #1029897)
  * Initially disable the 'Run' tab in the Qt UI, re-enabling it when the
    'Start Testing' has been clicked (LP: #1029815)
  * Put Component and Status into one tree view on the selection screen,
    rather than two seperate ones (LP: #1030871)
  * Disable the Select All and Deselect All buttons in the selection
    view during testing (LP: #1032259)

  [Daniel Manrique]
  * New version 0.14.3 for Quantal Quetzal development.
  * alsa_info is invoked with --no-dialog, otherwise if dialog is installed
    it results in invalid data in the submission file and results.
    (LP: #1028065)
  * Instruct Chromium browser to accept file:// URLs so it can correctly
    open the checkbox submission.xml report (LP: #1026614)
  * scripts/gconf_resource: decode gconf output as utf-8 rather than ascii
    (LP: #1022593)
  * jobs/user_apps.txt.in: Quicktime test now depends on gstreamer0.10-ffmpeg
    to ensure it's able to play .mov files (LP: #633009)
  * scripts/network_check: InvalidURL exception is caught and handled more
    cleanly (LP: #751701)
  
  [Sylvain Pineau]
  * jobs/usb.txt.in, scripts/disk_read_performance_test: Add a USB3 read
    performance test.
    scripts/block_device_resource: Add the maximum usb specification supported
    by both a block device and the corresponding root hub port.
  * qt/frontend/qtfront.ui, qt/frontend/images/checkbox-qt-head.png: 
    Add transparency properties to the main window header to keep the main theme
    colors in the widget background (LP: #1030857)

  [Jeff Marcom]
  * Added timeout to job call for disk smart test.

  [Marc Tardif]
  * Escaping encoded strings in udevadm output (LP: #1025381)

  [Jeff Lane]
  * jobs/cpu.txt.in: added a depends to cpu/scaling_test-log-attach to ensure
    that job does not run until afte cpu/scaling_test (LP: #1031994)
  
  [Matt Fischer]
  * scripts/network_device_info: added a check to ensure what lspci reports and
    what NetworkManger reports (if it is installed) are the same. Reports more
    useful info now like driver and driver version, IP address, etc.
  * scripts/cycle_vts: added checks to fail test if chvt returns a non-zero
    exit code. Added a final check at the end to verify we did land back on the
    original VT after testing.
    jobs/miscellanea.txt.in: fixed a typo in the chvt job. It used to reqire
    'package.alias' instead of 'package.name'

 -- Jeff Lane <jeff@ubuntu.com>  Mon, 06 Aug 2012 09:26:41 -0400

checkbox (0.14.2) quantal; urgency=low

  * New upstream release (LP: #1025869)

  [Jeff Marcom]
  * scripts/gpu_test - Fixed potential thread exiting issue.

  [Javier Collado]
  * Fixed detection of circular references in resolver.

  [Jeff Lane]
  * New version 0.14.2 for Quantal Quetzal development.
  * jobs/cpu.txt.in: added cpu_scaling_test log attachment job
  * jobs/disk.txt.in: modified block_device requirements so they'll work right
    jobs/info.txt.in: added block_device resource requirements to hdparm job so
    it won't run on removable stuff where it's not necessary.
  * jobs/info.txt.in: removed extraneous fwts_log job
    jobs/miscellanea.txt.in: modified fwts_results.log job
  * scripts/optical_detect: minor tweak to send error output to stderr
    scripts/optical_read_test: added root user check because this needs to be
    run with root privileges. Added some additional output for stderr for
    failures so we will know WHY a test or the script failed. Replaced 
    sys.stdout.write() and flush() calls with simple print statements.
  * scripts/ipmi_test: output tweaks so error messages now go to stderr. No BMC
    message is a little more clear. Module failed to load now generates an
    error rather than a simple exit.
  * scripts/network_device_info: minor change so that the fail message now
    specifies that it was an error and outputs to stderr properly.
  * scripts/disk_smart: Improvements to the logging and output during testing.
  * scripts/cpu_scaling_test: lots of output changes using logging module.
    renamed script to frequency_governors_test to be more descriptive and less
    confusing. Added a --log option to write logs to an actual file
    jobs/cpu.txt.in: added an attachment job to attach the freq_governors log.
    Modified cpu/frequency_governors to write to log file
  * scripts/cpu_offlining: added an extra bit of output in case of failures. 
  * scripts/fwts_test: improved console output so that the info displayed in
    submission.xml is more useful.
    jobs/power-management.txt.in: added job to attach fwts_wakealarm.log to
    results.
  * scripts/network_ntp_test: Tweaked output to use log levels more
    appropriately. Added some decoding so that bytes output show up as strings
    properly in output. Converted from optparse to argparse. Added a root
    check because this needs to be root to properly run.
  * scripts/disk_read_performance_test: Added extra targeted output so that
    users can understand what's going on. Moved the exit bits so the test will
    actuall run on multiple drives as originally intended and not exit on the
    first failure.
  * scripts/removable_storage_test: vastly improved the output from that script
    and also introduced some new error handling to cover a couple conditions
    that generated unhelpful tracebacks.
  * scripts/memory_compare: changed the output a little so failures now dump
    data to stderr and success to stdout. Also added a try/except block to
    catch possible ZeroDivisionError cases if dmi or meminfo return 0 (found on
    my local system due to a library issue)
  * jobs/power-management.txt.in: improved rtc and tickless idle tests to
    provide more useful output, even though they are very simple tests.
  * jobs/networking.txt.in: added some output to networking/multi_nic so a 
    failure due to unconfigured ifaces generates something beyond a blank line
  * scripts/cpu_topology: Changed it so there is less output on success and
    more useful output on failure. Fixed a bug in the test for Failure that
    caused the False condition to never be met.
  * scripts/network_bandwidth_test: fleshed out the output to make it a little
    more useful in both debug and info levels. Was going to set the
    networking/bandwidth job to debug, but the info output should now be
    sufficient to begin diagnosing test failures.
  * jobs/usb.txt.in: Added output to usb/detect in case no USB controllers are
    found. Added dependencies on the udisks package which may not be installed
    by default.
    debian/control: Added udisks as a suggests for checkbox as it's required
    for the USB tests to function.
  * scripts/memory_test: converted from optparse to argparse. Added some extra
    stderr output that may be useful if this test fails. redirected some
    existing error messages to stderr also
  * scripts/disk_stats_test: some minor changes to output. Also, error output
    now goes to stderr on test failure.

  [Marc Tardif]
  * Fixed duplicate jobs appearing in the store when rerunning jobs.
  * Fixed packaging to install scripts under /usr/lib.

  [Daniel Manrique]
  * Added a message file format test that does some simplistic checks
    on jobs/* files to ensure they are sane.
  * Fixed two typos in jobs/suspend.txt.in.
  * Merging of translations into job files prior to running message 
    file format test, to further ensure that translated strings
    and field descriptions are parsed correctly.
  * Explicit encoding of error strings in Job.execute, so that data returned
    is consistent and invokers of this method don't choke on it. (LP:
    #1024541)

  [Brendan Donegan]
  * Make a call to rfkill unblock in the create_connection script, incase
    those nasty Broadcom drivers have left a soft-block on the wireless after
    loading. Also do a bit of refactoring to use check_output and check_call
    instead of Popen (LP: #1019162)
  * Move the call to unblock to before the connection is created
  * Reimplemented memory_compare in python3 and restructured it to put
    things into dictionaries for easy access. Also fixed bug with detecting
    non-RAM devices as RAM. (LP: #960087)
  * Wait longer to get the window handle in gpu_test, so that we don't fall foul
    of timing issues. (LP: #1018563)
  * Catch exception raised in memory_compare by DMI RAM entries with No Module
    Installed in the Size field (LP: #1023220)
  * Also unblock wireless before wireless_scanning test, as I neglected to do
    this before. (LP: #1023619)
  * Replace Flash video playback with HTML5 video playback. This has better
    support in Ubuntu and is more relevant (LP: #1024078)

  [Sylvain Pineau]
  * Add the firmware version (BIOS or UEFI) to the XML report.

 -- Daniel Manrique <roadmr@ubuntu.com>  Fri, 13 Jul 2012 16:26:06 -0400

checkbox (0.14.1) quantal; urgency=low

  * New upstream release (LP: #1018571)

  [Brendan Donegan]
  * Fixed up a few things with the gpu_lockup tests. Removed depends,
    renamed to gpu_lockup_suspend to reflect behaviour and removed the
    requirement on Firefox
  * Changed suspend_advanced and suspend_advanced_auto to use less
    strict definition of fwts s3 test.

  [Javier Collado]
  * Make sure that jobs are topologically ordered (LP: #990075)
  * Keep job ordering as close to whitelist as possible (LP: #1017951)

  [Marc Tardif]
  * New version 0.14.1 for Quantal Quetzal development.
  * jobs/suspend.txt.in: Fixed trailing newline on otherwise empty line.
  * scripts/run_templates: Fixed calls to Popen to use universal_newlines
    to return strings instead of bytes (LP: #1018354)

  [Daniel Manrique]
  * Fixed duplicate suspend/bluetooth_obex_after_suspend job name.
  * scripts/dpkg_resource: Changed encoding from ascii to utf-8 to handle
    non-ascii locales (LP: #1018353)

  [Jeff Lane]
  * Migrated audio/external-HDMI-playback into checkbox. Modified the
    command to match our other audio tests that save and reset mixer
    levels.

 -- Javier Collado <javier.collado@canonical.com>  Tue, 26 Jun 2012 16:07:04 +0200

checkbox (0.14) quantal; urgency=low

  New upstream release (LP: #1016746):

  [Brendan Donegan]
  * [FEATURE] Python 2 to 3 conversion:
    * scripts/create_connection - switched to using argparse and fixed
      representation of octal literal
    * scripts/internet_test - ran 2to3 tool and decoded result of
      check_output. Also replaced optparse with argparse
    * scripts/memory_info
    * scripts/removable_storage_test - ran 2to3 tool and fixed some
      encoding issues
    * scripts/removable_storage_watcher - ran 2to3 tool and swapped
      use of gobject with gi.repository.GObject
    * scripts/xrandr_cycle - ran 2to3 tool and fixed encoding issue
    * scripts/obex_send - ran 2to3 tool and swapped
      use of gobject with gi.repository.GObject
  * Update touchpad.py to use gsettings instead of deprecated gconf
    (LP: #1004212)
  * Instead of checking output of nmcli con up in create_connection,
    check the return code is success instead (LP: #1013537)
  * base64 encode the after suspend screenshot attachement so that it can
    be uploaded properly (LP: #1016126)
  * Fixed simple type in xorg_memory_test, introduced by Python3
    conversion (LP: #1016387)
  * [FEATURE] Add suspend/bluetooth_obex_after_suspend_auto test to be
    used during fully automated SRU testing

  [Marc Tardif]
  * [FEATURE] Reworked media_keys_test into key_test, making it more generic
    and able to test for any key that sends an scancode. Used it to implement
    a test for the Super key.
  * [FEATURE] Added new interactive and auto-verifying touchpad scrolling
    test.
  * [FEATURE] Python 2 to 3 conversion:
    * scripts/ansi_parser
    * scripts/cking_suite
    * scripts/floppy_test
    * scripts/network_bandwidth_test
    * scripts/cpu_scaling_test
  * Removed sleep_test script no longer used by any test definition.
  * [FEATURE] Deprecated scripts:
    * scripts/autotest_filter and scripts/autotest_suite
    * scripts/ltp_filter and scripts/ltp_suite
    * scripts/mago_filter and scripts/mago_suite
    * scripts/qa_regression_suite

  [Daniel Manrique]
  * New version 0.14 for Quantal Quetzal development.
  * Set the correct user (root) for fwts-wakealarm test (LP: #1004102)
  * Set correct user (root) for usb/storage-preinserted, so it works correctly
    on servers (LP: #1004131)
  * Log (at level INFO) name of each message we execute, so the currently
    running job can be determined by looking at the logfile, rather than
    hunting through process lists.
  * [FEATURE] Added script and jobs to collect and attach output from
    alsa-info.sh.
  * Assume utf-8 encoding always, when opening template files.
    (LP: #1015174)
  * [FEATURE] Replaced the context menu in the selection tree with explicit
    "select/deselect all" buttons.

  [Javier Collado]
  * Submission screen in Qt interface updated to support certification client:
    - customize contents depending on the upload target (launchpad or certification)
    - display links to the report properly in the show_entry method
  * Fixed qt interface show_entry method preopulates widget that gets
    user input (LP: #1000451)
  * Added customizable deselect_warning message in qt show_tree method (LP: #1000443)
  * show_error method shows long text properly in gtk/qt interfaces (LP:
    #1012052)

  [Jeff Lane]
  * [FEATURE] Changes to Power Management testing in Checkbox:
    * scripts/pm_test: added a slightly modified version of OEM team's pm.py
      script for reboot/poweroff testing
    * jobs/hibernate.txt.in: modified hibernate test to use fwts and added new
      jobs to attach log files from hibernate testing.
    * jobs/power-management.txt.in: added new poweroff and reboot jobs using pm_test
      script. Added jobs to attach logs from reboot and poweroff tests to
      results.
    * jobs/stress.txt.in: modified suspend_30_cycles and hibernate_30_cycles to
      use fwts. Added jobs to attach logs from 30 cycle tests to results.
    * jobs/suspend.txt.in: Modified suspend_advanced and suspend_advanced_auto to use
      fwts. Added job to attach log from suspend_advanced and suspend_advanced_auto
      to results.
  * [FEATURE] jobs/miscellanea.txt.in: added a job to gather tester info for
    certification purposes. Not to be used for UF.
  * [FEATURE] Python 2 to 3 conversion:
    * scripts/cpu_topology: ran 2to3, made modificates based on code review and
      tested script to verify functionality.
    * scripts/disk_smart: ported to Python 3. Inserted bits to decode byte
      data returned by Popen. Fixed list_handler to decode bytes types to clean
      up debug output.  Added bits to improve debug output. Migrated from
      optparse to argparse.
    * scripts/network_check: ran 2to3 and that was all that was needed. Also
      took the liberty of migrating from optparse to ArgParse sine we're
      Python3 only now.
    * scripts/network_device_info: ran 2to3 and changed shebang.
    * scripts/network_info: ran 2to3 and changed shebang. Fixed encoding issue
      with interface[:15] (needed to be a bytes object).
    * scripts/fwts_test: ran 2to3 and changed shebang, fixed an encoding bug
      with Popen output. Cleaned up the final output to be more useful for
      debugging test failures.
    * scripts/keyboard_test: nothing to do for conversion beyond changing shebang.
    * scripts/network_ntp_test: 2to3 changed nothing, so modified shebang.
      Fixed an encoding issue with Popen output in. Re-inserted a call to
      SilentCall() that was removed from TimeSkew() by someone in a previous
      revision, which made the TimeSkew() function do nothing. Fixed an
      unbuffered I/O error in SilentCall() discovered while testing Python3
      changes.
    * scripts/optical_detect, scripts/optical_read_test: ran 2to3 and changed
      shebang. Changes were minimal.
    * scripts/xorg_memory_test: 2to3 made minimal changes, modifed shebang.
      Converted optparse code to argparse code and replaced sys.argv[] stuff
      with more useful positional arguments. Removed a redundant import that
      2to3 injected.
    * scripts/resolution_test: ran 2to3 with minimal changes. Changed shebang.
      Converted optparse to argparse and removed unnecessary calls to
      sys.argv[]
    * scripts/pm_log_check: ran 2to3 and changed shebang.
    * scripts/pm_test: ran 2to3 and changed shebang. After a lot of trial and
      error, changed the way xinput is called to avoid confusing bytecode
      embedded in the command output that was causing problems with
      bytes.decode() on the "after reboot" hardware checks.

  [Jeff Marcom]
  * [FEATURE] Python 2 to 3 conversion:
    * scripts/memory_info
    * scripts/memory_test
    * scripts/touchpad_test
  * Deprecated: wake_on_lan_test
  * Update touchpad.py to use gsettings instead of deprecated gconf
    (LP: #1004212)

  [Marc Tardif]
  * [FEATURE] Reworked media_keys_test into key_test, making it more generic
    and able to test for any key that sends an scancode. Used it to implement
    a test for the Super key.
  * [FEATURE] Added new interactive and auto-verifying touchpad scrolling
    test.
  * Removed sleep_test script no longer used by any test definition.
  * Migrated project minus scripts to Python 3.

  [Sylvain Pineau]
  * [FEATURE] Python 2 to 3 conversion:
    * scripts/gst_pipeline_test. Migrated to PyGI.
    * scripts/removable_resource: Add a resource job to identify removable
      block devices. __disks__ jobs updated to run only on internal drives.
  * [FEATURE] jobs/benchmarks.txt.in, scripts/pts_run: Add a reworked launcher
    for phoronix-test-suite tests.
  * [FEATURE] Python 2 to 3 conversion:
  * jobs/stress.txt.in: add OEM team's stress tests (including reboot and poweroff)
    and log analysis jobs

 -- Marc Tardif <marc@ubuntu.com>  Fri, 22 Jun 2012 17:04:14 -0400

checkbox (0.13.8) precise; urgency=low

  [Brendan Donegan]
  * Run fwts_test as root so that the log can be written to on servers and
    also because it's supposed to be run as root (LP: #989701)
  * Fixed cpu_offlining to work properly on systems with ten or more CPU
    cores. (LP: #926136)
  * Give more verbose output from fwts_test script and upload results log as an
    attachment. (LP: #992607)
  * Fix identation on optical/read-automated (LP: #991737)
  * Fixed problem with fwts test log attachment (No bug filed)

  [Nathan Williams]
  * fix typo in jobs/optical.txt.in (lp: #987652)

  [Jeff Lane]
  * Bumped revision to 0.13.8
  * scripts/removable_storage_watcher: increased default timeout to 20 seconds
    to account for time for testers to plug devices in and for the system to
    register the insert/remove event (LP: #978925)
  * [FEATURE] plugins/jobs_prompt.py, plugins/recover_prompt.py, 
    plugins/suites_prompt.py: Added "Fail last test" functionality. Now if a
    test causes a crash (checkbox, system or otherwise), when we recover we
    have the option to just mark the last test failed and move on, or re-run
    the last test and try again.
  * [FEATURE] jobs/local.txt.in, jobs/sniff.txt.in added 8 simple manual sniff 
    tests to be used for test purposes when developing features.
  * [FEATURE] data/whitelists/sniff.whitelist added a whitelist to make use of 
    the basic sniff tests.

  [Daniel Manrique]
  * [FEATURE] checkbox/user_interface.py, checkbox/qt-interface.py,
    plugins/jobs_prompt.py, plugins/recover_prompt.py,
    plugins/suites_prompt.py: Made some modifications to the recover prompt
    changes that better handle accented and other characters in translation.
    This avoides a situation where the recovery could fail due to accented
    characters in translations.

  [Łukasz Zemczak]
  * [FEATURE] checkbox_gtk/gtk_interface.py: Capture ESC keypresses so that
    Checkbox doesn't close/die when user presses ESC.

  [Sylvain Pineau]
  * [FEATURE] jobs/info.txt.in: added new attachments, lspci -vvnnQ and
    lsusb -vv and ensure outputs of lscpi, lsusb and dmidecode return UTF8.

  [Tim Chen]
  * Use nmcli con delete instead of deleting the connection file, also avoid
    bringing eth0 down when running the wireless_monitoring tests.

 -- Jeff Lane <jeff@ubuntu.com>  Mon, 14 May 2012 10:20:59 -0400

checkbox (0.13.7) precise; urgency=low

  [Tiago Salem Herrmann]
  * checkbox_qt/qt_interface.py, qt/frontend/qtfront.cpp,
    qt/frontend/qtfront.h: Do async calls to some ui methods and avoid
    unexpected dbus timeouts (LP: #962333)

  [Sylvain Pineau]
  * qt/frontend/qtfront.cpp: Submit/View results buttons are disabled until
    every selected test has been run (LP: #937715)

  [Jeff Lane]
  * Converted submissionWarningLabel and text to submissionUbuntuFriendlyLabel
    wtih instructional text for submitting results. This is a workaround for
    the bug causing the warning to be displayed at all times rather than only
    when testing is incomplete. (LP: #967457)
  * [FEATURE] Modified stress jobs so that they are all automated per decision
     made during the cert sprint.
  * Removed dhclient call from networking/multi_nic tests because of a bug in
    dhclient that can cause it to hang when run on eth0. New test requirement
    will be that the tester must configure and bring up all ethernet devices
    prior to running checkbox. Also added a check to make sure we're not trying
    to run the test on a device that's not active. (LP: #926229)

  [Daniel Manrique]
  * jobs/optical.txt.in: Change test descriptions to avoid confusing
    instruction to press the "Next" button (which is incorrect). (LP: #971181)
  * jobs/local.txt.in: Fixed touchpad local job which was using suspend.txt 
    as the job source) (LP: #979344) 
  * jobs/mediacards.txt.in: Added usb and scsi devices to
    removable_storage_test commands (LP: #979356)

 -- Jeff Lane <jeff@ubuntu.com>  Wed, 11 Apr 2012 19:23:45 -0400

checkbox (0.13.6) precise; urgency=low

  [Jeff Lane]
  * Removed files in /data that are not used in any job descriptions
    (LP: #957396)

  [Javier Collado]
  * plugins/jobs_info.py: Checkbox doesn't warn that invalid whitelist patterns
    are being used (LP: #937651)
  * [FEATURE] Added smoke test jobs, whitelist and local job to use for
    checkbox development purposes.
  * Fixed "camera_test detect" problem with missing args attributes (LP:
    #967419)

  [Marc Tardif]
  * Fixed string_to_type conversion in network_bandwidth_test (LP: #954587)

  [Sylvain Pineau]
  * qt/frontend/qtfront.cpp, qt/frontend/qtfront.h, plugins/suites_prompt.py,
    checkbox_qt/qt_interface.py, plugins/jobs_prompt.py: The selection tree is
    now updated when recovering from a previous run (LP: #937696)

  [Brendan Donegan]
  * [FEATURE] Added touchpad tests from CE QA Checkbox to allow touchpad
    testing to be performed

  [Daniel Manrique]
  * Internationalization support in checkbox-qt; updated checkbox.pot file
    (LP: #951054) 

 -- Javier Collado <javier.collado@canonical.com>  Wed, 28 Mar 2012 17:02:53 -0400

checkbox (0.13.5) precise; urgency=low

  New upstream release (LP: #960633):

  [Tiago Salem Herrmann]
  * qt/frontend/qtfront.ui: If the test text is too long, then it is cut off
    (LP: #950111)
  * checkbox/user_interface.py, checkbox_qt/qt_interface.py,
    plugins/user_interface.py, qt/frontend/qtfront.cpp, qt/frontend/qtfront.h:
    Correctly update automated test execution status in the Selection tab
    (LP: #950105).
  * qt/frontend/qtfront.cpp: Avoid QDBusArgument warnings when running
    checkbox-qt from a terminal (LP: #957476)
  * checkbox_qt/qt_interface.py, qt/frontend/qtfront.cpp,
    qt/frontend/qtfront.h, qt/frontend/qtfront.ui: add a popup comment box
    for each test under the "Run" tab. (LP: #959452)
  * checkbox/user_interface.py, qt/frontend/qtfront.cpp,
    qt/frontend/qtfront.h, checkbox_qt/qt_interface.py: Set
    interface.direction to NEXT if all the tests were executed and the user
    either analyzed or submitted the results. (LP: #956329)
  * checkbox/user_interface.py, plugins/user_interface.py,
    qt/frontend/qtfront.cpp, qt/frontend/qtfront.h,
    checkbox_qt/qt_interface.py: Use the ui persistent storage to keep some ui
    configuration values. (LP: #937626)
  * checkbox/user_interface.py: Avoid using fork() + call() to run a web
    browser. Use Popen instead.(LP: #956307)
  * qt/frontend/qtfront.ui, qt/frontend/qtfront.cpp, qt/frontend/qtfront.h:
    Removed welcome tab (LP: #957090)

  [Jeff Lane]
  * Reset default checkbox log level to INFO from DEBUG to make logs less
    confusing and verbose. (LP: #949745) 
  * Removed dependency on bluetooth/detect-output on the
    suspend/suspend_advanced job. (LP: #955375)
  * jobs/mediacard.txt.in, scripts/removable_storage_test,
    scripts/removable_storage_watcher: Modified removable_storage_watcher and
    removable_storage_test to accept list of busses to watch to resolve
    problems on systems with MMC readers that present themselves as USB
    devices rather than SDIO (LP: #953160)
  * jobs/optical.txt.in: Fixed the job descriptions for optical/read and
    optical/cdrom-audio-playback to account for changes in Precise and make
    them less confusing (LP: #954606)
  * Created automated version of optical/read for server testing
    Fixed issues with optical_read_test script:
    - test could pass if /dev/cdrom did not exist
    - test could pass if /dev/cdrom was inaccessible
    - test could pass if no optical device was passed in (LP: #945178)
  * Removed hard coded paths from scripts (LP: #949435)

  [Marc Tardif]
  * Linted qt_interface which had a few syntax errors (LP: #949957)
  * plugins/apport_prompt.py: Fixed apport integration was producing a trace
    (LP: #959463)

  [Daniel Manrique]
  * Bumped revision number to 0.13.5 in trunk
  * jobs/keys.txt.in: Fix definition for keys/media-keys test which failed to
    run (LP: #954480)
  * Reverted feature to keep tests ordered, as the sortkey attribute causes
    undesirable secondary effects.

  [Sylvain Pineau]
  * Show the UF invalidation warning if all test cases are unchecked from the
    right click menu (LP: #956757)
  * checkbox_qt/qt_interface.py, qt/frontend/qtfront.cpp,
    qt/frontend/qtfront.h: Tests now select Yes on PASS status (LP: #954556)

  [Brendan Donegan]
  * jobs/suspend.txt.in: Fixed dependencies on wireless and suspend_advanced
    jobs.
  * Changed screenshot jobs to use /dev/external_webcam which will be set by
    a udev rule (LP: #956885)

 -- Jeff Lane <jeff@ubuntu.com>  Fri, 16 Mar 2012 19:14:09 -0400

checkbox (0.13.4) precise; urgency=low

  [Brendan Donegan]
  * Added 'scsi' as a valid bus ID for determining product in udevadm.py
    (LP: #940249)
  * Added 'cciss' as a valid bus ID for determining product in udevadm.py
    (LP: #942548)
  * Updated command fields in composite disk jobs to address the ! in 
    some disk paths (LP: #942769)
  * Updated create_connection to poll for registration of connection and 
    then attempt to bring it up (LP: #944662)
  * Fixed command run by wireless_connection tests so that they fail if the
    internet_test fails, but still clean up the connection file (LP: #944176)
  * Fixed wireless_connection_open_* jobs to not provide security options
    (LP: #947163)

  [Daniel Manrique]
  * Tweaks to internet_test: don't try to ping an IP that's unreachable from 
    the specified interface (or at all), try to find something pingable via
    other means.

  [Javier Collado]
  * Added python-cairo as a dependency for checkbox-gtk (LP: #940163)
  * Updated camera_test script to use better tool for capturing the image
    and allow specifying a device to use, plus other improvements. Create a
    job which takes a capture from the webcam of the desktop.
  * Added jobs to take screenshots after suspend and attach the resulting jpg

  [Marc Tardif]
  * Tidied up logic for determining DISK device product and vendor 
    (LP: #942548)
  * Fixed filename matching expression for local jobs (LP: #942273)
  * Fixed duplicate System Testing applications after upgrade (LP: #940627)

  [Aurelien Gateau]
  * lib/template.py, lib/template_i18n.py, plugins/jobs_info.py,
    plugins/suites_prompt.py: Add a "sortkey" attribute to jobs, the sortkey
    order matches the order in which they appear in jobfiles.
  * checkbox_gtk/gtk_interface.py: Shows jobs and suites in sortkey order
    (that is, as they appear in job definition files, rather than
    alphabetically).
  * checkbox_gtk/gtk_interface.py, gtk/checkbox-gtk.ui,
    plugins/jobs_prompt.py: Added a progress bar showing tests completed and
    total.

  [Sylvain Pineau]
  * Updated gst_pipeline_test to add a --fullscreen option for video playback.
  * Add python-gtk2 dependency, Gst from gi.repository don't work well with 
    messages (See https://bugzilla.gnome.org/show_bug.cgi?id=631901).
  * Add a new job to capture screen during fullscreen video playback.

  [Tiago Salem Herrmann]
  * checkbox_qt/qt_interface.py, qt/frontend/qtfront.cpp,
    qt/frontend/qtfront.h, qt/frontend/treemodel.cpp, qt/frontend/treemodel.h:
    Makes it possible for the job selection tree to have more than 2 levels of
    children nodes.
 
  [Tim Chen]
  * Modifications to removable_storage_test to handle cases where removable
    media is not mounted prior to test running. (LP: #944623)

 -- Jeff Lane <jeff@ubuntu.com>  Thu, 08 Mar 2012 09:29:10 -0500

checkbox (0.13.3) precise; urgency=low

  New upstream release (LP: #939549):
 
  [Brendan Donegan]
  * Typo in command for for miscellanea/virtualization-check (LP: #934243)
  * Resized test selection views in checkbox-qt (LP: #937113)

  [Daniel Manrique]
  * Use GObject from gi.repository instead of gobject (LP: #937099)
  * Disable flushing to disk after every file access during gathering phase for
    a significant speed boost. (LP: #939019)

  [Javier Collado]
  * Fixed running of disk/read_performance tests (LP: #933528)
  
  [Sylvain Pineau]
  * Fix depends fields in info and suspend test suites (LP: #934051) 
  * Display results report in non-graphical interfaces (LP: #937657)

  [ Tiago Salem Herrmann ]
  * Remove auto generated qt resource file (LP: #938863)
 
  [Ara Pulido]
  * Fix the Ubuntu Friendly warning message (LP: #939448)

 -- Marc Tardif <marc@ubuntu.com>  Thu, 16 Feb 2012 10:31:18 -0500

checkbox (0.13.2) precise; urgency=low

  New upstream release (LP: #933090):

  [Jeff Lane]
  * Added a Hard Disk Stats Test that was part of a much older merge request
    for server test suite.
  * Modified apport-directory to provide feedback
  * Added new optical_write_test script and created appropriate jobs to refine
    optical drive testing
  * Created new resource job that creates an optical.{CD-R,DVD-R} resource to
    determine if a machine's optical drive supports writing or is read-only.
  * Added virt-check test to determine if a server will work as an OpenStack
    Compute Node.
  * Moved apport-directory changes from an old branch to checkbox where the
    job now resides.

  [Marc Tardif]
  * Removed trailing directories from the devpath of disk devices (LP: #925582)
  * Fixed awk regular expression in max_diskspace_used script (LP: #926312)
  * Implemented anonymous submissions to Launchpad with a dummy e-mail
    address.
  * Qt: Moved widgets around in Results window.
  * Changed options and arguments passed to show_tree method, and related UI
    changes.
  * Simplified running checkbox-qt from source tree, by compiling if needed.
  * Added support for decimals and multiple partitions in max_diskspace_used.
  * Fixed reference to xrandr_detect_modes replaced by VESA_drivers_not_in_use.
  * Fixed depends in debian/control file for checkbox-qt.

  [Daniel Manrique]
  * Changed way of obtaining preferred browser to ensure we honor the user's
    preference rather than Chromium's clobbering of
    /etc/alternatives/gnome-www-browser (LP: #925603) 
  * Added submission_path_prompt config variable; if set, it will be shown to
    the user before the test selection screen, and the value entered will
    override the default filename for the xml report.
  * plugins/suites_prompt.py: Fixed jobs being run despite being deselected. 
  * Qt: Changed color of the step bubbles to Ubuntu Orange, and made it
    parametrizable.
  * Qt: View report functionality.
  * Qt: Set the runtime application icon.
  * Fixed typo in network/info.
  * Fixed typo in create_connection.

  [Brendan Donegan]
  * Changed checkbox-cli text to clearly explain what + does (LP: #926417)
  * Changed progress bar of Qt UI to standard rather than custom one,
    prettified tabs and updated Launchpad email text amongst other UI tweaks
    in qt/frontend/qtfront.ui
  * Fixed some oversights in the mediacard job files regarding test 
    descriptions and card types.
  * Tweaked the memory_compare script a bit to make it easier to maintain.
  * Used regexes in default whitelist.

  [Javier Collado]
  * Removed job that installed ipmitool by default (LP: #931954)

  [Tiago Salem Herrmann]
  * Implementation of Qt frontend for checkbox.
  * Qt-related features and bugfixes:
  * Qt: Added welcome screen image and background color.
  * Qt: Removed maximize/restore button.
  * Qt: added select/deselect all popup menu.
  * Qt: Status screen
  * Qt: Antialiasing hint for step numbers and question mark.
  
  [Sylvain Pineau]
  * Tests will run in in order specified by the whitelist.
  * JobStore caches most of a job's attributes in memory to speed up sorting.

 -- Jeff Lane <jeff@ubuntu.com>  Wed, 15 Feb 2012 00:11:21 -0500

checkbox (0.13.1) precise; urgency=low

  New upstream release (LP: #925090):

  [Brendan Donegan]
  * Fixed the cpu_topology script so that it doesn't mistake the word
    'processor' in the value of another field for the field 'processor'
    (LP: #882161)
  * Added create_connection script and jobs to automatically create/test a
    wireless network connection.
  * Updated wireless job dependencies.
  * Add wireless performance data collecting tests.
  * Changed is_laptop test to a shell test and implemented a check_is_laptop
    script to check automatically for a systems 'laptopness' (LP: #886668)
  * Fixed connect_wireless script which continued failing to correctly
    identify wireless connections.
  * Don't fail the sleep_test if the wake alarm is still set (LP: #911161)
  * Add requirement for mem sleep state to be supported to the
    suspend_advanced_auto job (LP: #804190)
  * Fixed the camera/display test and removed the camera/video one.
  * Added display resource and matching requirements to external video 
    output tests.
  * Added removable_storage_watcher script to replace watch_command to make
    testing USB, FireWire and MMC devices easier and more cohesive.
  * Added memory_compare script to automate the memory/info job
  * Switch audio settings to correct device before running audio tests
    (LP: #916859)
  * Nixed graphics/xorg-version-output job and updated other job dependencies,
    since it is redundant with graphics/xorg-version. (LP: #671144)

  [Gabor Kelemen]
  * Fixed last two remaining strings with backslashes (LP: #868571)
  * Fix misplaced parentheses, so translation can work (LP: #904876)

  [Marc Tardif]
  * Refactored install scripts to be agnostic of variant name: 
    install/postinst, install/config and debian/*.postinst.
  * Using title defined in user_interface plugin in GTK interface.
  * Updated default.whitelist to reflect renamed jobs.
  * Removed files with non-printable characters from submission.xml.
  * Fixed parser for submission files with empty question comments
    and context info (LP: #912546)
  * Added support for skipping tests when the depends don't pass
    (LP: #509598)
  * Removed extraneous code from the sleep_test.
  * Refactored logic to check for network after suspend.
  * Removed deprecated hwtest package.
  * cpu_offlining was incorrectly using return instead of exit.

  [Daniel Manrique]
  * Update control files under debian/ to eliminate (most) lintian warnings
    (LP: #352986)
  * Environment variables specified with environ: in a job description will be
    passed to the backend for it to add to its environment. (LP: #897889)
  * Handle malformed LANGUAGE environment variable values (LP: #912946)
  * Added interactive media_keys_test script.
  * Make creation of wireless connection files more robust (LP: #923836)
  * Recommend gstreamer-gconf to enable media tests on kubuntu (LP: #898641)
  * Add bluetooth device requirement to obex jobs (LP: #921128)
  * Add a plugin conf variable for the welcome string (shown on the first
    screen when checkbox runs), so it can be changed without much effort.
  * Remove superflous bluetooth/detect job
  * Fixed typo in jobs/local.txt.in (phoronix misspelled as peripherals).
  * Rearranged a misplaced changelog entry.
  * Updated debian/control to remove unneeded Uploader: field.

  [Robert Roth]
  * Fixed spelling mistakes in user_apps job file. (LP: #904209)

  [Jeff Lane]
  * Created automated network info test to get some config info during automated 
    runs. (LP: #912038)
  * Added requires to suspend wireless jobs so they won't run if wireless isn't
    present (LP: #907150)
  * Fixed issue in usb_test with unwritable filesystems (LP: #912522)
  * Fixed USB tests so that insert, storage, remove run in proper order
  * Removed usb_storage_after_suspend since it's superfluous, all other USB
    tests already run after suspend.
  * Modifed usb_test to handle firewire drives as well, renamed script to
    removable_storage_test

  [Aurélien Gâteau]
  * Improvements to Recover dialog and show_info method.

  [ Javier Collado ]
  * Error while creating binary package fixed (LP: #921576)

  [ Sylvain Pineau ]
  * Replaced xrandr_display_modes with automated check for VESA driver
  * Refactored Unity compatibility tests

 -- Daniel Manrique <daniel.manrique@canonical.com>  Fri, 10 Feb 2012 11:19:05 -0500

checkbox (0.13) precise; urgency=low

  New upstream release (LP: #892268):

  [Marc Tardif]
  * Generate a submission.xml file that contains all device and attachment
  * Write the report before reporting the validation error.
  * Changed device.product to dmi.product for the formfactor (LP: #875312)

  [Daniel Manrique]
  * Use gettext for string (LP: #869267)
  * Move progress indicator to main checkbox dialog instead of a 
    transient window (LP: #868995)
  * Ignore malformed dpkg entries in package_resource (LP: #794747)
  * Reset window title after finishing a manual test (LP: #874690)
  * Handle "@" in locale names (as in ca@valencia).

  [Jeff Lane]
  * Went through all the job files and:
    * Updated descriptions to match Unity UI structure
    * Added descriptions where necessary
    * Added further details to some descriptions
    * Moved some jobs to more appropriate files
    * Fixed job names in older job files to match new naming scheme 
      (suite/testname)
    * Added jobs to local.txt to ensure all job files are now parsed
      (this allows easier addition of existing tests to whitelists)
    * Changed remaining manual job descriptions to match the new format
  * Updated CD and DVD write tests to be more clear about when to skip
    them (LP: #772794)

  [Ara Pulido]
  * Rewrote all job descriptions to match OEM QA syntax

  [Brendan Donegan]  
  * Fix the code that assigns keys in checkbox-cli so that it never assigns
    keys which have other uses. (LP: #877467)
  * Show details of unmet job requirements (LP: #855852)
  * Ensure that connect_wireless chooses a wireless connection from the list
    of available connections (LP: #877752)
  * Have the bluetooth/detect tests require a device with the category
    BLUETOOTH to run, thus preventing the test from failing on systems with
    no Bluetooth device (LP: #862322)
  * Rename attachment jobs to not have a forward slash in their name
    (LP: #887964)
  * Guard against trying to write files to logical partitions on USB sticks
    (which will obviously fail) in usb_test (LP: #887049)
  * Make the OpenGL test ignore the return value of glxgears and improve
    the test description (LP: #890725)
  * Allow input/mouse test to run if a TOUCH device is present
    (LP: #886129)

  [ Javier Collado ]
  * Broken job dependencies fixed (LP: #888447)
  * Regex support when specifying blacklists and whitelists on the
    commandline (LP: #588647)

 -- Daniel Manrique <daniel.manrique@canonical.com>  Thu, 18 Nov 2011 12:46:21 -0500

checkbox (0.12.8) oneiric; urgency=low

  New upstream release (LP: #862579):

  [Brendan Donegan]
  * Remove test for FTP connection from network_check script (LP: #854222)
  * Update a parameter in usb_test to have it run faster.
  * Remove record_playback_after_suspend from Ubuntu Friendly whitelist (LP: #855540)
  * Fix minor typo in multi-monitor friendly resolution_test script which caused 
    minimum_resolution test to fail (LP: #855599)
  * Remove storage_devices_test from Ubuntu Friendly whitelist since bonnie++  (which it uses) is not installed by default (LP: #855841)
  * Changed description and name to reflect Ubuntu Friendly branding. Now when a user searches for Ubuntu Friendly in the lens, Checkbox will appear (LP: #852036)
  * Reset the selections at the test suite prompt if No is selected at the recover prompt (LP: #861208)
  * Save the connection name(s) instead of the interface name so that they can be reconnected to properly after the wireless before/after suspend tests have completed (LP: #861502)
  * Make connect_wireless use the UUID of the connection instead of the name for greater reliability (LP: #862190)

  [Daniel Manrique]
  * Restored _recover attribute, re-enabling welcome and test selection
    screens (LP: #852204)
  * Remove memory/test from the Ubuntu Friendly whitelist (LP: #853799)
  * Use diff instead of grep, better comparing of empty files (LP: #852014)
  * Apport integration: new mandatory "tag" value in ApportOptions (LP: #852201)
  * Add warning prior to starting the tests (LP: #855328)
  * Apport integration: Fix instantiation of Gtk.RadioButton, needed due 
    to PyGI related API changes (LP: #805679)
  * Remove ping -R parameter that apparently caused ICMP packets to be dropped
    by some routers (LP: #861404)

  [ Evan Broder ]
  * Replace resolution_test with an implementation which uses GdkScreen to
    be multimonitor-aware (LP: #632987)

  [Jeff Lane]
  * Fix names of optical drive tests and remove a non-existing test from the
    whitelist (LP: #854808) 
  * Fix wireless_*_suspend jobs so they recreate iface file instead of append
    each time (LP: #855845)
    (LP: #852201)
  * Clarify better the intend of the is_laptop question (LP: #861844)
  * Fixed dependencies for tests that depend on suspend/suspend_advanced 
    (LP: #860651)

  [Tim Chen]
  * Fix cpu_scaling_test (LP: #811177)
 
  [Ara Pulido]
  * Avoid connect_wireless messing with AP with similar names (LP: #861538)
  * Remove bluetooth/file-transfer from the list of tests to run, since due to
    bug 834348 it always fails.

  [Marc Tardif]
  * Added support for wildcards when verifying the transport certificate.
  * Applying depends across suites (LP: #861218)

 -- Daniel Manrique <daniel.manrique@canonical.com>  Thu, 29 Sep 2011 13:12:01 -0400

checkbox (0.12.7) oneiric; urgency=low

  New upstream release (LP: #850395):

  [Brendan Donegan]
  * Redirecting stderr to pipe to fix the gconf_resource script (LP: #832321)
  * Clear jobs directory when user selects No to recover question (LP: #836623)

  [Daniel Manrique]
  * checkbox/job.py: Guard against bogus timeout values (LP: #827859)
  * More explicit handling of string decoding/encoding, avoids problems with
    non-ascii characters (LP: #833747)
  * Changed architecture from all to any for checkbox base, to build
    architecture-specific binaries (LP: #833696)

  [Jeff Lane]
  * Several corrections necessary due to test name changes or typos found in
    job files

  [Marc Tardif]
  * Connecting hyper text widgets only once (LP: #827904)
  * Detecting MMC readers as OTHER instead of DISK (LP: #822948)
  * Validating the hostname in the SSL certificate (LP: #625076)
  * Validating the submission.xml (LP: #838123)

 -- Daniel Manrique <daniel.manrique@canonical.com>  Fri, 14 Sep 2011 17:15:26 -0400

checkbox (0.12.6) oneiric; urgency=low

  New upstream release (LP: #841983):

  [ Daniel Manrique ]
  * Work around PyGTK API changes that kept checkbox from starting up
    (LP: #839675).

 -- Daniel Manrique <daniel.manrique@canonical.com>  Mon, 05 Sep 2011 12:47:58 -0400

checkbox (0.12.5) oneiric; urgency=low

  New upstream release (LP: #838745):

  [Ara Pulido]
  * Created a "suspend" suite and renamed relevant tests.

  [Brendan Donegan]
  * Removed redundant tests in power-management suite.
  * Fixed dependencies in power-management suite.

  [Daniel Manrique]
  * Changed name of apt-get test to reflect the suite it's in.
  * Fixed typos in job definitions that caused them to not be run.
  * Added missing description to info/hdparm test (LP: #832351)
  * Quote command to obtain bluetooth address, to avoid hanging if 
    a device is not present (LP: #836756).
  * Added BLUETOOTH category to udev parser.
  * Removed some tests from default whitelist.
  * Fixed dependencies for keys/sleep.
  
  [Jeff Lane]
  * Added new USB storage transfer test
  * Re-worked and added automated audio test

  [Marc Tardif]
  * Added WIRELESS category to udev parser.

 -- Ara Pulido <ara@ubuntu.com>  Thu, 01 Sep 2011 12:23:07 +0100

checkbox (0.12.4) oneiric; urgency=low

  New upstream release (LP: #824180):

  [Brendan Donegan]
  * Refactored job definition files.
  * Fixed dependencies and test naming.
  * Added Online CPU before/after suspend test.
  * Automated wireless tests.
  * Removed redundant sru_suite.txt, updated dependencies accordingly.
  * Automated bluetooth_obex tests.

  [Daniel Manrique]
  * Further improvements to make frontend/backend communication more reliable.
    Prevents stuck backends, failure to close the GUI due to lack of reply
    from the backend, and test specifying "user" not being run.
  * scripts/keyboard_test modified to account for pygi-related GTK API
    changes. (LP: #804369)
  * scripts/sleep_test: improve handling of NetworkManager DBus API
    changes. (LP: #808423)
  * scripts/cdimage_resource: properly handle releases with "LTS" in their
    name (LP: #814085)
  * Updated minimum_resolution test as per latest system requirements, leaving
    just one unified test. (LP: #767166)

  [Javier Collado]
  * Checkbox exits with EX_NOINPUT if a whitelist or blacklist file is
    specified and cannot be found.
  * Deselect a test suite automatically when none of its children is selected,
    in the GTK interface. (LP: #651878)
  * Make the "Next" button the default action when Enter is pressed, to 
    streamline testing with the GTK interface.

  [Marc Tardif]
  * Fixed udevam not being found because /sbin not in PATH (LP: #597305)
  * Fixed hardware attachments for udev and dmi (LP: #822682)

  [Sylvain Pineau]
  * Expose the message store to other plugins, via firing an expose-msgstore
    event.

  [Andrew Faulkner]
  * Fix description for nautilus_file_create job (LP: #821141) 

  [Kenneth Wimer]
  * New header image that follows brand guidelines (LP: #554202)

 -- Daniel Manrique <daniel.manrique@canonical.com>  Wed, 10 Aug 2011 15:16:39 -0400

checkbox (0.12.3) oneiric; urgency=low

  [Marc Tardif]
  * Only reading CHECKBOX_* environment variables in config (LP: #802458)
  * Imported scripts and jobs from Platform Services.

  [Chad A. Davis]
  * Switch to dh_python2 and debhelper7 (LP: #788514)

  [Barry Warsaw]
  * Fix checkbox_clean.run() to ignore missing executables, as is the case
    in a fresh checkout.

 -- Daniel Manrique <daniel.manrique@canonical.com>  Fri, 01 Jul 2011 11:37:27 -0400

checkbox (0.12.2) oneiric; urgency=low

  New upstream release (LP: #800199):

  [Brendan Donegan]
  * Added interface parameter to internet_test script.

  [Daniel Manrique]
  * GTK GUI: Change assignment of TreeStore model to TreeView to account for
    pygi-related API changes. Also seems to fix lingering select/deselect all
    buttons. (LP: #796666) (LP: #796622)
  * GTK GUI: Fix call to Gtk buffer get_text to add now-mandatory fourth
    parameter, keeps the GUI from misbehaving in connection to fixed bug.
    (LP: #796827)
  * GTK GUI: Fix handling of mouse events in gtk_hypertext_view.py which
    prevented displaying the final report.
  * Put test name as part of the window title, as an aid to
    reporting/debugging (LP: #744190)
  * plugins/apport_prompt.py: Add test name to "Do you want to report a bug?"
    dialog to make it clearer.

  [Sylvain Pineau]
  * Fix evaluation of job requirements (LP: #798200)
  * Added "in" operator to job requirements.

 -- Marc Tardif <marc@ubuntu.com>  Tue, 21 Jun 2011 09:41:57 -0400

checkbox (0.12.1) oneiric; urgency=low

  New upstream release (LP: #796629):

  [Brendan Donegan]
  * Fix timeout in sleep_test script (LP: #665299)
  * Fix traces in hyper_text_view module (LP: #796508)
  * Added camera test (LP: #764222)

  [Daniel Manrique]
  * Fix GUI definition file so main window uses "natural request", growing
    when child widgets require so (LP: #776734)
  * Fix open/read blocking behavior and backend/frontend communications to
    avoid hangs and lingering backends. (LP: #588539)
  * Render header text dynamically over the image background, and updated pot
    file with the new string. (LP: #621880)

  [Robert Roth]
  * Improve command line key prompts (LP: #786924)

 -- Marc Tardif <marc@ubuntu.com>  Fri, 03 Jun 2011 17:00:11 -0400

checkbox (0.12) oneiric; urgency=low

  New upstream release (LP: #784076):
  * Removed dead pixel test.

  [Bilal Akhtar]
  * Port checkbox to Gtk3/PyGI (LP: #783822)

 -- Marc Tardif <marc@ubuntu.com>  Tue, 17 May 2011 09:48:07 -0400

checkbox (0.11.4) natty; urgency=low

  * Changed udev_resource to report CAPTURE for USB VIDEO devices
  * Fixed eval of resources with names like list item names
  
  [Carl Milette]
  * Fixed hard coded disk in disk_bench_test so that it matches convention
    utilizing udev_resource for finding devices. (LP: #507943)

 -- Jeff Lane <jeff@ubuntu.com>  Fri, 22 Apr 2011 11:05:19 -0400

checkbox (0.11.3) natty; urgency=low

  New upstream release (LP: #751928):
  * Fixed sleep_test crashing with ioerror (LP: #630785)
  * Fixed keyerror when running some manual tests (LP: #729431)

  [Ara Pulido]
  * Improved debconf messages and ordering (LP: #553777)
  * Video bugs should be reported as a display symptom (LP: #744964)
  * Added checkbox log to apport report

  [Gerhard Burger]
  * Fixed punctuation inconsistencies in verification procedures (LP: #744167):

 -- Marc Tardif <marc@ubuntu.com>  Tue, 05 Apr 2011 16:19:17 -0400

checkbox (0.11.2) natty; urgency=low

  New upstream release (LP: #736919):
  * Added version to dpkg dependency
  * Added multiarch support to install script (LP: #727411)
  * Fixed submitting data twice (LP: #531010)
  * Fixed job descriptions for checkbox-cli (LP: #221400)

  [Daniel Manrique]
  * Fixed strings in audio tests and updated pot file (LP: #691241)
  
  [Jochen Kemnade]
  * Fixed grammar in user-apps tests (LP: #642001)

  [Jeff Lane]
  * Added reboot instructions to suspend/hibernate tests (LP: #420493)
  * Made the firewire instructions make more sense (LP: #693068)
  
  [Michael Terry]
  * Fixed several strings appear in English although translated (LP: #514401)
    - jobs/fingerprint.txt.in
    - jobs/media.txt.in
    - jobs/monitor.txt.in
    - jobs/sleep.txt.in
    - jobs/firewire.txt.in
    - po/checkbox.pot
  * Fixed grammar (LP: #525454)
    + jobs/fingerprint.txt.in

 -- Jeff Lane <jeff@ubuntu.com>  Tue, 29 Mar 2011 09:17:36 -0400

checkbox (0.11.1) natty; urgency=low

  New upstream release (LP: #725110):
  * Checking for lock file before firing stop-all event (LP: #719552)
  * Changed description of nautilus_file_copy job (LP: #709688)

  [Javier Collado]
  * Fixed title in progress dialog

 -- Marc Tardif <marc@ubuntu.com>  Fri, 25 Feb 2011 11:56:43 -0500

checkbox (0.11) natty; urgency=low

  New upstream release (LP: #719073):
  * Changed support for persist plugin as optional (LP: #561816)

  [Ara Pulido]
  * Fixed lintian errors and warnings

  [Eitan Isaacson]
  * Migrate the UI from libglade to gtkbuilder  

 -- Marc Tardif <marc@ubuntu.com>  Mon, 14 Feb 2011 18:19:27 -0500

checkbox (0.10.4) maverick; urgency=low

  * Fixed parsing of config parameters (LP: #689140)

 -- Marc Tardif <marc@ubuntu.com>  Tue, 14 Sep 2010 12:43:51 -0400

checkbox (0.10.3) maverick; urgency=low

  New upstream release (LP: #638333):
  * Fixed verification of SSL validity (LP: #625076)
  * Improved audio test questions.

 -- Marc Tardif <marc@ubuntu.com>  Tue, 14 Sep 2010 12:43:51 -0400

checkbox (0.10.2) maverick; urgency=low

  New upstream release (LP: #617583):
  * Fixed sleep_test to check the connection if using network-manager.
  * Fixed reporting bugs against alsa-base and xorg (LP: #607214)
  * Fixed apport dialog no longer appearing (LP: #607217)
  * Reduced data file size for the desktop image.
  * Updated report to be more pretty.

 -- Marc Tardif <marc@ubuntu.com>  Fri, 13 Aug 2010 16:23:16 -0400

checkbox (0.10.1) maverick; urgency=low

  New upstream release (LP: #597295):
  * Added support for urwid interface.
  * Added sound check test.
  * Added document viewer test.
  * Added update-manager and nautilus tests.
  * Added resolution tests.
  * Added sleep tests.

 -- Marc Tardif <marc@ubuntu.com>  Tue, 22 Jun 2010 10:43:52 -0400

checkbox (0.10) maverick; urgency=low

  * Added media tests (LP: #397944)
  * Added support for comments in templates.

 -- Marc Tardif <marc@ubuntu.com>  Tue, 04 May 2010 11:51:22 -0400

checkbox (0.9.2) lucid; urgency=low

  New upstream release (LP: #567568):
  * Added referer when sending submissions to Launchpad (LP: #550973)
  * Added suggests to checkbox package in debian/control file (LP: #352740)
  * Fixed udev_resource script to be more resilient (LP: #556824)
  * Fixed cdimage_resource script to read casper.log (LP: #558728)
  * Fixed reporting all resources found for a job (LP: #560948)
  * Fixed stalling when using kdesudo to start backend (LP: #557443)
  * Fixed starting the appropriate default browser on UNR (LP: #563050)
  * Fixed ansi_parser script when outputting to stdout (LP: #560952)
  * Fixed opening the report with the gconf preferred browser (LP: #562580)
  * Fixed suspend_test to use relative time for wakealarm (LP: #349768)
  * Fixed backend not getting terminated upon closing (LP: #553328)

 -- Marc Tardif <marc@ubuntu.com>  Tue, 06 Apr 2010 14:17:46 -0400

checkbox (0.9.1) lucid; urgency=low

  New upstream release (LP: #548800):
  * Added cpu_scaling_test script.
  * Fixed hard drive detection (LP: #549714)
  * Fixed backend to handle empty messages (LP: #536645)
  * Fixed parsing of package resource (LP: #539691)
  * Fixed malformed xml report (LP: #485445)
  * Fixed running root manual tests as normal user (LP: #383559)
  * Fixed writing apport files only after submitting (LP: #530380)
  * Fixed audio test instructions (LP: #529205)
  * Fixed gathering chassis information (LP: #537435)
  * Fixed detection of disks in kvm (LP: #552998)
  * Fixed udev_resource script to be more resilient (LP: #552999)
  * Fixed filter_packages script to use new resources.

 -- Marc Tardif <marc@ubuntu.com>  Sun, 07 Mar 2010 15:05:44 -0400

checkbox (0.9) lucid; urgency=low

  * Introduced job_prompt plugin to treat all jobs (suites, tests, etc.) as composites.
  * Replaced the registry and resource scripts and centralized job iteration.
  * Replaced dependency on dbus by using sudo/gksu/kdesudo instead.
  * Replaced mktemp with mkdtemp for security purposes.
  * Fixed strings in fingerprint and modem tests (LP: #457759)
  * Fixed client side validation of Launchpad form (LP: #438671)
  * Added device information to tags when reporting bugs with apport.
  * Added shorthands for blacklist-file and whitelist-file.
  * Added support for apport default configuration (LP: #465447)
  * Added support for scrolled options list (LP: #411526)
  * Added support for tests generated by suites to run as root.
  * Added support for requirements in attachments.
  * Added support for armv7l processor
  * Added Autotest integration
  * Added LTP integration
  * Added Phoronix integration
  * Added qa-regression-testing integration

 -- Marc Tardif <marc@ubuntu.com>  Wed, 04 Nov 2009 19:36:09 -0400

checkbox (0.8.5) karmic; urgency=low

  * Fixed translation of suites and tests files (LP: #456115)
  * Fixed checking the status of command registries (LP: #457502)
  * Fixed selecting suites in the command line (LP: #457559)
  * Fixed reporting of bugs to contain test description (LP: #427932)
  * Fixed execute permissions on scripts (LP: #459606)
  * Renamed processors_info plugin to singular because processor
    information is reported as a single structure with a count attribute
  * Updated translation files.

 -- Marc Tardif <marc@ubuntu.com>  Mon, 26 Oct 2009 12:17:30 -0400

checkbox (0.8.4) karmic; urgency=low

  * Fixed failing dependencies when not available (LP: #430051)
  * Fixed supporting udevadm not providing DEVPATH variable (LP: #430084)
  * Fixed supporting audio devices without a /proc/asound entry (LP: #430086)
  * Fixed running when python-apport package is not installed (LP: #430103)
  * Fixed X error when exiting after reporting a bug (LP: #430776)
  * Fixed prompting to report a bug according to GNOME HIG (LP: #429701)
  * Fixed prompting for answer in checkbox-cli (LP: #429764)
  * Fixed resolution_test message for fglrx driver (LP: #346816)
  * Fixed adding of manpage symlinks for gtk and cli (LP: #426641)
  * Fixed recovering from connecting to the backend (LP: #446693)
  * Fixed backend to use dbus instead of policykit (LP: #435714)
  * Fixed interpolation of output variable in cli (LP: #450673)
  * Fixed selection of suites in cli (LP: #450713)
  * Fixed parsing of virtio-pci devices (LP: #450774)

 -- Marc Tardif <marc@ubuntu.com>  Tue, 13 Oct 2009 16:44:12 -0400

checkbox (0.8.3) karmic; urgency=low

  * Fixed trailing newline requirement in test definitions (LP: #427993)
  * Fixed reporting firmware version as product name (LP: #428563)
  * Fixed detecting pci and usb audio devices (LP: #429558)
  * Fixed prompting to report a bug when there's no package (LP: #429668)

 -- Marc Tardif <marc@ubuntu.com>  Sat, 12 Sep 2009 15:37:40 -0400

checkbox (0.8.2) karmic; urgency=low

  * Fixed adding test information when reporting with apport (LP: #423798)
  * Fixed tagging bugs when reporting with apport (LP: #423799)
  * Fixed expressing package aliases for the linux package (LP: #423805)
  * Fixed detecting the disk category in devices (LP: #423864)
  * Fixed supporting apport symptoms when reporting bugs (LP: #424063)
  * Fixed gathering of dmi information for Launchpad report (LP: #424454)
  * Fixed tests using gksudo returning empty output (LP: #425284)

  [Javier Collado]
  * Fixed reporting of output in shell plugin (LP: #393894)

 -- Marc Tardif <marc@ubuntu.com>  Mon, 31 Aug 2009 17:16:38 -0500

checkbox (0.8.1) karmic; urgency=low

  * New upstream version:
    * Added disk tests.
    * Added fingerprint reader tests.
    * Added firewire tets.
    * Added kms tests.
    * Added media tests.
  * Fixed dependency on hal and using udev instead (LP: #399319)
  * Fixed calling ubuntu-bug when a test fails (LP: #418978)

 -- Marc Tardif <marc@ubuntu.com>  Tue, 26 Aug 2009 17:36:05 -0500

checkbox (0.8~alpha4) karmic; urgency=low

  * New upstream version:
    * Changed icon.
    * Added timeout property to lock_prompt plugin.
    * Added concept of attachments to tests.
    * Added support for backslahes in templates to wrap lines.
    * Added support blacklisting and whitelisting both tests and suites.
    * Introduced the concept of jobs for suites, tests and attachments.
    * Removed upstart event which is no longer needed.
    * Replaced architecture and category with requires in test definitions.
  * Fixed pygst dependency (LP: #334442)
  * Fixed configuration file updates during install (LP: #330596)
  * Fixed DBus exceptions (LP: #344916, #359440)
  * Fixed and expanded translations (LP: #347038)
  * Fixed ignored system proxy settings (LP: #345548)
  * Fixed parsing blank lines in templates (LP: #393907)
  * Fixed escaping of lists (LP: #394001)
  * Fixed timeout in manual tests (LP: #377986)
  * Fixed CLI interface dialog.
  * Fixed support for FreeDesktop XDG base directory specification (LP: #363549)
  * Added general and package specific apport hooks

  [ Gabor Keleman ]
  * Fixed untranslated strings in tests (LP: #374666)
  * Fixed untranslated last screen (LP: #374646)

 -- Marc Tardif <marc@ubuntu.com>  Wed, 19 Aug 2009 15:36:05 -0500

checkbox (0.7) jaunty; urgency=low

  [ Dave Murphy ]
  * Fixed viewing of report files in Firefox 3 (LP: #331481)
  * Added additional contextual information
   * /etc/sysctl* (LP: #331055)
   * /etc/modprobe.d (LP: #331056)
   * /etc/modules (LP: #331057)
  * Fixed packaging for Jaunty
   * https://lists.ubuntu.com/archives/ubuntu-devel/2009-February/027439.html
   * Uses --install-layout=deb
   * Installs to dist-packages instead of site-packages

  [ Andy Whitcroft ]
  * suspend_test: update suspend_test to version V6 matching kernel version.
    The version here will become the master copy.
  * suspend_test: add a --dry-run mode to simplify developement
  * suspend_test: add a automation mode for checkbox integration
  * suspend_test: add a new pm-suspend test
  * suspend_test: record and restore timer_delay around the variable
    time test.
  * suspend_test: release v7.
  * suspend_test: initial version of suspend power consumption test
    from a patch by Pete Graner.
  * suspend_test: power -- made the sleep time configurable
  * suspend_test: detect batteries and disable ac/power tests
  * suspend_test: disable dbus tests when we have no primary user
  * suspend_test: handle AC transitions better
  * suspend_test: enable power test as part of --full
  * suspend_test: reduce the noise in the test instructions
  * suspend_test: use minutes in output when that is more appropriate
  * suspend_test: track actual AC transitions and report them
  * suspend_test: only mention AC at all if we have a battery
  * suspend_test: report useful data at the bottom for posting
  * suspend_test: document the new power test in the usage
  * suspend_test: power -- indicate when the result is unreliable
  * suspend_test: report -- fix up spacing issues
  * suspend_test: release v8

 -- Dave Murphy <schwuk@ubuntu.com>  Tue, 17 Mar 2009 09:46:16 +0000

checkbox (0.6) jaunty; urgency=low

  * New upstream version:
    * Added suspend_test script - for more details see:
      https://wiki.ubuntu.com/KernelTeam/SuspendResumeTesting
    * Added XSL Stylesheet and the ability to view generated reports
    * Added support for PolicyKit to run the application as a user
    * Added logging for backend and logrotation script.
  * Fixed calling ucf was run via debconf (LP: #330502)

 -- Marc Tardif <marc@ubuntu.com>  Tue, 17 Feb 2009 15:36:05 +0000

checkbox (0.5) jaunty; urgency=low

  * New upstream version:
    * Added concept of hyper text view to display clickable links.
    * Added concept of properties to components.
    * Added pci information to launchpad report.
    * Added dmi information to launchpad report.
    * Added text area to keyboard test.
    * Removed sourcing of base postrm script.
    * Updated translations from Launchpad.
  * Fixed handling of interrupt signal (LP: #327810)
  * Fixed display of text in graphical interface (LP: #240374)
  * Fixed support for regexes in blacklist and whitelist (LP: #327177)
  * Fixed opening of subunit log file (LP: #325737)
  * Fixed internet test.

 -- Marc Tardif <marc@ubuntu.com>  Tue, 20 Jan 2009 18:55:20 -0500

checkbox (0.4) jaunty; urgency=low

  * Setup bzr-builddeb in native mode.
  * Removed LGPL notice from the copyright file.

 -- Marc Tardif <marc@ubuntu.com>  Tue, 20 Jan 2009 16:46:15 -0500

checkbox (0.3) jaunty; urgency=low

  * New upstream version:
    * Renamed hwtest to checkbox.
    * Renamed auto tests to shell tests.
    * Added watch file.
    * Added README file pointing to the Ubuntu wiki.
    * Added subunit to the test suite.
    * Added the subunit_report plugin to produce a standard test report.
    * Added pvs registry.
    * Added support for int return values to recursive registry eval.
    * Added debug information when a command registry returns an error.
    * Added mounts registry.
    * Added patches to upgrade the configuration files.
    * Added support for CHECKBOX_OPTIONS environment variable.
    * Added usage information.
    * Added gconf registry.
    * Added logging to checkbox event.
    * Added locking plugin.
    * Added message store and schema types.
    * Added caching to automatic tests so that they are not run multiple
      times.
    * Added persistence to category and system_id.
    * Added lshw registry and plugin.
    * Added newlines to German introduction message.
  * Fixed e-mail address should be remembered (LP: #156725)
  * Fixed $output variable does not seem to be reinterpolated when
    testing again (LP: #189404)
  * Fixed command line interface does not provide a test nor test again
    option (LP: #189423)
  * Fixed translation template unavailable, even though hwtest is in main
    (LP: #202447)
  * Fixed internet_test should support providing a destination other
    than canonical.com (LP: #216111)
  * Fixed hwtest loads editor backup files from suite dir (LP: #237954)
  * Fixed application should only have one instance running (LP: #266899)
  * Fixed disk information should be gathered (LP: #267889)
  * Fixed typo: payback device (LP: #288331)
  * Fixed tests skipped by constraint should be reported (LP: #304176)
  * Fixed manual tests which have commands should not be run automatically
    (LP: #304231)
  * Fixed CHECKBOX_DATA mapping is not working (LP: #304736)

 -- Marc Tardif <marc@ubuntu.com>  Fri, 16 Jan 2009 12:05:32 -0500

hwtest (0.1-0ubuntu10) hardy; urgency=low

  * Fixed xalign and yalign in exchange summary.

 -- Marc Tardif <marc@interunion.ca>  Mon, 21 Apr 2008 15:07:39 -0400

hwtest (0.1-0ubuntu9) hardy; urgency=low

  * Fixed internet_test to ping default gateway rather than canonical.com.
  * Fixed python-support issues to support upgrades of hwtest.
  * Fixed tooltip to be HIG compliant.
  * Fixed category to use GTK;System;Settings;.
  * Fixed command line interface to support escape characters.
  * Using python-central instead of python-support.
  * Added support to i18n the .desktop file.
  * Added support for http_proxy and https_proxy.
  * Added summary of information being submitted.

 -- Marc Tardif <marc@interunion.ca>  Thu, 17 Apr 2008 12:01:50 -0400

hwtest (0.1-0ubuntu8) hardy; urgency=low

  * debian/patches/01_change_menu_category.patch:
    - change the category so the item is moved to system, administration and not
      the only entry in applications, system tools on a default installation

 -- Sebastien Bacher <seb128@canonical.com>  Mon, 14 Apr 2008 15:49:06 +0200

hwtest (0.1-0ubuntu7) hardy; urgency=low

  * Fixed packaging bugs.
  * Improved internationalization.
  * Renamed questions and answers to tests and results.

 -- Marc Tardif <marc@interunion.ca>  Thu,  6 Mar 2008 10:58:43 -0500

hwtest (0.1-0ubuntu6) hardy; urgency=low

  * Upload to hardy/universe (without the .bzr files).
  * Make package conformant with current Python policy.

 -- Matthias Klose <doko@ubuntu.com>  Tue, 11 Mar 2008 14:06:02 +0000

hwtest (0.1-0ubuntu5) hardy; urgency=low

  * Set default timeout to None instead of 60 seconds.
  * Updated copyright information.
  * Reverted to using gksu to limit dependencies.
  * Removed dependency on python-apt.

 -- Marc Tardif <marc@interunoin.ca>  Thu, 28 Feb 2008 17:07:07 -0500

hwtest (0.1-0ubuntu4) hardy; urgency=low

  * Improved text in questions text file.
  * Improved user experience by only showing auto questions
    progress bar when there are actual questions.
  * Also improved the user experience by showing a progress
    bar while building the report.

 -- Marc Tardif <marc@interunion.ca>  Wed, 27 Feb 2008 23:12:24 -0500

hwtest (0.1-0ubuntu3) hardy; urgency=low

  * Fixed hwtest_cli so that it doesn't strip the DISPLAY environment
    variable.
  * Fixed system_info plugin so that it does a better effort for
    gathering system information instead of relying on non standard
    information from HAL.

 -- Marc Tardif <marc@interunion.ca>  Wed, 27 Feb 2008 10:52:33 -0500

hwtest (0.1-0ubuntu2) hardy; urgency=low

  * Fixed packaging following lintian error.
  * Added packages registry and plugin.

 -- Marc Tardif <marc@interunion.ca>  Tue,  5 Feb 2008 15:02:26 -0500

hwtest (0.1-0ubuntu1) hardy; urgency=low

  * Initial Release.

 -- Marc Tardif <marc@interunion.ca>  Mon, 17 Sep 2007 17:25:54 -0300<|MERGE_RESOLUTION|>--- conflicted
+++ resolved
@@ -1,29 +1,25 @@
 checkbox (0.14.10) quantal; urgency=low
 
   * Increased version number after final Ubuntu Quantal release.
+
+  [Brendan Donegan]
+  * jobs/suspend.txt.in - make sure FWTS logs end with .log so file names
+    don't get tampered with (LP: #1065932)
+
+  [Daniel Manrique]
+  * [FEATURE] checkbox/job.py: Fixed intltool warning about unnamed
+    parameters in string, applied pep8 fixes.
+
+  [Marc Tardif]
+  * plugins/environment_info.py: Enabling environment to take precedence
+    over configuration files.
 
   [Sean Feole]
   * [FEATURE] jobs/optical.txt.in: modified existing automation test
     jobs. Added a _description field to each so that the test cases properly
     appear in the checkbox UI (LP: #1064189)
 
-  [Marc Tardif]
-  * plugins/environment_info.py: Enabling environment to take precedence
-    over configuration files.
-  
-  [Daniel Manrique]
-  * [FEATURE] checkbox/job.py: Fixed intltool warning about unnamed
-    parameters in string, applied pep8 fixes.
-
-<<<<<<< HEAD
-  [Brendan Donegan]
-  * jobs/suspend.txt.in - make sure FWTS logs end with .log so file names
-    don't get tampered with (LP: #1065932)
-
- -- Daniel Manrique <roadmr@ubuntu.com>  Wed, 10 Oct 2012 09:45:08 -0400
-=======
  -- Daniel Manrique <roadmr@ubuntu.com>  Fri, 12 Oct 2012 10:47:26 -0400
->>>>>>> e9432515
 
 checkbox (0.14.6) quantal; urgency=low
 
@@ -31,7 +27,7 @@
   * [FEATURE] scripts/touchpad_scroll_resource, jobs/touchpad.txt.in:
     adding in touchpad scroll detection resource job, and modified jobs
     to require the capability to be present.
-  
+
   [Jeff Lane]
   * Cleaning up duplicated modinfo code: (LP: #1043521)
     * checkbox/parsers/modinfo.py: added a parser to handle output from modinfo
@@ -54,8 +50,8 @@
     as it was redundant (LP: #868643)
   * [FEATURE] jobs/fingerprint.txt.in: Cleaned up the definitions to
     match current Unity (LP: #946184)
-  * [FEATURE] jobs/usb.txt.in: replaced the usb/mouse and usb/keyboard tests 
-    with usb/HID to combine them so the tester can choose one device rather 
+  * [FEATURE] jobs/usb.txt.in: replaced the usb/mouse and usb/keyboard tests
+    with usb/HID to combine them so the tester can choose one device rather
     than requiring multiple devices. (LP: #1053032)
   * [FEATURE] jobs/keys.txt.in: modified the battery info key job to
     use the keys_test script as we do with other hotkey tests (LP: #990538)
@@ -76,16 +72,16 @@
     daily build recipe.
   * scripts/audio_settings: Added exception handlers to catch problems with
     unwritable or absent settings files (LP: #1041644) (LP: #1041340)
-  * Ensured that strings passed to qtiface.showError via dbus are strings, 
+  * Ensured that strings passed to qtiface.showError via dbus are strings,
     and not NoneType as could happen under certain circumstances.
     (LP: #1032337)
   * scripts/graphics_modes_info: updated shebang to python3 (LP: #1047515)
   * scripts/graphics_driver, scripts/color_depth_info: Added ignoring
     possible invalid characters in Xorg logfiles (LP: #1048096)
   * scripts/audio_test: made the default mode verbose, it now sends all
-    output to stderr (but still exits a proper return value). Jobs using it 
+    output to stderr (but still exits a proper return value). Jobs using it
     are updated to remove the now-unneeded -v parameter.
-  * Added tests to ensure all job files are declared in setup.cfg, 
+  * Added tests to ensure all job files are declared in setup.cfg,
     po/POTFILES.in and included in jobs/local.txt.in. (LP: #1052986)
   * setup.cfg, po/POTFILES.in, jobs/local.txt.in: Fixed so the tests pass.
     (LP: #1052986)
