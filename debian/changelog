checkbox (0.14.6) quantal; urgency=low

  [Chris Wayne]
  * [FEATURE] scripts/touchpad_scroll_resource, jobs/touchpad.txt.in:
    adding in touchpad scroll detection resource job, and modified jobs
    to require the capability to be present.
  
  [Jeff Lane]
  * Cleaning up duplicated modinfo code: (LP: #1043521)
    * checkbox/parsers/modinfo.py: added a parser to handle output from modinfo
    * scripts/audio_driver_info: modified to use modinfo parser
    * scripts/network_device_info: modified to use modinfo parser
    * scripts/accelerometer_test: modified to use modinfo parser
  * Cleaning up missing touchpad driver info bits: (LP: #1052942)
    * scripts/touchpad_driver_info: added script from automation sprint to get
      driver info for installed/detected touchpad devices
    * jobs/info.txt.in: added job to get driver info during info job phase.
      Moved audio_driver_info and network_driver_info into info.txt.in because
      they are better suited there. Moved network_device_info job into
      info.txt.in.
  * jobs/wireless.txt.in: Added jobs to individually test 802.11a/b/g/n
    connections. This is necessary for adequate QA testing (LP: #1042425)
  * scripts/graphics_driver: fixed a bug causing the hybrid check to throw an
    exception on hybrid systems (LP: #1048058)
  * setup.py: added checkbox.dbus to packages (LP: #1052601)
  * jobs/optical.txt.in: removed the optical/dvd_movie_playback job definition
    as it was redundant (LP: #868643)
  * [FEATURE] jobs/fingerprint.txt.in: Cleaned up the definitions to
    match current Unity (LP: #946184)
  * [FEATURE] jobs/usb.txt.in: replaced the usb/mouse and usb/keyboard tests 
    with usb/HID to combine them so the tester can choose one device rather 
    than requiring multiple devices. (LP: #1053032)
  * [FEATURE] jobs/keys.txt.in: modified the battery info key job to
    use the keys_test script as we do with other hotkey tests (LP: #990538)
  * [FEATURE] jobs/bluetooth.txt.in: removed the bluetooth/keyboard job
    and modified bluetooth/mouse to be bluetooth/HID and allow the tester
    to choose a device to use. (LP: #1053010)

  [Jeff Marcom]
  * jobs/optical.txt.in: Changed optical read/write job commands to use
    a more reliable dev path (LP: #990560)

  [Daniel Manrique]
  * Bumped to 0.14.6 to keep changelog size sane and fix a small mishap in the
    daily build recipe.
  * scripts/audio_settings: Added exception handlers to catch problems with
    unwritable or absent settings files (LP: #1041644) (LP: #1041340)
  * Ensured that strings passed to qtiface.showError via dbus are strings, 
    and not NoneType as could happen under certain circumstances.
    (LP: #1032337)
  * scripts/graphics_modes_info: updated shebang to python3 (LP: #1047515)
  * scripts/graphics_driver, scripts/color_depth_info: Added ignoring
    possible invalid characters in Xorg logfiles (LP: #1048096)
  * scripts/audio_test: made the default mode verbose, it now sends all
    output to stderr (but still exits a proper return value). Jobs using it 
    are updated to remove the now-unneeded -v parameter.
  * Added tests to ensure all job files are declared in setup.cfg, 
    po/POTFILES.in and included in jobs/local.txt.in. (LP: #1052986)
  * setup.cfg, po/POTFILES.in, jobs/local.txt.in: Fixed so the tests pass.
    (LP: #1052986)
  * [FEATURE] checkbox/tests/message_files.py: Added a test to validate
    that all shell jobs have descriptions (LP: #1052992).
  * [FEATURE] jobs/stress.txt.in: Updated some shell jobs that had no
    description (LP: #1052992).
  * Added consecutive numbering to messages sent to the backend, so the
    frontend knows to discard out-of-sequence messages. (LP: #886118)
  * [FEATURE] Added a test to verify that jobs contain only keys
    declared in the schema (avoid stray keys).

  [Alberto Milone]
  * [FEATURE] scripts/window_test, jobs/graphics.txt.in: Added script
    window_test to open and close 3D windows in various conditions for
    graphics testing. Added three new window_test based jobs to graphics.txt.in.
  * [FEATURE] scripts/graphics_stress_test, jobs/stress.txt.in: Added script to
    do some graphics stress by ensuring the graphics system continues to
    function after several iterations of: switching VTs, suspend/resume, screen
    rotation and running the rendercheck graphics suite.

  [Marc Tardif]
  * scripts/touchpad_scroll_resource: Added support for systems without
    a touchpad (LP #1045066)
  * [FEATURE] scripts/xinput_resource, checkbox/parsers/xinput.py: Xinput
    resource script to test multitouch devices.
  * patch/0.14.2: Fixed patch to rmtree instead of rmdir scripts directory.
  * [FEATURE] debian/checkbox.templates, debian/checkbox.config: Added support to
    preseed properties in environment_info plugin.
  * [FEATURE] qt/frontend/qtfront.ui: Fixed warnings when building with
    qtcreator (LP #1053126)
  * setup.py: Fixed required dependency on distutils-extra by providing
    fake implementations of build_i18n and build_icons (LP #1049218)
  * checkbox/parsers/description.py: Fixed the PURPOSE and STEPS parts
    of the description parser to automatically fix bad descriptions.
  * plugins/suites_prompt.py: Fixed tree view in selection window (LP #1056432)
  * [FEATURE] tools/lint: Added script to consistently check syntax.
  * plugins/apport_prompt.py: Removed apport plugin that caused crashes
    when trying to send bug report (LP #1047857)
<<<<<<< HEAD
  * jobs/optical.txt.in: Fixed missing category assignment in optical
    dvd write tests (LP: #1057762)
=======
  * [FEATURE] jobs/touchpad.txt.in: Added singletouch and multitouch for
    touchpads.
  * [FEATURE] jobs/touchscreen.txt.in: Added nontouch and multitouch for
    touchscreens.
>>>>>>> d62ef899

  [Sean Feole]
  * [FEATURE] scripts/battery_test: measures battery capacity before and after
    an activity and determines battery life at the rate of drain.
    jobs/power-management.txt.in: added two manual tests to ask the user to
    unplug and then re-plug the laptop so that three new automated battery
    drain tests can run:
   * power-management/battery_drain_idle
   * power-management/battery_drain_movie
   * power-management/battery_drain_sleep

  [Brendan Donegan]
  * [FEATURE] Add environment_info plugin which sets environment variables
    according to the values set in the plugin via Checkboxes INI files.
  * [FEATURE] Added semi-automated wireless tests which require only a single
    router to run, prompting the user to modify the routers config during 
    the test.
  * [FEATURE] Added semi-automated wireless after suspend tests to suspend.txt.in,
    since they were missed in the previous merge    
  * Attach the output of udev_resource, for debugging purposes (LP: #974271)
  * Make audio_settings before/after suspend tests more robust by not requiring
    every little audio setting to be the same before and after suspend, just
    the major ones such as the current source/sink and the mute/volume settings
    on them (LP: #1043144)
  * Remove default value from windows_number argument since the logic following
    it dictates that it's only valid for certain tests (LP: #1047621)
  * scripts/frequency_governors_test - Ensure that check for difference in
    expected and actual speedup only fails if the actual speedup is less than
    the expected speedup (LP: #999547)
  * jobs/cpu.txt.in, jobs/stress.txt.in - add environ field containing
    CHECKBOX_DATA to allow that environment variable to be used in the command
    (LP: #1049595)
  * jobs/wireless.txt.in - replace use of network_wireless_test in wireless_scanning
    with a simple Bash script using nmcli and delete network_wireless_test (LP: #900370)
  * jobs/audio.txt.in - fix description of audio/playback_hdmi (LP: #1052136)
  * [FEATURE] plugin/environment_info.py - allow BT device address to be set
    in the checkbox.ini file to facilitate self-testing
  * [UIFe] qt/frontend/qtfront.ui, qt/frontend/qtfront.cpp - set focus to Continue
    button and make it the default so that it can be 'clicked' using Enter,
    as well as renaming it to 'continueButton' (LP: #1052506)
  * jobs/keys.txt.in, scripts/key_test - Fix keys/battery test to have correct
    fields and tidy up pep8 violations in key_test script (LP: #1054410)
  * [FEATURE] jobs/power-management.txt.in, jobs/touchpad.txt.in,
    jobs/sniff.txt.in - Fix incorrect formatting of job descriptions to
    allow steps to be displayed by the UI (LP: #1054208)
  * jobs/usb.txt.in - Fix dependencies of USB tests so that things work properly if
    the usb/storage-automated test fails (LP: #987876)
  * Remove networking/bandwidth job since it is not useful (LP: #1009658)

  [Sylvain Pineau]
  * jobs/suspend.txt.in: Fixed suspend/suspend_advanced dependencies to avoid
    calling fwts with the live CD (LP: #1045687)
  * qt/frontend/qtfront.ui: Fixed the test purpose widget size to allow two
    lines of description (LP: #1032255)
  * qt/frontend/qtfront.ui: Fixed the progressLabel widget size to support job
    names > 50 chars (LP: #1046274)
  * scripts/camera_test, jobs/camera.txt.in: Added a 10s timeout to the camera
    still test (LP: #990133)
  * scripts/graphics_stress_test, scripts/rendercheck_test, jobs/stress.txt.in: 
    Exit with proper error message if rendercheck is not installed.
    (LP: #1048262)
  * [FEATURE] jobs/suspend.txt.in: Add usb wakeup tests (mouse and keyboard).
  * setup.py, qt/checkbox-qt.ui: Removed the old UI design file (LP: #1049912)
  * [FEATURE] jobs/rendercheck.txt.in, po/POTFILES.in, setup.cfg: Fixed
    the rendercheck tests, added the suite file to setup.cfg/POTFILES.in
    and moved the rendercheck/tarball job into an attachment (LP #1053033)
  * scripts/optical_write_test: Filter ANSI escape char outputed by wodim 
    (LP: #1052803)
  * checkbox/parsers/udevadm.py: Improved wireless devices detection.
    The wireless category is now set if the subsystem is equal to ieee80211 
    (LP: #855382)
  * scripts/memorycard_resource, scripts/removable_storage_test,
    scripts/removable_storage_watcher: Fixed the memorycard regexp flags and 
    add the DriveVendor Udisks property to the re.search() string (LP: #1050920)
  * scripts/display_resource, jobs/resource.txt.in: Added a new display 
    resource script to properly handle connector names returned by proprietary
    drivers (LP: #956139 and #992727)
  * debian/control, jobs/esata.txt.in, jobs/firewire.txt.in, jobs/usb.txt.in,
    jobs/mediacard.txt.in: Remove udisks package references in all of the jobs
    that use removable_storage scripts (LP: #1059620) 

  [Zygmunt Krynicki]
  * Fixed simple duplicate 'the' mistakes (LP: #1040022)
  * Fix incorrect debconf template description for 802.11n open access point
    SSID (LP: #1049563)
  * Add new utility, scripts/udisks2_monitor, for looking at various storage
    changes interactively
  * Make scripts/removable_storage_watcher {insert,remove} properly validate
    the 'device' argument (bus type) and require at least one value
  * [FEATURE] scripts/removable_storage_watcher: add support for debugging

 -- Daniel Manrique <roadmr@ubuntu.com>  Thu, 27 Sep 2012 13:02:24 -0400

checkbox (0.14.5) quantal; urgency=low

  [Sylvain Pineau]
  * New version 0.14.5 for Quantal Quetzal development.
  * jobs/virtualization.txt.in, scripts/kvm_test, jobs/miscellanea.txt.in,
    setup.cfg: Added a new KVM test to ensure that a VM boots and works
    properly with KVM.
  * jobs/suspend.txt.in, scripts/gpu_test: Update the job description and the
    script docstrings from Flash to HTML5 video playback.
  * [FEATURE] scripts/removable_storage_test, scripts/removable_storage_watcher,
    jobs/mediacard.txt.in: Added memory cards detection (on bus other than sdio)
    and a new automated (based on usb/storage-pre-inserted) for SD cards.

  [Jeff Marcom]
  * scripts/accelerometer_test, jobs/input.txt.in: Improved ability to detect 
    oem manufacturer info, and cleanup up job step formatting.
  * /jobs/touchpad.txt.in: Fixed instruction steps for manual touchpad horizontal 
     and vertical tests.
  * scripts/audio_settings, jobs/audio.txt.in: Added automated switch to 
    HDMI interface, modified corresponding jobs file..
  * jobs/audio.txt.in, added method to bypass return code of /scripts/audio_settings
    and instead only return the exit code for the appropriate audio test.
  * scripts/audio_settings: Added automated switch to restore previous 
    audio profile setting

  [ Daniel Manrique ]
  * jobs/peripheral.txt.in: Fixed a typo in the DSL job. (LP: #1039192)
  * jobs/resource.txt.in: Added usb resource that indicates which versions of
    the protocol are supported (currently only reports for USB 2.0 and 3.0).
  * scripts/removable_storage_watcher, scripts/removable_storage_test: Added
    a parameter to specify minimum speed to accept a device, and a parameter
    to fail removable_storage_test if the transfer speed is below a threshold.
  * jobs/usb.txt.in: Added usb3 jobs that will only pass if an actual USB 3.0
    device is inserted/removed/tested.
  * jobs/audio.txt.in: replaced gconfaudiosink by autoaudiosink (LP: #978895)
  * [FEATURE]: qt/frontend/qtfront.cpp, qt/frontend/qtfront.h,
    qt/frontend/qtfront.ui, checkbox_qt/qt_interface.py: Replaced test result
    buttons with radiobuttons,  made comment area always visible, and added
    keyboard shortcuts.
  * [FEATURE] Added oem-config directory to setup.py so it builds correctly.

  [ Jeff Lane ]
  * scripts/removable_storage_test (total overhaul):
    * Added --iterations option, now you can run -i iterations of -c files of
      -s size.
    * Added RandomData class to generate test files using a much faster method.
    * Replaced copy_file() with file_write() and file_read() to take advantage of
      buffer flushing and fsync() opeations not available to shutils/copy2.
    * Redid the runtime bits of main() so now for every device found, it runs I
      iterations of C files.
    * Redid output so now you get an avg write speed per iteration and a summary
      at the end of all iterations for each device.
  * scripts/wifi_reconnect_resume_test: fixed a bug where timestamps being
    grabbed from dmesg were strings instead of floats (LP: #1038270)
  * jobs/stress.txt.in: added two sample jobs to demonstrate the new features
    of removable_storage_test
  * jobs/piglit.txt.in: added jobs that run the piglit graphics test suite
  * scripts/lsmod_info: added script to provide better lsmod output for the
    lsmod_attachment job using the power of the modinfo parser
    jobs/info.txt.in: modified lsmod_attachment job to use lsmod_info script
    rather than just lsmod output (LP: #1043531)
  
  [Matt Fischer]
  * scripts/audio_driver_info: added script to find info on loaded drivers
    jobs/audio.txt.in: added automated job to determine audio drivers loaded
    jobs/networking.txt.in: added a requires on networking/info for
    module-init-tools package.
    scripts/volume_test: cleanup and fixing a small issue
  * scripts/network-device-info: fixed a problem with output causing a
    traceback and a problem where modules with improper modules field causes
    problems. (LP: #1042395)
    jobs/networking.txt.in: added requires for pciutils for the above bugfix

  [Alberto Milone]
  * [FEATURE] scripts/rendercheck_test: added test to take advantage of the
    rendercheck test suites.
    [FEATURE] jobs/rendercheck.txt.in: added jobs to run the rendercheck_test
    script.
    [FEATURE] jobs/local.txt.in: added job to parse rendercheck.txt.in job file
  * checkbox/contrib/gdk.py: removed legacy code and used python 3.
  * scripts/rotation_test:
    * Made sure to report all failures, not only the first.
    * Made it look more pythonic.
    * Fixed issues with python 3 and used python 3.
  * checkbox/contrib/xrandr.py:
    * Fixed issues with python 3 and used python 3 (LP: #1043155).

  [Sean Feole]
  * scripts/network-reconnect-resume-time: fixed the wifi-reconnect-resume-time
    script to also check wired connections for completeness (LP: #1042391)

  [Chris Wayne]
  * [FEATURE] Added oem_config_test, related jobs and data files

 -- Daniel Manrique <roadmr@ubuntu.com>  Thu, 30 Aug 2012 12:45:49 -0400

checkbox (0.14.4) quantal; urgency=low

  * New upstream release (LP #1039094):

  [ Daniel Manrique ]
  * New version 0.14.4 for Quantal Quetzal development.
  * Added new audio_test and test definitions.

  [Jeff Lane]
  * jobs/esata.txt.in: added tests for removable eSATA drives
    scripts/removable_storage_test: added support for ata_serial_esata devices
    scripts/removable_storage_watcher: added support for ata_serial_esata
    devices
  * scripts/optical_write_test: changed behaviour to timeout after 5 minutes
    rather than a few seconds to give testers a chance to complete the test
    without having to sit on top of the machine waiting. If tester doesn't hit
    itself and proceed.
    jobs/optical.txt.in: Cleared up text in the existing manual optical write
    tests and added two automated tests that can be used if desired (they still
    require the user to push the tray in after writing, but eliminate other
    steps)
  * scripts/graphics_driver: Added this script based to parse Xorg.0.log and
    discover the currently running graphics driver and driver version
    jobs/graphics.txt.in: Added a new job to take advantage of the
    graphics_driver script.
    data/whitelists/default.whitelist: Added the graphics_driver job to the
    default whitelist because this would be good data to gather for UF and
    doesn't cost much
  * scripts/graphics_driver: Merged Alberto Milone's work on a
    hybrid_graphics_test into graphics_driver as his stuff and my stuff were
    similar enough to be in the same script, plus this allows the advantage of
    using Bryce Harrington's xorglog library down the road.
  * scripts/removable_storage_test: removed a lot of unnecessary output to
    clean up the test run and also added in some basic performance monitoring.

  [Sylvain Pineau]
  * jobs/graphics.txt.in, jobs/benchmarks.txt.in: Move gtkperk to the benchmarks
    section.
  * jobs/benchmarks.txt.in, scripts/wifi_time2reconnect: Add a test to monitor
    the time needed to reconnect to a WIFI access point.
  * jobs/cpu.txt.in: Added a check for ARM Vector Floating Point Unit support.
  * jobs/touchscreen.txt.in: Add 3 new manual tests (tap-detect, drag-n-drop and
    multitouch-zoom)
  * jobs/audio.txt.in: Added a test that verifies that the various audio 
    channels are working properly.
  * scripts/camera_test, jobs/camera.txt.in: Replace the call to "xawtv -hwscan"
    in camera_test by the VIDIOC_QUERYCAP ioctl, xawtv requirement removed.
  * jobs/led.txt.in, jobs/local.txt.in, scripts/led_hdd_test.py: Add LED
    tests.
  * jobs/suspend.txt.in: Resurrect scripts/sleep_test as a fallback of fwts for
    the suspend/suspend_advanced test.

  [Brendan Donegan]
  * scripts/audio_settings: Converted script from Perl to Python(3), putting 
    it in line with approved technology guidelines
  * jobs/audio.txt.in: Fixed audio jobs to use --file option of audio_settings 
    instead of piping to STDOUT.
  * Prettify the Step icons that appear next to each test step in the test run
    screen (LP: #1036085)
  * Remove the 'Don't show this message on startup' checkbox from the
    introduction screen, since it isn't used (LP: #1036218)
  * Continue to run the progress bar when the test dependencies are being
    resolved so that it doesn't look like the UI hung (LP: #1036573)
  * Remove gcov_attachment from default whitelist since it depends on lcov
    which is not in the default install, and is not used anyway.
  * Better feedback from resolution_test script. Display the expected and
    detected resolution values.

  [Nathan Williams]
  * scripts/network_check: Fixed exception handling in the absence of zenity
    (LP: #988260)

  [Samantha Jian]
  * Added disk spindown test script and definition.
  * Added support for BT devices on PCI bus. (LP: #1036124)

  [Jeff Marcom]
  * Added Accelerometer test.
  * scripts/gst_pipeline_test, jobs/audio.txt.in: Added device sink check

  [Matt Fischer]
  * Added test to check that volume is within acceptable range and audio
    elements are not muted.
  * scripts/camera_test: added the resolutions option to take sample pictures
    in all resolutions supported by the specified webcam
    jobs/camera.txt.in: added the camera/multiple-resolution-images test which
    utilitizes the changes to the camera_test script 

  [Alberto Milone]
  * checkbox/contrib/gdk.py: Added library for getting gtk.gdk.Screen object
    checkbox/contrib/xrandr.py: Added library for manipulating graphics
    settings similar to how xrandr does it.
    scripts/brightness_test: Added automated test to verify that backlight
    settings are properly honored
    scripts/color_depth_info: Added script to get info on color depth and pixel
    format
    scripts/graphics_modes_info: Added script to gather info on the supported
    graphics modes available
    scripts/rotation_test: Added script to automate screen rotation testing
    jobs/graphics.txt.in, jobs/monitor.txt.in: Added jobs to take advantage of
    the new scripts added to Checkbox

  [ Sean Feole ]
  * scripts/wifi_reconnect_resume_test, jobs/wifi_resume_time added.
  * Fixed an output issue in scripts/wifi_reconnect_test that was not handled
    in the original merge. Also tweaked error messages to be more useful.

  [Chris Wayne]
  * Added in bluetooth_test and related jobs for automated bluetooth
    testing

 -- Jeff Lane <jeff@ubuntu.com>  Fri, 17 Aug 2012 16:47:08 -0400

checkbox (0.14.3) quantal; urgency=low

  * New upstream release (LP: #1033652)

  [Benjamin Kerensa]
  * Changed description of PCMCIA/PCIX to PCMCIA/ExpressCard since PCIX
    generally applies to servers (LP: #992249) 

  [Brendan Donegan]
  * Removed call to unlink temporary file in Html5Thread part of gpu_test.
    Also addressed a few pyflakes complaints and removed a stray print.
  * Include block device name in fields of block_device resource
    output. This will prevent different block device fields from being
    confused with each other (LP: #1027849)
  * Fix apport_prompt.py so it properly checks the value in
    /etc/default/apport (LP: #1029897)
  * Initially disable the 'Run' tab in the Qt UI, re-enabling it when the
    'Start Testing' has been clicked (LP: #1029815)
  * Put Component and Status into one tree view on the selection screen,
    rather than two seperate ones (LP: #1030871)
  * Disable the Select All and Deselect All buttons in the selection
    view during testing (LP: #1032259)

  [Daniel Manrique]
  * New version 0.14.3 for Quantal Quetzal development.
  * alsa_info is invoked with --no-dialog, otherwise if dialog is installed
    it results in invalid data in the submission file and results.
    (LP: #1028065)
  * Instruct Chromium browser to accept file:// URLs so it can correctly
    open the checkbox submission.xml report (LP: #1026614)
  * scripts/gconf_resource: decode gconf output as utf-8 rather than ascii
    (LP: #1022593)
  * jobs/user_apps.txt.in: Quicktime test now depends on gstreamer0.10-ffmpeg
    to ensure it's able to play .mov files (LP: #633009)
  * scripts/network_check: InvalidURL exception is caught and handled more
    cleanly (LP: #751701)
  
  [Sylvain Pineau]
  * jobs/usb.txt.in, scripts/disk_read_performance_test: Add a USB3 read
    performance test.
    scripts/block_device_resource: Add the maximum usb specification supported
    by both a block device and the corresponding root hub port.
  * qt/frontend/qtfront.ui, qt/frontend/images/checkbox-qt-head.png: 
    Add transparency properties to the main window header to keep the main theme
    colors in the widget background (LP: #1030857)

  [Jeff Marcom]
  * Added timeout to job call for disk smart test.

  [Marc Tardif]
  * Escaping encoded strings in udevadm output (LP: #1025381)

  [Jeff Lane]
  * jobs/cpu.txt.in: added a depends to cpu/scaling_test-log-attach to ensure
    that job does not run until afte cpu/scaling_test (LP: #1031994)
  
  [Matt Fischer]
  * scripts/network_device_info: added a check to ensure what lspci reports and
    what NetworkManger reports (if it is installed) are the same. Reports more
    useful info now like driver and driver version, IP address, etc.
  * scripts/cycle_vts: added checks to fail test if chvt returns a non-zero
    exit code. Added a final check at the end to verify we did land back on the
    original VT after testing.
    jobs/miscellanea.txt.in: fixed a typo in the chvt job. It used to reqire
    'package.alias' instead of 'package.name'

 -- Jeff Lane <jeff@ubuntu.com>  Mon, 06 Aug 2012 09:26:41 -0400

checkbox (0.14.2) quantal; urgency=low

  * New upstream release (LP: #1025869)

  [Jeff Marcom]
  * scripts/gpu_test - Fixed potential thread exiting issue.

  [Javier Collado]
  * Fixed detection of circular references in resolver.

  [Jeff Lane]
  * New version 0.14.2 for Quantal Quetzal development.
  * jobs/cpu.txt.in: added cpu_scaling_test log attachment job
  * jobs/disk.txt.in: modified block_device requirements so they'll work right
    jobs/info.txt.in: added block_device resource requirements to hdparm job so
    it won't run on removable stuff where it's not necessary.
  * jobs/info.txt.in: removed extraneous fwts_log job
    jobs/miscellanea.txt.in: modified fwts_results.log job
  * scripts/optical_detect: minor tweak to send error output to stderr
    scripts/optical_read_test: added root user check because this needs to be
    run with root privileges. Added some additional output for stderr for
    failures so we will know WHY a test or the script failed. Replaced 
    sys.stdout.write() and flush() calls with simple print statements.
  * scripts/ipmi_test: output tweaks so error messages now go to stderr. No BMC
    message is a little more clear. Module failed to load now generates an
    error rather than a simple exit.
  * scripts/network_device_info: minor change so that the fail message now
    specifies that it was an error and outputs to stderr properly.
  * scripts/disk_smart: Improvements to the logging and output during testing.
  * scripts/cpu_scaling_test: lots of output changes using logging module.
    renamed script to frequency_governors_test to be more descriptive and less
    confusing. Added a --log option to write logs to an actual file
    jobs/cpu.txt.in: added an attachment job to attach the freq_governors log.
    Modified cpu/frequency_governors to write to log file
  * scripts/cpu_offlining: added an extra bit of output in case of failures. 
  * scripts/fwts_test: improved console output so that the info displayed in
    submission.xml is more useful.
    jobs/power-management.txt.in: added job to attach fwts_wakealarm.log to
    results.
  * scripts/network_ntp_test: Tweaked output to use log levels more
    appropriately. Added some decoding so that bytes output show up as strings
    properly in output. Converted from optparse to argparse. Added a root
    check because this needs to be root to properly run.
  * scripts/disk_read_performance_test: Added extra targeted output so that
    users can understand what's going on. Moved the exit bits so the test will
    actuall run on multiple drives as originally intended and not exit on the
    first failure.
  * scripts/removable_storage_test: vastly improved the output from that script
    and also introduced some new error handling to cover a couple conditions
    that generated unhelpful tracebacks.
  * scripts/memory_compare: changed the output a little so failures now dump
    data to stderr and success to stdout. Also added a try/except block to
    catch possible ZeroDivisionError cases if dmi or meminfo return 0 (found on
    my local system due to a library issue)
  * jobs/power-management.txt.in: improved rtc and tickless idle tests to
    provide more useful output, even though they are very simple tests.
  * jobs/networking.txt.in: added some output to networking/multi_nic so a 
    failure due to unconfigured ifaces generates something beyond a blank line
  * scripts/cpu_topology: Changed it so there is less output on success and
    more useful output on failure. Fixed a bug in the test for Failure that
    caused the False condition to never be met.
  * scripts/network_bandwidth_test: fleshed out the output to make it a little
    more useful in both debug and info levels. Was going to set the
    networking/bandwidth job to debug, but the info output should now be
    sufficient to begin diagnosing test failures.
  * jobs/usb.txt.in: Added output to usb/detect in case no USB controllers are
    found. Added dependencies on the udisks package which may not be installed
    by default.
    debian/control: Added udisks as a suggests for checkbox as it's required
    for the USB tests to function.
  * scripts/memory_test: converted from optparse to argparse. Added some extra
    stderr output that may be useful if this test fails. redirected some
    existing error messages to stderr also
  * scripts/disk_stats_test: some minor changes to output. Also, error output
    now goes to stderr on test failure.

  [Marc Tardif]
  * Fixed duplicate jobs appearing in the store when rerunning jobs.
  * Fixed packaging to install scripts under /usr/lib.

  [Daniel Manrique]
  * Added a message file format test that does some simplistic checks
    on jobs/* files to ensure they are sane.
  * Fixed two typos in jobs/suspend.txt.in.
  * Merging of translations into job files prior to running message 
    file format test, to further ensure that translated strings
    and field descriptions are parsed correctly.
  * Explicit encoding of error strings in Job.execute, so that data returned
    is consistent and invokers of this method don't choke on it. (LP:
    #1024541)

  [Brendan Donegan]
  * Make a call to rfkill unblock in the create_connection script, incase
    those nasty Broadcom drivers have left a soft-block on the wireless after
    loading. Also do a bit of refactoring to use check_output and check_call
    instead of Popen (LP: #1019162)
  * Move the call to unblock to before the connection is created
  * Reimplemented memory_compare in python3 and restructured it to put
    things into dictionaries for easy access. Also fixed bug with detecting
    non-RAM devices as RAM. (LP: #960087)
  * Wait longer to get the window handle in gpu_test, so that we don't fall foul
    of timing issues. (LP: #1018563)
  * Catch exception raised in memory_compare by DMI RAM entries with No Module
    Installed in the Size field (LP: #1023220)
  * Also unblock wireless before wireless_scanning test, as I neglected to do
    this before. (LP: #1023619)
  * Replace Flash video playback with HTML5 video playback. This has better
    support in Ubuntu and is more relevant (LP: #1024078)

  [Sylvain Pineau]
  * Add the firmware version (BIOS or UEFI) to the XML report.

 -- Daniel Manrique <roadmr@ubuntu.com>  Fri, 13 Jul 2012 16:26:06 -0400

checkbox (0.14.1) quantal; urgency=low

  * New upstream release (LP: #1018571)

  [Brendan Donegan]
  * Fixed up a few things with the gpu_lockup tests. Removed depends,
    renamed to gpu_lockup_suspend to reflect behaviour and removed the
    requirement on Firefox
  * Changed suspend_advanced and suspend_advanced_auto to use less
    strict definition of fwts s3 test.

  [Javier Collado]
  * Make sure that jobs are topologically ordered (LP: #990075)
  * Keep job ordering as close to whitelist as possible (LP: #1017951)

  [Marc Tardif]
  * New version 0.14.1 for Quantal Quetzal development.
  * jobs/suspend.txt.in: Fixed trailing newline on otherwise empty line.
  * scripts/run_templates: Fixed calls to Popen to use universal_newlines
    to return strings instead of bytes (LP: #1018354)

  [Daniel Manrique]
  * Fixed duplicate suspend/bluetooth_obex_after_suspend job name.
  * scripts/dpkg_resource: Changed encoding from ascii to utf-8 to handle
    non-ascii locales (LP: #1018353)

  [Jeff Lane]
  * Migrated audio/external-HDMI-playback into checkbox. Modified the
    command to match our other audio tests that save and reset mixer
    levels.

 -- Javier Collado <javier.collado@canonical.com>  Tue, 26 Jun 2012 16:07:04 +0200

checkbox (0.14) quantal; urgency=low

  New upstream release (LP: #1016746):

  [Brendan Donegan]
  * [FEATURE] Python 2 to 3 conversion:
    * scripts/create_connection - switched to using argparse and fixed
      representation of octal literal
    * scripts/internet_test - ran 2to3 tool and decoded result of
      check_output. Also replaced optparse with argparse
    * scripts/memory_info
    * scripts/removable_storage_test - ran 2to3 tool and fixed some
      encoding issues
    * scripts/removable_storage_watcher - ran 2to3 tool and swapped
      use of gobject with gi.repository.GObject
    * scripts/xrandr_cycle - ran 2to3 tool and fixed encoding issue
    * scripts/obex_send - ran 2to3 tool and swapped
      use of gobject with gi.repository.GObject
  * Update touchpad.py to use gsettings instead of deprecated gconf
    (LP: #1004212)
  * Instead of checking output of nmcli con up in create_connection,
    check the return code is success instead (LP: #1013537)
  * base64 encode the after suspend screenshot attachement so that it can
    be uploaded properly (LP: #1016126)
  * Fixed simple type in xorg_memory_test, introduced by Python3
    conversion (LP: #1016387)
  * [FEATURE] Add suspend/bluetooth_obex_after_suspend_auto test to be
    used during fully automated SRU testing

  [Marc Tardif]
  * [FEATURE] Reworked media_keys_test into key_test, making it more generic
    and able to test for any key that sends an scancode. Used it to implement
    a test for the Super key.
  * [FEATURE] Added new interactive and auto-verifying touchpad scrolling
    test.
  * [FEATURE] Python 2 to 3 conversion:
    * scripts/ansi_parser
    * scripts/cking_suite
    * scripts/floppy_test
    * scripts/network_bandwidth_test
    * scripts/cpu_scaling_test
  * Removed sleep_test script no longer used by any test definition.
  * [FEATURE] Deprecated scripts:
    * scripts/autotest_filter and scripts/autotest_suite
    * scripts/ltp_filter and scripts/ltp_suite
    * scripts/mago_filter and scripts/mago_suite
    * scripts/qa_regression_suite

  [Daniel Manrique]
  * New version 0.14 for Quantal Quetzal development.
  * Set the correct user (root) for fwts-wakealarm test (LP: #1004102)
  * Set correct user (root) for usb/storage-preinserted, so it works correctly
    on servers (LP: #1004131)
  * Log (at level INFO) name of each message we execute, so the currently
    running job can be determined by looking at the logfile, rather than
    hunting through process lists.
  * [FEATURE] Added script and jobs to collect and attach output from
    alsa-info.sh.
  * Assume utf-8 encoding always, when opening template files.
    (LP: #1015174)
  * [FEATURE] Replaced the context menu in the selection tree with explicit
    "select/deselect all" buttons.

  [Javier Collado]
  * Submission screen in Qt interface updated to support certification client:
    - customize contents depending on the upload target (launchpad or certification)
    - display links to the report properly in the show_entry method
  * Fixed qt interface show_entry method preopulates widget that gets
    user input (LP: #1000451)
  * Added customizable deselect_warning message in qt show_tree method (LP: #1000443)
  * show_error method shows long text properly in gtk/qt interfaces (LP:
    #1012052)

  [Jeff Lane]
  * [FEATURE] Changes to Power Management testing in Checkbox:
    * scripts/pm_test: added a slightly modified version of OEM team's pm.py
      script for reboot/poweroff testing
    * jobs/hibernate.txt.in: modified hibernate test to use fwts and added new
      jobs to attach log files from hibernate testing.
    * jobs/power-management.txt.in: added new poweroff and reboot jobs using pm_test
      script. Added jobs to attach logs from reboot and poweroff tests to
      results.
    * jobs/stress.txt.in: modified suspend_30_cycles and hibernate_30_cycles to
      use fwts. Added jobs to attach logs from 30 cycle tests to results.
    * jobs/suspend.txt.in: Modified suspend_advanced and suspend_advanced_auto to use
      fwts. Added job to attach log from suspend_advanced and suspend_advanced_auto
      to results.
  * [FEATURE] jobs/miscellanea.txt.in: added a job to gather tester info for
    certification purposes. Not to be used for UF.
  * [FEATURE] Python 2 to 3 conversion:
    * scripts/cpu_topology: ran 2to3, made modificates based on code review and
      tested script to verify functionality.
    * scripts/disk_smart: ported to Python 3. Inserted bits to decode byte
      data returned by Popen. Fixed list_handler to decode bytes types to clean
      up debug output.  Added bits to improve debug output. Migrated from
      optparse to argparse.
    * scripts/network_check: ran 2to3 and that was all that was needed. Also
      took the liberty of migrating from optparse to ArgParse sine we're
      Python3 only now.
    * scripts/network_device_info: ran 2to3 and changed shebang.
    * scripts/network_info: ran 2to3 and changed shebang. Fixed encoding issue
      with interface[:15] (needed to be a bytes object).
    * scripts/fwts_test: ran 2to3 and changed shebang, fixed an encoding bug
      with Popen output. Cleaned up the final output to be more useful for
      debugging test failures.
    * scripts/keyboard_test: nothing to do for conversion beyond changing shebang.
    * scripts/network_ntp_test: 2to3 changed nothing, so modified shebang.
      Fixed an encoding issue with Popen output in. Re-inserted a call to
      SilentCall() that was removed from TimeSkew() by someone in a previous
      revision, which made the TimeSkew() function do nothing. Fixed an
      unbuffered I/O error in SilentCall() discovered while testing Python3
      changes.
    * scripts/optical_detect, scripts/optical_read_test: ran 2to3 and changed
      shebang. Changes were minimal.
    * scripts/xorg_memory_test: 2to3 made minimal changes, modifed shebang.
      Converted optparse code to argparse code and replaced sys.argv[] stuff
      with more useful positional arguments. Removed a redundant import that
      2to3 injected.
    * scripts/resolution_test: ran 2to3 with minimal changes. Changed shebang.
      Converted optparse to argparse and removed unnecessary calls to
      sys.argv[]
    * scripts/pm_log_check: ran 2to3 and changed shebang.
    * scripts/pm_test: ran 2to3 and changed shebang. After a lot of trial and
      error, changed the way xinput is called to avoid confusing bytecode
      embedded in the command output that was causing problems with
      bytes.decode() on the "after reboot" hardware checks.

  [Jeff Marcom]
  * [FEATURE] Python 2 to 3 conversion:
    * scripts/memory_info
    * scripts/memory_test
    * scripts/touchpad_test
  * Deprecated: wake_on_lan_test
  * Update touchpad.py to use gsettings instead of deprecated gconf
    (LP: #1004212)

  [Marc Tardif]
  * [FEATURE] Reworked media_keys_test into key_test, making it more generic
    and able to test for any key that sends an scancode. Used it to implement
    a test for the Super key.
  * [FEATURE] Added new interactive and auto-verifying touchpad scrolling
    test.
  * Removed sleep_test script no longer used by any test definition.
  * Migrated project minus scripts to Python 3.

  [Sylvain Pineau]
  * [FEATURE] Python 2 to 3 conversion:
    * scripts/gst_pipeline_test. Migrated to PyGI.
    * scripts/removable_resource: Add a resource job to identify removable
      block devices. __disks__ jobs updated to run only on internal drives.
  * [FEATURE] jobs/benchmarks.txt.in, scripts/pts_run: Add a reworked launcher
    for phoronix-test-suite tests.
  * [FEATURE] Python 2 to 3 conversion:
  * jobs/stress.txt.in: add OEM team's stress tests (including reboot and poweroff)
    and log analysis jobs

 -- Marc Tardif <marc@ubuntu.com>  Fri, 22 Jun 2012 17:04:14 -0400

checkbox (0.13.8) precise; urgency=low

  [Brendan Donegan]
  * Run fwts_test as root so that the log can be written to on servers and
    also because it's supposed to be run as root (LP: #989701)
  * Fixed cpu_offlining to work properly on systems with ten or more CPU
    cores. (LP: #926136)
  * Give more verbose output from fwts_test script and upload results log as an
    attachment. (LP: #992607)
  * Fix identation on optical/read-automated (LP: #991737)
  * Fixed problem with fwts test log attachment (No bug filed)

  [Nathan Williams]
  * fix typo in jobs/optical.txt.in (lp: #987652)

  [Jeff Lane]
  * Bumped revision to 0.13.8
  * scripts/removable_storage_watcher: increased default timeout to 20 seconds
    to account for time for testers to plug devices in and for the system to
    register the insert/remove event (LP: #978925)
  * [FEATURE] plugins/jobs_prompt.py, plugins/recover_prompt.py, 
    plugins/suites_prompt.py: Added "Fail last test" functionality. Now if a
    test causes a crash (checkbox, system or otherwise), when we recover we
    have the option to just mark the last test failed and move on, or re-run
    the last test and try again.
  * [FEATURE] jobs/local.txt.in, jobs/sniff.txt.in added 8 simple manual sniff 
    tests to be used for test purposes when developing features.
  * [FEATURE] data/whitelists/sniff.whitelist added a whitelist to make use of 
    the basic sniff tests.

  [Daniel Manrique]
  * [FEATURE] checkbox/user_interface.py, checkbox/qt-interface.py,
    plugins/jobs_prompt.py, plugins/recover_prompt.py,
    plugins/suites_prompt.py: Made some modifications to the recover prompt
    changes that better handle accented and other characters in translation.
    This avoides a situation where the recovery could fail due to accented
    characters in translations.

  [Łukasz Zemczak]
  * [FEATURE] checkbox_gtk/gtk_interface.py: Capture ESC keypresses so that
    Checkbox doesn't close/die when user presses ESC.

  [Sylvain Pineau]
  * [FEATURE] jobs/info.txt.in: added new attachments, lspci -vvnnQ and
    lsusb -vv and ensure outputs of lscpi, lsusb and dmidecode return UTF8.

  [Tim Chen]
  * Use nmcli con delete instead of deleting the connection file, also avoid
    bringing eth0 down when running the wireless_monitoring tests.

 -- Jeff Lane <jeff@ubuntu.com>  Mon, 14 May 2012 10:20:59 -0400

checkbox (0.13.7) precise; urgency=low

  [Tiago Salem Herrmann]
  * checkbox_qt/qt_interface.py, qt/frontend/qtfront.cpp,
    qt/frontend/qtfront.h: Do async calls to some ui methods and avoid
    unexpected dbus timeouts (LP: #962333)

  [Sylvain Pineau]
  * qt/frontend/qtfront.cpp: Submit/View results buttons are disabled until
    every selected test has been run (LP: #937715)

  [Jeff Lane]
  * Converted submissionWarningLabel and text to submissionUbuntuFriendlyLabel
    wtih instructional text for submitting results. This is a workaround for
    the bug causing the warning to be displayed at all times rather than only
    when testing is incomplete. (LP: #967457)
  * [FEATURE] Modified stress jobs so that they are all automated per decision
     made during the cert sprint.
  * Removed dhclient call from networking/multi_nic tests because of a bug in
    dhclient that can cause it to hang when run on eth0. New test requirement
    will be that the tester must configure and bring up all ethernet devices
    prior to running checkbox. Also added a check to make sure we're not trying
    to run the test on a device that's not active. (LP: #926229)

  [Daniel Manrique]
  * jobs/optical.txt.in: Change test descriptions to avoid confusing
    instruction to press the "Next" button (which is incorrect). (LP: #971181)
  * jobs/local.txt.in: Fixed touchpad local job which was using suspend.txt 
    as the job source) (LP: #979344) 
  * jobs/mediacards.txt.in: Added usb and scsi devices to
    removable_storage_test commands (LP: #979356)

 -- Jeff Lane <jeff@ubuntu.com>  Wed, 11 Apr 2012 19:23:45 -0400

checkbox (0.13.6) precise; urgency=low

  [Jeff Lane]
  * Removed files in /data that are not used in any job descriptions
    (LP: #957396)

  [Javier Collado]
  * plugins/jobs_info.py: Checkbox doesn't warn that invalid whitelist patterns
    are being used (LP: #937651)
  * [FEATURE] Added smoke test jobs, whitelist and local job to use for
    checkbox development purposes.
  * Fixed "camera_test detect" problem with missing args attributes (LP:
    #967419)

  [Marc Tardif]
  * Fixed string_to_type conversion in network_bandwidth_test (LP: #954587)

  [Sylvain Pineau]
  * qt/frontend/qtfront.cpp, qt/frontend/qtfront.h, plugins/suites_prompt.py,
    checkbox_qt/qt_interface.py, plugins/jobs_prompt.py: The selection tree is
    now updated when recovering from a previous run (LP: #937696)

  [Brendan Donegan]
  * [FEATURE] Added touchpad tests from CE QA Checkbox to allow touchpad
    testing to be performed

  [Daniel Manrique]
  * Internationalization support in checkbox-qt; updated checkbox.pot file
    (LP: #951054) 

 -- Javier Collado <javier.collado@canonical.com>  Wed, 28 Mar 2012 17:02:53 -0400

checkbox (0.13.5) precise; urgency=low

  New upstream release (LP: #960633):

  [Tiago Salem Herrmann]
  * qt/frontend/qtfront.ui: If the test text is too long, then it is cut off
    (LP: #950111)
  * checkbox/user_interface.py, checkbox_qt/qt_interface.py,
    plugins/user_interface.py, qt/frontend/qtfront.cpp, qt/frontend/qtfront.h:
    Correctly update automated test execution status in the Selection tab
    (LP: #950105).
  * qt/frontend/qtfront.cpp: Avoid QDBusArgument warnings when running
    checkbox-qt from a terminal (LP: #957476)
  * checkbox_qt/qt_interface.py, qt/frontend/qtfront.cpp,
    qt/frontend/qtfront.h, qt/frontend/qtfront.ui: add a popup comment box
    for each test under the "Run" tab. (LP: #959452)
  * checkbox/user_interface.py, qt/frontend/qtfront.cpp,
    qt/frontend/qtfront.h, checkbox_qt/qt_interface.py: Set
    interface.direction to NEXT if all the tests were executed and the user
    either analyzed or submitted the results. (LP: #956329)
  * checkbox/user_interface.py, plugins/user_interface.py,
    qt/frontend/qtfront.cpp, qt/frontend/qtfront.h,
    checkbox_qt/qt_interface.py: Use the ui persistent storage to keep some ui
    configuration values. (LP: #937626)
  * checkbox/user_interface.py: Avoid using fork() + call() to run a web
    browser. Use Popen instead.(LP: #956307)
  * qt/frontend/qtfront.ui, qt/frontend/qtfront.cpp, qt/frontend/qtfront.h:
    Removed welcome tab (LP: #957090)

  [Jeff Lane]
  * Reset default checkbox log level to INFO from DEBUG to make logs less
    confusing and verbose. (LP: #949745) 
  * Removed dependency on bluetooth/detect-output on the
    suspend/suspend_advanced job. (LP: #955375)
  * jobs/mediacard.txt.in, scripts/removable_storage_test,
    scripts/removable_storage_watcher: Modified removable_storage_watcher and
    removable_storage_test to accept list of busses to watch to resolve
    problems on systems with MMC readers that present themselves as USB
    devices rather than SDIO (LP: #953160)
  * jobs/optical.txt.in: Fixed the job descriptions for optical/read and
    optical/cdrom-audio-playback to account for changes in Precise and make
    them less confusing (LP: #954606)
  * Created automated version of optical/read for server testing
    Fixed issues with optical_read_test script:
    - test could pass if /dev/cdrom did not exist
    - test could pass if /dev/cdrom was inaccessible
    - test could pass if no optical device was passed in (LP: #945178)
  * Removed hard coded paths from scripts (LP: #949435)

  [Marc Tardif]
  * Linted qt_interface which had a few syntax errors (LP: #949957)
  * plugins/apport_prompt.py: Fixed apport integration was producing a trace
    (LP: #959463)

  [Daniel Manrique]
  * Bumped revision number to 0.13.5 in trunk
  * jobs/keys.txt.in: Fix definition for keys/media-keys test which failed to
    run (LP: #954480)
  * Reverted feature to keep tests ordered, as the sortkey attribute causes
    undesirable secondary effects.

  [Sylvain Pineau]
  * Show the UF invalidation warning if all test cases are unchecked from the
    right click menu (LP: #956757)
  * checkbox_qt/qt_interface.py, qt/frontend/qtfront.cpp,
    qt/frontend/qtfront.h: Tests now select Yes on PASS status (LP: #954556)

  [Brendan Donegan]
  * jobs/suspend.txt.in: Fixed dependencies on wireless and suspend_advanced
    jobs.
  * Changed screenshot jobs to use /dev/external_webcam which will be set by
    a udev rule (LP: #956885)

 -- Jeff Lane <jeff@ubuntu.com>  Fri, 16 Mar 2012 19:14:09 -0400

checkbox (0.13.4) precise; urgency=low

  [Brendan Donegan]
  * Added 'scsi' as a valid bus ID for determining product in udevadm.py
    (LP: #940249)
  * Added 'cciss' as a valid bus ID for determining product in udevadm.py
    (LP: #942548)
  * Updated command fields in composite disk jobs to address the ! in 
    some disk paths (LP: #942769)
  * Updated create_connection to poll for registration of connection and 
    then attempt to bring it up (LP: #944662)
  * Fixed command run by wireless_connection tests so that they fail if the
    internet_test fails, but still clean up the connection file (LP: #944176)
  * Fixed wireless_connection_open_* jobs to not provide security options
    (LP: #947163)

  [Daniel Manrique]
  * Tweaks to internet_test: don't try to ping an IP that's unreachable from 
    the specified interface (or at all), try to find something pingable via
    other means.

  [Javier Collado]
  * Added python-cairo as a dependency for checkbox-gtk (LP: #940163)
  * Updated camera_test script to use better tool for capturing the image
    and allow specifying a device to use, plus other improvements. Create a
    job which takes a capture from the webcam of the desktop.
  * Added jobs to take screenshots after suspend and attach the resulting jpg

  [Marc Tardif]
  * Tidied up logic for determining DISK device product and vendor 
    (LP: #942548)
  * Fixed filename matching expression for local jobs (LP: #942273)
  * Fixed duplicate System Testing applications after upgrade (LP: #940627)

  [Aurelien Gateau]
  * lib/template.py, lib/template_i18n.py, plugins/jobs_info.py,
    plugins/suites_prompt.py: Add a "sortkey" attribute to jobs, the sortkey
    order matches the order in which they appear in jobfiles.
  * checkbox_gtk/gtk_interface.py: Shows jobs and suites in sortkey order
    (that is, as they appear in job definition files, rather than
    alphabetically).
  * checkbox_gtk/gtk_interface.py, gtk/checkbox-gtk.ui,
    plugins/jobs_prompt.py: Added a progress bar showing tests completed and
    total.

  [Sylvain Pineau]
  * Updated gst_pipeline_test to add a --fullscreen option for video playback.
  * Add python-gtk2 dependency, Gst from gi.repository don't work well with 
    messages (See https://bugzilla.gnome.org/show_bug.cgi?id=631901).
  * Add a new job to capture screen during fullscreen video playback.

  [Tiago Salem Herrmann]
  * checkbox_qt/qt_interface.py, qt/frontend/qtfront.cpp,
    qt/frontend/qtfront.h, qt/frontend/treemodel.cpp, qt/frontend/treemodel.h:
    Makes it possible for the job selection tree to have more than 2 levels of
    children nodes.
 
  [Tim Chen]
  * Modifications to removable_storage_test to handle cases where removable
    media is not mounted prior to test running. (LP: #944623)

 -- Jeff Lane <jeff@ubuntu.com>  Thu, 08 Mar 2012 09:29:10 -0500

checkbox (0.13.3) precise; urgency=low

  New upstream release (LP: #939549):
 
  [Brendan Donegan]
  * Typo in command for for miscellanea/virtualization-check (LP: #934243)
  * Resized test selection views in checkbox-qt (LP: #937113)

  [Daniel Manrique]
  * Use GObject from gi.repository instead of gobject (LP: #937099)
  * Disable flushing to disk after every file access during gathering phase for
    a significant speed boost. (LP: #939019)

  [Javier Collado]
  * Fixed running of disk/read_performance tests (LP: #933528)
  
  [Sylvain Pineau]
  * Fix depends fields in info and suspend test suites (LP: #934051) 
  * Display results report in non-graphical interfaces (LP: #937657)

  [ Tiago Salem Herrmann ]
  * Remove auto generated qt resource file (LP: #938863)
 
  [Ara Pulido]
  * Fix the Ubuntu Friendly warning message (LP: #939448)

 -- Marc Tardif <marc@ubuntu.com>  Thu, 16 Feb 2012 10:31:18 -0500

checkbox (0.13.2) precise; urgency=low

  New upstream release (LP: #933090):

  [Jeff Lane]
  * Added a Hard Disk Stats Test that was part of a much older merge request
    for server test suite.
  * Modified apport-directory to provide feedback
  * Added new optical_write_test script and created appropriate jobs to refine
    optical drive testing
  * Created new resource job that creates an optical.{CD-R,DVD-R} resource to
    determine if a machine's optical drive supports writing or is read-only.
  * Added virt-check test to determine if a server will work as an OpenStack
    Compute Node.
  * Moved apport-directory changes from an old branch to checkbox where the
    job now resides.

  [Marc Tardif]
  * Removed trailing directories from the devpath of disk devices (LP: #925582)
  * Fixed awk regular expression in max_diskspace_used script (LP: #926312)
  * Implemented anonymous submissions to Launchpad with a dummy e-mail
    address.
  * Qt: Moved widgets around in Results window.
  * Changed options and arguments passed to show_tree method, and related UI
    changes.
  * Simplified running checkbox-qt from source tree, by compiling if needed.
  * Added support for decimals and multiple partitions in max_diskspace_used.
  * Fixed reference to xrandr_detect_modes replaced by VESA_drivers_not_in_use.
  * Fixed depends in debian/control file for checkbox-qt.

  [Daniel Manrique]
  * Changed way of obtaining preferred browser to ensure we honor the user's
    preference rather than Chromium's clobbering of
    /etc/alternatives/gnome-www-browser (LP: #925603) 
  * Added submission_path_prompt config variable; if set, it will be shown to
    the user before the test selection screen, and the value entered will
    override the default filename for the xml report.
  * plugins/suites_prompt.py: Fixed jobs being run despite being deselected. 
  * Qt: Changed color of the step bubbles to Ubuntu Orange, and made it
    parametrizable.
  * Qt: View report functionality.
  * Qt: Set the runtime application icon.
  * Fixed typo in network/info.
  * Fixed typo in create_connection.

  [Brendan Donegan]
  * Changed checkbox-cli text to clearly explain what + does (LP: #926417)
  * Changed progress bar of Qt UI to standard rather than custom one,
    prettified tabs and updated Launchpad email text amongst other UI tweaks
    in qt/frontend/qtfront.ui
  * Fixed some oversights in the mediacard job files regarding test 
    descriptions and card types.
  * Tweaked the memory_compare script a bit to make it easier to maintain.
  * Used regexes in default whitelist.

  [Javier Collado]
  * Removed job that installed ipmitool by default (LP: #931954)

  [Tiago Salem Herrmann]
  * Implementation of Qt frontend for checkbox.
  * Qt-related features and bugfixes:
  * Qt: Added welcome screen image and background color.
  * Qt: Removed maximize/restore button.
  * Qt: added select/deselect all popup menu.
  * Qt: Status screen
  * Qt: Antialiasing hint for step numbers and question mark.
  
  [Sylvain Pineau]
  * Tests will run in in order specified by the whitelist.
  * JobStore caches most of a job's attributes in memory to speed up sorting.

 -- Jeff Lane <jeff@ubuntu.com>  Wed, 15 Feb 2012 00:11:21 -0500

checkbox (0.13.1) precise; urgency=low

  New upstream release (LP: #925090):

  [Brendan Donegan]
  * Fixed the cpu_topology script so that it doesn't mistake the word
    'processor' in the value of another field for the field 'processor'
    (LP: #882161)
  * Added create_connection script and jobs to automatically create/test a
    wireless network connection.
  * Updated wireless job dependencies.
  * Add wireless performance data collecting tests.
  * Changed is_laptop test to a shell test and implemented a check_is_laptop
    script to check automatically for a systems 'laptopness' (LP: #886668)
  * Fixed connect_wireless script which continued failing to correctly
    identify wireless connections.
  * Don't fail the sleep_test if the wake alarm is still set (LP: #911161)
  * Add requirement for mem sleep state to be supported to the
    suspend_advanced_auto job (LP: #804190)
  * Fixed the camera/display test and removed the camera/video one.
  * Added display resource and matching requirements to external video 
    output tests.
  * Added removable_storage_watcher script to replace watch_command to make
    testing USB, FireWire and MMC devices easier and more cohesive.
  * Added memory_compare script to automate the memory/info job
  * Switch audio settings to correct device before running audio tests
    (LP: #916859)
  * Nixed graphics/xorg-version-output job and updated other job dependencies,
    since it is redundant with graphics/xorg-version. (LP: #671144)

  [Gabor Kelemen]
  * Fixed last two remaining strings with backslashes (LP: #868571)
  * Fix misplaced parentheses, so translation can work (LP: #904876)

  [Marc Tardif]
  * Refactored install scripts to be agnostic of variant name: 
    install/postinst, install/config and debian/*.postinst.
  * Using title defined in user_interface plugin in GTK interface.
  * Updated default.whitelist to reflect renamed jobs.
  * Removed files with non-printable characters from submission.xml.
  * Fixed parser for submission files with empty question comments
    and context info (LP: #912546)
  * Added support for skipping tests when the depends don't pass
    (LP: #509598)
  * Removed extraneous code from the sleep_test.
  * Refactored logic to check for network after suspend.
  * Removed deprecated hwtest package.
  * cpu_offlining was incorrectly using return instead of exit.

  [Daniel Manrique]
  * Update control files under debian/ to eliminate (most) lintian warnings
    (LP: #352986)
  * Environment variables specified with environ: in a job description will be
    passed to the backend for it to add to its environment. (LP: #897889)
  * Handle malformed LANGUAGE environment variable values (LP: #912946)
  * Added interactive media_keys_test script.
  * Make creation of wireless connection files more robust (LP: #923836)
  * Recommend gstreamer-gconf to enable media tests on kubuntu (LP: #898641)
  * Add bluetooth device requirement to obex jobs (LP: #921128)
  * Add a plugin conf variable for the welcome string (shown on the first
    screen when checkbox runs), so it can be changed without much effort.
  * Remove superflous bluetooth/detect job
  * Fixed typo in jobs/local.txt.in (phoronix misspelled as peripherals).
  * Rearranged a misplaced changelog entry.
  * Updated debian/control to remove unneeded Uploader: field.

  [Robert Roth]
  * Fixed spelling mistakes in user_apps job file. (LP: #904209)

  [Jeff Lane]
  * Created automated network info test to get some config info during automated 
    runs. (LP: #912038)
  * Added requires to suspend wireless jobs so they won't run if wireless isn't
    present (LP: #907150)
  * Fixed issue in usb_test with unwritable filesystems (LP: #912522)
  * Fixed USB tests so that insert, storage, remove run in proper order
  * Removed usb_storage_after_suspend since it's superfluous, all other USB
    tests already run after suspend.
  * Modifed usb_test to handle firewire drives as well, renamed script to
    removable_storage_test

  [Aurélien Gâteau]
  * Improvements to Recover dialog and show_info method.

  [ Javier Collado ]
  * Error while creating binary package fixed (LP: #921576)

  [ Sylvain Pineau ]
  * Replaced xrandr_display_modes with automated check for VESA driver
  * Refactored Unity compatibility tests

 -- Daniel Manrique <daniel.manrique@canonical.com>  Fri, 10 Feb 2012 11:19:05 -0500

checkbox (0.13) precise; urgency=low

  New upstream release (LP: #892268):

  [Marc Tardif]
  * Generate a submission.xml file that contains all device and attachment
  * Write the report before reporting the validation error.
  * Changed device.product to dmi.product for the formfactor (LP: #875312)

  [Daniel Manrique]
  * Use gettext for string (LP: #869267)
  * Move progress indicator to main checkbox dialog instead of a 
    transient window (LP: #868995)
  * Ignore malformed dpkg entries in package_resource (LP: #794747)
  * Reset window title after finishing a manual test (LP: #874690)
  * Handle "@" in locale names (as in ca@valencia).

  [Jeff Lane]
  * Went through all the job files and:
    * Updated descriptions to match Unity UI structure
    * Added descriptions where necessary
    * Added further details to some descriptions
    * Moved some jobs to more appropriate files
    * Fixed job names in older job files to match new naming scheme 
      (suite/testname)
    * Added jobs to local.txt to ensure all job files are now parsed
      (this allows easier addition of existing tests to whitelists)
    * Changed remaining manual job descriptions to match the new format
  * Updated CD and DVD write tests to be more clear about when to skip
    them (LP: #772794)

  [Ara Pulido]
  * Rewrote all job descriptions to match OEM QA syntax

  [Brendan Donegan]  
  * Fix the code that assigns keys in checkbox-cli so that it never assigns
    keys which have other uses. (LP: #877467)
  * Show details of unmet job requirements (LP: #855852)
  * Ensure that connect_wireless chooses a wireless connection from the list
    of available connections (LP: #877752)
  * Have the bluetooth/detect tests require a device with the category
    BLUETOOTH to run, thus preventing the test from failing on systems with
    no Bluetooth device (LP: #862322)
  * Rename attachment jobs to not have a forward slash in their name
    (LP: #887964)
  * Guard against trying to write files to logical partitions on USB sticks
    (which will obviously fail) in usb_test (LP: #887049)
  * Make the OpenGL test ignore the return value of glxgears and improve
    the test description (LP: #890725)
  * Allow input/mouse test to run if a TOUCH device is present
    (LP: #886129)

  [ Javier Collado ]
  * Broken job dependencies fixed (LP: #888447)
  * Regex support when specifying blacklists and whitelists on the
    commandline (LP: #588647)

 -- Daniel Manrique <daniel.manrique@canonical.com>  Thu, 18 Nov 2011 12:46:21 -0500

checkbox (0.12.8) oneiric; urgency=low

  New upstream release (LP: #862579):

  [Brendan Donegan]
  * Remove test for FTP connection from network_check script (LP: #854222)
  * Update a parameter in usb_test to have it run faster.
  * Remove record_playback_after_suspend from Ubuntu Friendly whitelist (LP: #855540)
  * Fix minor typo in multi-monitor friendly resolution_test script which caused 
    minimum_resolution test to fail (LP: #855599)
  * Remove storage_devices_test from Ubuntu Friendly whitelist since bonnie++  (which it uses) is not installed by default (LP: #855841)
  * Changed description and name to reflect Ubuntu Friendly branding. Now when a user searches for Ubuntu Friendly in the lens, Checkbox will appear (LP: #852036)
  * Reset the selections at the test suite prompt if No is selected at the recover prompt (LP: #861208)
  * Save the connection name(s) instead of the interface name so that they can be reconnected to properly after the wireless before/after suspend tests have completed (LP: #861502)
  * Make connect_wireless use the UUID of the connection instead of the name for greater reliability (LP: #862190)

  [Daniel Manrique]
  * Restored _recover attribute, re-enabling welcome and test selection
    screens (LP: #852204)
  * Remove memory/test from the Ubuntu Friendly whitelist (LP: #853799)
  * Use diff instead of grep, better comparing of empty files (LP: #852014)
  * Apport integration: new mandatory "tag" value in ApportOptions (LP: #852201)
  * Add warning prior to starting the tests (LP: #855328)
  * Apport integration: Fix instantiation of Gtk.RadioButton, needed due 
    to PyGI related API changes (LP: #805679)
  * Remove ping -R parameter that apparently caused ICMP packets to be dropped
    by some routers (LP: #861404)

  [ Evan Broder ]
  * Replace resolution_test with an implementation which uses GdkScreen to
    be multimonitor-aware (LP: #632987)

  [Jeff Lane]
  * Fix names of optical drive tests and remove a non-existing test from the
    whitelist (LP: #854808) 
  * Fix wireless_*_suspend jobs so they recreate iface file instead of append
    each time (LP: #855845)
    (LP: #852201)
  * Clarify better the intend of the is_laptop question (LP: #861844)
  * Fixed dependencies for tests that depend on suspend/suspend_advanced 
    (LP: #860651)

  [Tim Chen]
  * Fix cpu_scaling_test (LP: #811177)
 
  [Ara Pulido]
  * Avoid connect_wireless messing with AP with similar names (LP: #861538)
  * Remove bluetooth/file-transfer from the list of tests to run, since due to
    bug 834348 it always fails.

  [Marc Tardif]
  * Added support for wildcards when verifying the transport certificate.
  * Applying depends across suites (LP: #861218)

 -- Daniel Manrique <daniel.manrique@canonical.com>  Thu, 29 Sep 2011 13:12:01 -0400

checkbox (0.12.7) oneiric; urgency=low

  New upstream release (LP: #850395):

  [Brendan Donegan]
  * Redirecting stderr to pipe to fix the gconf_resource script (LP: #832321)
  * Clear jobs directory when user selects No to recover question (LP: #836623)

  [Daniel Manrique]
  * checkbox/job.py: Guard against bogus timeout values (LP: #827859)
  * More explicit handling of string decoding/encoding, avoids problems with
    non-ascii characters (LP: #833747)
  * Changed architecture from all to any for checkbox base, to build
    architecture-specific binaries (LP: #833696)

  [Jeff Lane]
  * Several corrections necessary due to test name changes or typos found in
    job files

  [Marc Tardif]
  * Connecting hyper text widgets only once (LP: #827904)
  * Detecting MMC readers as OTHER instead of DISK (LP: #822948)
  * Validating the hostname in the SSL certificate (LP: #625076)
  * Validating the submission.xml (LP: #838123)

 -- Daniel Manrique <daniel.manrique@canonical.com>  Fri, 14 Sep 2011 17:15:26 -0400

checkbox (0.12.6) oneiric; urgency=low

  New upstream release (LP: #841983):

  [ Daniel Manrique ]
  * Work around PyGTK API changes that kept checkbox from starting up
    (LP: #839675).

 -- Daniel Manrique <daniel.manrique@canonical.com>  Mon, 05 Sep 2011 12:47:58 -0400

checkbox (0.12.5) oneiric; urgency=low

  New upstream release (LP: #838745):

  [Ara Pulido]
  * Created a "suspend" suite and renamed relevant tests.

  [Brendan Donegan]
  * Removed redundant tests in power-management suite.
  * Fixed dependencies in power-management suite.

  [Daniel Manrique]
  * Changed name of apt-get test to reflect the suite it's in.
  * Fixed typos in job definitions that caused them to not be run.
  * Added missing description to info/hdparm test (LP: #832351)
  * Quote command to obtain bluetooth address, to avoid hanging if 
    a device is not present (LP: #836756).
  * Added BLUETOOTH category to udev parser.
  * Removed some tests from default whitelist.
  * Fixed dependencies for keys/sleep.
  
  [Jeff Lane]
  * Added new USB storage transfer test
  * Re-worked and added automated audio test

  [Marc Tardif]
  * Added WIRELESS category to udev parser.

 -- Ara Pulido <ara@ubuntu.com>  Thu, 01 Sep 2011 12:23:07 +0100

checkbox (0.12.4) oneiric; urgency=low

  New upstream release (LP: #824180):

  [Brendan Donegan]
  * Refactored job definition files.
  * Fixed dependencies and test naming.
  * Added Online CPU before/after suspend test.
  * Automated wireless tests.
  * Removed redundant sru_suite.txt, updated dependencies accordingly.
  * Automated bluetooth_obex tests.

  [Daniel Manrique]
  * Further improvements to make frontend/backend communication more reliable.
    Prevents stuck backends, failure to close the GUI due to lack of reply
    from the backend, and test specifying "user" not being run.
  * scripts/keyboard_test modified to account for pygi-related GTK API
    changes. (LP: #804369)
  * scripts/sleep_test: improve handling of NetworkManager DBus API
    changes. (LP: #808423)
  * scripts/cdimage_resource: properly handle releases with "LTS" in their
    name (LP: #814085)
  * Updated minimum_resolution test as per latest system requirements, leaving
    just one unified test. (LP: #767166)

  [Javier Collado]
  * Checkbox exits with EX_NOINPUT if a whitelist or blacklist file is
    specified and cannot be found.
  * Deselect a test suite automatically when none of its children is selected,
    in the GTK interface. (LP: #651878)
  * Make the "Next" button the default action when Enter is pressed, to 
    streamline testing with the GTK interface.

  [Marc Tardif]
  * Fixed udevam not being found because /sbin not in PATH (LP: #597305)
  * Fixed hardware attachments for udev and dmi (LP: #822682)

  [Sylvain Pineau]
  * Expose the message store to other plugins, via firing an expose-msgstore
    event.

  [Andrew Faulkner]
  * Fix description for nautilus_file_create job (LP: #821141) 

  [Kenneth Wimer]
  * New header image that follows brand guidelines (LP: #554202)

 -- Daniel Manrique <daniel.manrique@canonical.com>  Wed, 10 Aug 2011 15:16:39 -0400

checkbox (0.12.3) oneiric; urgency=low

  [Marc Tardif]
  * Only reading CHECKBOX_* environment variables in config (LP: #802458)
  * Imported scripts and jobs from Platform Services.

  [Chad A. Davis]
  * Switch to dh_python2 and debhelper7 (LP: #788514)

  [Barry Warsaw]
  * Fix checkbox_clean.run() to ignore missing executables, as is the case
    in a fresh checkout.

 -- Daniel Manrique <daniel.manrique@canonical.com>  Fri, 01 Jul 2011 11:37:27 -0400

checkbox (0.12.2) oneiric; urgency=low

  New upstream release (LP: #800199):

  [Brendan Donegan]
  * Added interface parameter to internet_test script.

  [Daniel Manrique]
  * GTK GUI: Change assignment of TreeStore model to TreeView to account for
    pygi-related API changes. Also seems to fix lingering select/deselect all
    buttons. (LP: #796666) (LP: #796622)
  * GTK GUI: Fix call to Gtk buffer get_text to add now-mandatory fourth
    parameter, keeps the GUI from misbehaving in connection to fixed bug.
    (LP: #796827)
  * GTK GUI: Fix handling of mouse events in gtk_hypertext_view.py which
    prevented displaying the final report.
  * Put test name as part of the window title, as an aid to
    reporting/debugging (LP: #744190)
  * plugins/apport_prompt.py: Add test name to "Do you want to report a bug?"
    dialog to make it clearer.

  [Sylvain Pineau]
  * Fix evaluation of job requirements (LP: #798200)
  * Added "in" operator to job requirements.

 -- Marc Tardif <marc@ubuntu.com>  Tue, 21 Jun 2011 09:41:57 -0400

checkbox (0.12.1) oneiric; urgency=low

  New upstream release (LP: #796629):

  [Brendan Donegan]
  * Fix timeout in sleep_test script (LP: #665299)
  * Fix traces in hyper_text_view module (LP: #796508)
  * Added camera test (LP: #764222)

  [Daniel Manrique]
  * Fix GUI definition file so main window uses "natural request", growing
    when child widgets require so (LP: #776734)
  * Fix open/read blocking behavior and backend/frontend communications to
    avoid hangs and lingering backends. (LP: #588539)
  * Render header text dynamically over the image background, and updated pot
    file with the new string. (LP: #621880)

  [Robert Roth]
  * Improve command line key prompts (LP: #786924)

 -- Marc Tardif <marc@ubuntu.com>  Fri, 03 Jun 2011 17:00:11 -0400

checkbox (0.12) oneiric; urgency=low

  New upstream release (LP: #784076):
  * Removed dead pixel test.

  [Bilal Akhtar]
  * Port checkbox to Gtk3/PyGI (LP: #783822)

 -- Marc Tardif <marc@ubuntu.com>  Tue, 17 May 2011 09:48:07 -0400

checkbox (0.11.4) natty; urgency=low

  * Changed udev_resource to report CAPTURE for USB VIDEO devices
  * Fixed eval of resources with names like list item names
  
  [Carl Milette]
  * Fixed hard coded disk in disk_bench_test so that it matches convention
    utilizing udev_resource for finding devices. (LP: #507943)

 -- Jeff Lane <jeff@ubuntu.com>  Fri, 22 Apr 2011 11:05:19 -0400

checkbox (0.11.3) natty; urgency=low

  New upstream release (LP: #751928):
  * Fixed sleep_test crashing with ioerror (LP: #630785)
  * Fixed keyerror when running some manual tests (LP: #729431)

  [Ara Pulido]
  * Improved debconf messages and ordering (LP: #553777)
  * Video bugs should be reported as a display symptom (LP: #744964)
  * Added checkbox log to apport report

  [Gerhard Burger]
  * Fixed punctuation inconsistencies in verification procedures (LP: #744167):

 -- Marc Tardif <marc@ubuntu.com>  Tue, 05 Apr 2011 16:19:17 -0400

checkbox (0.11.2) natty; urgency=low

  New upstream release (LP: #736919):
  * Added version to dpkg dependency
  * Added multiarch support to install script (LP: #727411)
  * Fixed submitting data twice (LP: #531010)
  * Fixed job descriptions for checkbox-cli (LP: #221400)

  [Daniel Manrique]
  * Fixed strings in audio tests and updated pot file (LP: #691241)
  
  [Jochen Kemnade]
  * Fixed grammar in user-apps tests (LP: #642001)

  [Jeff Lane]
  * Added reboot instructions to suspend/hibernate tests (LP: #420493)
  * Made the firewire instructions make more sense (LP: #693068)
  
  [Michael Terry]
  * Fixed several strings appear in English although translated (LP: #514401)
    - jobs/fingerprint.txt.in
    - jobs/media.txt.in
    - jobs/monitor.txt.in
    - jobs/sleep.txt.in
    - jobs/firewire.txt.in
    - po/checkbox.pot
  * Fixed grammar (LP: #525454)
    + jobs/fingerprint.txt.in

 -- Jeff Lane <jeff@ubuntu.com>  Tue, 29 Mar 2011 09:17:36 -0400

checkbox (0.11.1) natty; urgency=low

  New upstream release (LP: #725110):
  * Checking for lock file before firing stop-all event (LP: #719552)
  * Changed description of nautilus_file_copy job (LP: #709688)

  [Javier Collado]
  * Fixed title in progress dialog

 -- Marc Tardif <marc@ubuntu.com>  Fri, 25 Feb 2011 11:56:43 -0500

checkbox (0.11) natty; urgency=low

  New upstream release (LP: #719073):
  * Changed support for persist plugin as optional (LP: #561816)

  [Ara Pulido]
  * Fixed lintian errors and warnings

  [Eitan Isaacson]
  * Migrate the UI from libglade to gtkbuilder  

 -- Marc Tardif <marc@ubuntu.com>  Mon, 14 Feb 2011 18:19:27 -0500

checkbox (0.10.4) maverick; urgency=low

  * Fixed parsing of config parameters (LP: #689140)

 -- Marc Tardif <marc@ubuntu.com>  Tue, 14 Sep 2010 12:43:51 -0400

checkbox (0.10.3) maverick; urgency=low

  New upstream release (LP: #638333):
  * Fixed verification of SSL validity (LP: #625076)
  * Improved audio test questions.

 -- Marc Tardif <marc@ubuntu.com>  Tue, 14 Sep 2010 12:43:51 -0400

checkbox (0.10.2) maverick; urgency=low

  New upstream release (LP: #617583):
  * Fixed sleep_test to check the connection if using network-manager.
  * Fixed reporting bugs against alsa-base and xorg (LP: #607214)
  * Fixed apport dialog no longer appearing (LP: #607217)
  * Reduced data file size for the desktop image.
  * Updated report to be more pretty.

 -- Marc Tardif <marc@ubuntu.com>  Fri, 13 Aug 2010 16:23:16 -0400

checkbox (0.10.1) maverick; urgency=low

  New upstream release (LP: #597295):
  * Added support for urwid interface.
  * Added sound check test.
  * Added document viewer test.
  * Added update-manager and nautilus tests.
  * Added resolution tests.
  * Added sleep tests.

 -- Marc Tardif <marc@ubuntu.com>  Tue, 22 Jun 2010 10:43:52 -0400

checkbox (0.10) maverick; urgency=low

  * Added media tests (LP: #397944)
  * Added support for comments in templates.

 -- Marc Tardif <marc@ubuntu.com>  Tue, 04 May 2010 11:51:22 -0400

checkbox (0.9.2) lucid; urgency=low

  New upstream release (LP: #567568):
  * Added referer when sending submissions to Launchpad (LP: #550973)
  * Added suggests to checkbox package in debian/control file (LP: #352740)
  * Fixed udev_resource script to be more resilient (LP: #556824)
  * Fixed cdimage_resource script to read casper.log (LP: #558728)
  * Fixed reporting all resources found for a job (LP: #560948)
  * Fixed stalling when using kdesudo to start backend (LP: #557443)
  * Fixed starting the appropriate default browser on UNR (LP: #563050)
  * Fixed ansi_parser script when outputting to stdout (LP: #560952)
  * Fixed opening the report with the gconf preferred browser (LP: #562580)
  * Fixed suspend_test to use relative time for wakealarm (LP: #349768)
  * Fixed backend not getting terminated upon closing (LP: #553328)

 -- Marc Tardif <marc@ubuntu.com>  Tue, 06 Apr 2010 14:17:46 -0400

checkbox (0.9.1) lucid; urgency=low

  New upstream release (LP: #548800):
  * Added cpu_scaling_test script.
  * Fixed hard drive detection (LP: #549714)
  * Fixed backend to handle empty messages (LP: #536645)
  * Fixed parsing of package resource (LP: #539691)
  * Fixed malformed xml report (LP: #485445)
  * Fixed running root manual tests as normal user (LP: #383559)
  * Fixed writing apport files only after submitting (LP: #530380)
  * Fixed audio test instructions (LP: #529205)
  * Fixed gathering chassis information (LP: #537435)
  * Fixed detection of disks in kvm (LP: #552998)
  * Fixed udev_resource script to be more resilient (LP: #552999)
  * Fixed filter_packages script to use new resources.

 -- Marc Tardif <marc@ubuntu.com>  Sun, 07 Mar 2010 15:05:44 -0400

checkbox (0.9) lucid; urgency=low

  * Introduced job_prompt plugin to treat all jobs (suites, tests, etc.) as composites.
  * Replaced the registry and resource scripts and centralized job iteration.
  * Replaced dependency on dbus by using sudo/gksu/kdesudo instead.
  * Replaced mktemp with mkdtemp for security purposes.
  * Fixed strings in fingerprint and modem tests (LP: #457759)
  * Fixed client side validation of Launchpad form (LP: #438671)
  * Added device information to tags when reporting bugs with apport.
  * Added shorthands for blacklist-file and whitelist-file.
  * Added support for apport default configuration (LP: #465447)
  * Added support for scrolled options list (LP: #411526)
  * Added support for tests generated by suites to run as root.
  * Added support for requirements in attachments.
  * Added support for armv7l processor
  * Added Autotest integration
  * Added LTP integration
  * Added Phoronix integration
  * Added qa-regression-testing integration

 -- Marc Tardif <marc@ubuntu.com>  Wed, 04 Nov 2009 19:36:09 -0400

checkbox (0.8.5) karmic; urgency=low

  * Fixed translation of suites and tests files (LP: #456115)
  * Fixed checking the status of command registries (LP: #457502)
  * Fixed selecting suites in the command line (LP: #457559)
  * Fixed reporting of bugs to contain test description (LP: #427932)
  * Fixed execute permissions on scripts (LP: #459606)
  * Renamed processors_info plugin to singular because processor
    information is reported as a single structure with a count attribute
  * Updated translation files.

 -- Marc Tardif <marc@ubuntu.com>  Mon, 26 Oct 2009 12:17:30 -0400

checkbox (0.8.4) karmic; urgency=low

  * Fixed failing dependencies when not available (LP: #430051)
  * Fixed supporting udevadm not providing DEVPATH variable (LP: #430084)
  * Fixed supporting audio devices without a /proc/asound entry (LP: #430086)
  * Fixed running when python-apport package is not installed (LP: #430103)
  * Fixed X error when exiting after reporting a bug (LP: #430776)
  * Fixed prompting to report a bug according to GNOME HIG (LP: #429701)
  * Fixed prompting for answer in checkbox-cli (LP: #429764)
  * Fixed resolution_test message for fglrx driver (LP: #346816)
  * Fixed adding of manpage symlinks for gtk and cli (LP: #426641)
  * Fixed recovering from connecting to the backend (LP: #446693)
  * Fixed backend to use dbus instead of policykit (LP: #435714)
  * Fixed interpolation of output variable in cli (LP: #450673)
  * Fixed selection of suites in cli (LP: #450713)
  * Fixed parsing of virtio-pci devices (LP: #450774)

 -- Marc Tardif <marc@ubuntu.com>  Tue, 13 Oct 2009 16:44:12 -0400

checkbox (0.8.3) karmic; urgency=low

  * Fixed trailing newline requirement in test definitions (LP: #427993)
  * Fixed reporting firmware version as product name (LP: #428563)
  * Fixed detecting pci and usb audio devices (LP: #429558)
  * Fixed prompting to report a bug when there's no package (LP: #429668)

 -- Marc Tardif <marc@ubuntu.com>  Sat, 12 Sep 2009 15:37:40 -0400

checkbox (0.8.2) karmic; urgency=low

  * Fixed adding test information when reporting with apport (LP: #423798)
  * Fixed tagging bugs when reporting with apport (LP: #423799)
  * Fixed expressing package aliases for the linux package (LP: #423805)
  * Fixed detecting the disk category in devices (LP: #423864)
  * Fixed supporting apport symptoms when reporting bugs (LP: #424063)
  * Fixed gathering of dmi information for Launchpad report (LP: #424454)
  * Fixed tests using gksudo returning empty output (LP: #425284)

  [Javier Collado]
  * Fixed reporting of output in shell plugin (LP: #393894)

 -- Marc Tardif <marc@ubuntu.com>  Mon, 31 Aug 2009 17:16:38 -0500

checkbox (0.8.1) karmic; urgency=low

  * New upstream version:
    * Added disk tests.
    * Added fingerprint reader tests.
    * Added firewire tets.
    * Added kms tests.
    * Added media tests.
  * Fixed dependency on hal and using udev instead (LP: #399319)
  * Fixed calling ubuntu-bug when a test fails (LP: #418978)

 -- Marc Tardif <marc@ubuntu.com>  Tue, 26 Aug 2009 17:36:05 -0500

checkbox (0.8~alpha4) karmic; urgency=low

  * New upstream version:
    * Changed icon.
    * Added timeout property to lock_prompt plugin.
    * Added concept of attachments to tests.
    * Added support for backslahes in templates to wrap lines.
    * Added support blacklisting and whitelisting both tests and suites.
    * Introduced the concept of jobs for suites, tests and attachments.
    * Removed upstart event which is no longer needed.
    * Replaced architecture and category with requires in test definitions.
  * Fixed pygst dependency (LP: #334442)
  * Fixed configuration file updates during install (LP: #330596)
  * Fixed DBus exceptions (LP: #344916, #359440)
  * Fixed and expanded translations (LP: #347038)
  * Fixed ignored system proxy settings (LP: #345548)
  * Fixed parsing blank lines in templates (LP: #393907)
  * Fixed escaping of lists (LP: #394001)
  * Fixed timeout in manual tests (LP: #377986)
  * Fixed CLI interface dialog.
  * Fixed support for FreeDesktop XDG base directory specification (LP: #363549)
  * Added general and package specific apport hooks

  [ Gabor Keleman ]
  * Fixed untranslated strings in tests (LP: #374666)
  * Fixed untranslated last screen (LP: #374646)

 -- Marc Tardif <marc@ubuntu.com>  Wed, 19 Aug 2009 15:36:05 -0500

checkbox (0.7) jaunty; urgency=low

  [ Dave Murphy ]
  * Fixed viewing of report files in Firefox 3 (LP: #331481)
  * Added additional contextual information
   * /etc/sysctl* (LP: #331055)
   * /etc/modprobe.d (LP: #331056)
   * /etc/modules (LP: #331057)
  * Fixed packaging for Jaunty
   * https://lists.ubuntu.com/archives/ubuntu-devel/2009-February/027439.html
   * Uses --install-layout=deb
   * Installs to dist-packages instead of site-packages

  [ Andy Whitcroft ]
  * suspend_test: update suspend_test to version V6 matching kernel version.
    The version here will become the master copy.
  * suspend_test: add a --dry-run mode to simplify developement
  * suspend_test: add a automation mode for checkbox integration
  * suspend_test: add a new pm-suspend test
  * suspend_test: record and restore timer_delay around the variable
    time test.
  * suspend_test: release v7.
  * suspend_test: initial version of suspend power consumption test
    from a patch by Pete Graner.
  * suspend_test: power -- made the sleep time configurable
  * suspend_test: detect batteries and disable ac/power tests
  * suspend_test: disable dbus tests when we have no primary user
  * suspend_test: handle AC transitions better
  * suspend_test: enable power test as part of --full
  * suspend_test: reduce the noise in the test instructions
  * suspend_test: use minutes in output when that is more appropriate
  * suspend_test: track actual AC transitions and report them
  * suspend_test: only mention AC at all if we have a battery
  * suspend_test: report useful data at the bottom for posting
  * suspend_test: document the new power test in the usage
  * suspend_test: power -- indicate when the result is unreliable
  * suspend_test: report -- fix up spacing issues
  * suspend_test: release v8

 -- Dave Murphy <schwuk@ubuntu.com>  Tue, 17 Mar 2009 09:46:16 +0000

checkbox (0.6) jaunty; urgency=low

  * New upstream version:
    * Added suspend_test script - for more details see:
      https://wiki.ubuntu.com/KernelTeam/SuspendResumeTesting
    * Added XSL Stylesheet and the ability to view generated reports
    * Added support for PolicyKit to run the application as a user
    * Added logging for backend and logrotation script.
  * Fixed calling ucf was run via debconf (LP: #330502)

 -- Marc Tardif <marc@ubuntu.com>  Tue, 17 Feb 2009 15:36:05 +0000

checkbox (0.5) jaunty; urgency=low

  * New upstream version:
    * Added concept of hyper text view to display clickable links.
    * Added concept of properties to components.
    * Added pci information to launchpad report.
    * Added dmi information to launchpad report.
    * Added text area to keyboard test.
    * Removed sourcing of base postrm script.
    * Updated translations from Launchpad.
  * Fixed handling of interrupt signal (LP: #327810)
  * Fixed display of text in graphical interface (LP: #240374)
  * Fixed support for regexes in blacklist and whitelist (LP: #327177)
  * Fixed opening of subunit log file (LP: #325737)
  * Fixed internet test.

 -- Marc Tardif <marc@ubuntu.com>  Tue, 20 Jan 2009 18:55:20 -0500

checkbox (0.4) jaunty; urgency=low

  * Setup bzr-builddeb in native mode.
  * Removed LGPL notice from the copyright file.

 -- Marc Tardif <marc@ubuntu.com>  Tue, 20 Jan 2009 16:46:15 -0500

checkbox (0.3) jaunty; urgency=low

  * New upstream version:
    * Renamed hwtest to checkbox.
    * Renamed auto tests to shell tests.
    * Added watch file.
    * Added README file pointing to the Ubuntu wiki.
    * Added subunit to the test suite.
    * Added the subunit_report plugin to produce a standard test report.
    * Added pvs registry.
    * Added support for int return values to recursive registry eval.
    * Added debug information when a command registry returns an error.
    * Added mounts registry.
    * Added patches to upgrade the configuration files.
    * Added support for CHECKBOX_OPTIONS environment variable.
    * Added usage information.
    * Added gconf registry.
    * Added logging to checkbox event.
    * Added locking plugin.
    * Added message store and schema types.
    * Added caching to automatic tests so that they are not run multiple
      times.
    * Added persistence to category and system_id.
    * Added lshw registry and plugin.
    * Added newlines to German introduction message.
  * Fixed e-mail address should be remembered (LP: #156725)
  * Fixed $output variable does not seem to be reinterpolated when
    testing again (LP: #189404)
  * Fixed command line interface does not provide a test nor test again
    option (LP: #189423)
  * Fixed translation template unavailable, even though hwtest is in main
    (LP: #202447)
  * Fixed internet_test should support providing a destination other
    than canonical.com (LP: #216111)
  * Fixed hwtest loads editor backup files from suite dir (LP: #237954)
  * Fixed application should only have one instance running (LP: #266899)
  * Fixed disk information should be gathered (LP: #267889)
  * Fixed typo: payback device (LP: #288331)
  * Fixed tests skipped by constraint should be reported (LP: #304176)
  * Fixed manual tests which have commands should not be run automatically
    (LP: #304231)
  * Fixed CHECKBOX_DATA mapping is not working (LP: #304736)

 -- Marc Tardif <marc@ubuntu.com>  Fri, 16 Jan 2009 12:05:32 -0500

hwtest (0.1-0ubuntu10) hardy; urgency=low

  * Fixed xalign and yalign in exchange summary.

 -- Marc Tardif <marc@interunion.ca>  Mon, 21 Apr 2008 15:07:39 -0400

hwtest (0.1-0ubuntu9) hardy; urgency=low

  * Fixed internet_test to ping default gateway rather than canonical.com.
  * Fixed python-support issues to support upgrades of hwtest.
  * Fixed tooltip to be HIG compliant.
  * Fixed category to use GTK;System;Settings;.
  * Fixed command line interface to support escape characters.
  * Using python-central instead of python-support.
  * Added support to i18n the .desktop file.
  * Added support for http_proxy and https_proxy.
  * Added summary of information being submitted.

 -- Marc Tardif <marc@interunion.ca>  Thu, 17 Apr 2008 12:01:50 -0400

hwtest (0.1-0ubuntu8) hardy; urgency=low

  * debian/patches/01_change_menu_category.patch:
    - change the category so the item is moved to system, administration and not
      the only entry in applications, system tools on a default installation

 -- Sebastien Bacher <seb128@canonical.com>  Mon, 14 Apr 2008 15:49:06 +0200

hwtest (0.1-0ubuntu7) hardy; urgency=low

  * Fixed packaging bugs.
  * Improved internationalization.
  * Renamed questions and answers to tests and results.

 -- Marc Tardif <marc@interunion.ca>  Thu,  6 Mar 2008 10:58:43 -0500

hwtest (0.1-0ubuntu6) hardy; urgency=low

  * Upload to hardy/universe (without the .bzr files).
  * Make package conformant with current Python policy.

 -- Matthias Klose <doko@ubuntu.com>  Tue, 11 Mar 2008 14:06:02 +0000

hwtest (0.1-0ubuntu5) hardy; urgency=low

  * Set default timeout to None instead of 60 seconds.
  * Updated copyright information.
  * Reverted to using gksu to limit dependencies.
  * Removed dependency on python-apt.

 -- Marc Tardif <marc@interunoin.ca>  Thu, 28 Feb 2008 17:07:07 -0500

hwtest (0.1-0ubuntu4) hardy; urgency=low

  * Improved text in questions text file.
  * Improved user experience by only showing auto questions
    progress bar when there are actual questions.
  * Also improved the user experience by showing a progress
    bar while building the report.

 -- Marc Tardif <marc@interunion.ca>  Wed, 27 Feb 2008 23:12:24 -0500

hwtest (0.1-0ubuntu3) hardy; urgency=low

  * Fixed hwtest_cli so that it doesn't strip the DISPLAY environment
    variable.
  * Fixed system_info plugin so that it does a better effort for
    gathering system information instead of relying on non standard
    information from HAL.

 -- Marc Tardif <marc@interunion.ca>  Wed, 27 Feb 2008 10:52:33 -0500

hwtest (0.1-0ubuntu2) hardy; urgency=low

  * Fixed packaging following lintian error.
  * Added packages registry and plugin.

 -- Marc Tardif <marc@interunion.ca>  Tue,  5 Feb 2008 15:02:26 -0500

hwtest (0.1-0ubuntu1) hardy; urgency=low

  * Initial Release.

 -- Marc Tardif <marc@interunion.ca>  Mon, 17 Sep 2007 17:25:54 -0300<|MERGE_RESOLUTION|>--- conflicted
+++ resolved
@@ -94,15 +94,10 @@
   * [FEATURE] tools/lint: Added script to consistently check syntax.
   * plugins/apport_prompt.py: Removed apport plugin that caused crashes
     when trying to send bug report (LP #1047857)
-<<<<<<< HEAD
   * jobs/optical.txt.in: Fixed missing category assignment in optical
     dvd write tests (LP: #1057762)
-=======
-  * [FEATURE] jobs/touchpad.txt.in: Added singletouch and multitouch for
-    touchpads.
-  * [FEATURE] jobs/touchscreen.txt.in: Added nontouch and multitouch for
-    touchscreens.
->>>>>>> d62ef899
+  * [FEATURE] jobs/touchpad.txt.in, jobs/touchscreen.txt.in: Added singletouch
+    and multitouch for touchpads and touchscreens.
 
   [Sean Feole]
   * [FEATURE] scripts/battery_test: measures battery capacity before and after
