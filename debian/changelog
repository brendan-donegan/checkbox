checkbox (0.12.8) oneiric; urgency=low

  [Brendan Donegan]
  * Remove test for FTP connection from network_check script (LP: #854222)
  * Update a parameter in usb_test to have it run faster.
  * Remove record_playback_after_suspend from Ubuntu Friendly whitelist (LP: #855540)
  * Fix minor typo in multi-monitor friendly resolution_test script which caused 
    minimum_resolution test to fail (LP: #855599)
  * Remove storage_devices_test from Ubuntu Friendly whitelist since the bonnie++ 
    (which it uses) is not installed by default (LP: #855841)
  * Changed description and name to reflect Ubuntu Friendly branding. Now when a 
    user searches for Ubuntu Friendly in the lens, Checkbox will appear (LP: #852036)

  [Daniel Manrique]
  * Restored _recover attribute, re-enabling welcome and test selection
    screens (LP: #852204)
  * Remove memory/test from the Ubuntu Friendly whitelist (LP: #853799)
  * Use diff instead of grep, better comparing of empty files (LP: #852014)
<<<<<<< HEAD
  * Apport integration: new mandatory "tag" value in ApportOptions 
    (LP: #852201)
  * Apport integration: Fix instantiation of Gtk.RadioButton, needed due 
    to PyGI related API changes (LP: #805679)
=======
  * Add warning prior to starting the tests (LP: #855328)
>>>>>>> 8b58e3bd

  [ Evan Broder ]
  * Replace resolution_test with an implementation which uses GdkScreen to
    be multimonitor-aware (LP: #632987)

  [Jeff Lane]
  * Fix names of optical drive tests and remove a non-existing test from the
    whitelist (LP: #854808) 
  * Fix wireless_*_suspend jobs so they recreate iface file instead of append
    each time (LP: #855845)

<<<<<<< HEAD
  [Tim Chen]
  * Fix cpu_scaling_test (LP: #811177)

 -- Daniel Manrique <daniel.manrique@canonical.com>  Sun, 25 Sep 2011 20:02:12 -0400
=======
 -- Daniel Manrique <daniel.manrique@canonical.com>  Tue, 20 Sep 2011 15:59:48 -0400
>>>>>>> 8b58e3bd

checkbox (0.12.7) oneiric; urgency=low

  New upstream release (LP: #850395):

  [Brendan Donegan]
  * Redirecting stderr to pipe to fix the gconf_resource script (LP: #832321)
  * Clear jobs directory when user selects No to recover question (LP: #836623)

  [Daniel Manrique]
  * checkbox/job.py: Guard against bogus timeout values (LP: #827859)
  * More explicit handling of string decoding/encoding, avoids problems with
    non-ascii characters (LP: #833747)
  * Changed architecture from all to any for checkbox base, to build
    architecture-specific binaries (LP: #833696)

  [Jeff Lane]
  * Several corrections necessary due to test name changes or typos found in
    job files

  [Marc Tardif]
  * Connecting hyper text widgets only once (LP: #827904)
  * Detecting MMC readers as OTHER instead of DISK (LP: #822948)
  * Validating the hostname in the SSL certificate (LP: #625076)
  * Validating the submission.xml (LP: #838123)

 -- Daniel Manrique <daniel.manrique@canonical.com>  Fri, 14 Sep 2011 17:15:26 -0400

checkbox (0.12.6) oneiric; urgency=low

  New upstream release (LP: #841983):

  [ Daniel Manrique ]
  * Work around PyGTK API changes that kept checkbox from starting up
    (LP: #839675).

 -- Daniel Manrique <daniel.manrique@canonical.com>  Mon, 05 Sep 2011 12:47:58 -0400

checkbox (0.12.5) oneiric; urgency=low

  New upstream release (LP: #838745):

  [Ara Pulido]
  * Created a "suspend" suite and renamed relevant tests.

  [Brendan Donegan]
  * Removed redundant tests in power-management suite.
  * Fixed dependencies in power-management suite.

  [Daniel Manrique]
  * Changed name of apt-get test to reflect the suite it's in.
  * Fixed typos in job definitions that caused them to not be run.
  * Added missing description to info/hdparm test (LP: #832351)
  * Quote command to obtain bluetooth address, to avoid hanging if 
    a device is not present (LP: #836756).
  * Added BLUETOOTH category to udev parser.
  * Removed some tests from default whitelist.
  * Fixed dependencies for keys/sleep.
  
  [Jeff Lane]
  * Added new USB storage transfer test
  * Re-worked and added automated audio test

  [Marc Tardif]
  * Added WIRELESS category to udev parser.

 -- Ara Pulido <ara@ubuntu.com>  Thu, 01 Sep 2011 12:23:07 +0100

checkbox (0.12.4) oneiric; urgency=low

  New upstream release (LP: #824180):

  [Brendan Donegan]
  * Refactored job definition files.
  * Fixed dependencies and test naming.
  * Added Online CPU before/after suspend test.
  * Automated wireless tests.
  * Removed redundant sru_suite.txt, updated dependencies accordingly.
  * Automated bluetooth_obex tests.

  [Daniel Manrique]
  * Further improvements to make frontend/backend communication more reliable.
    Prevents stuck backends, failure to close the GUI due to lack of reply
    from the backend, and test specifying "user" not being run.
  * scripts/keyboard_test modified to account for pygi-related GTK API
    changes. (LP: #804369)
  * scripts/sleep_test: improve handling of NetworkManager DBus API
    changes. (LP: #808423)
  * scripts/cdimage_resource: properly handle releases with "LTS" in their
    name (LP: #814085)
  * Updated minimum_resolution test as per latest system requirements, leaving
    just one unified test. (LP: #767166)

  [Javier Collado]
  * Checkbox exits with EX_NOINPUT if a whitelist or blacklist file is
    specified and cannot be found.
  * Deselect a test suite automatically when none of its children is selected,
    in the GTK interface. (LP: #651878)
  * Make the "Next" button the default action when Enter is pressed, to 
    streamline testing with the GTK interface.

  [Marc Tardif]
  * Fixed udevam not being found because /sbin not in PATH (LP: #597305)
  * Fixed hardware attachments for udev and dmi (LP: #822682)

  [Sylvain Pineau]
  * Expose the message store to other plugins, via firing an expose-msgstore
    event.

  [Andrew Faulkner]
  * Fix description for nautilus_file_create job (LP: #821141) 

  [Kenneth Wimer]
  * New header image that follows brand guidelines (LP: #554202)

 -- Daniel Manrique <daniel.manrique@canonical.com>  Wed, 10 Aug 2011 15:16:39 -0400

checkbox (0.12.3) oneiric; urgency=low

  [Marc Tardif]
  * Only reading CHECKBOX_* environment variables in config (LP: #802458)
  * Imported scripts and jobs from Platform Services.

  [Chad A. Davis]
  * Switch to dh_python2 and debhelper7 (LP: #788514)

  [Barry Warsaw]
  * Fix checkbox_clean.run() to ignore missing executables, as is the case
    in a fresh checkout.

 -- Daniel Manrique <daniel.manrique@canonical.com>  Fri, 01 Jul 2011 11:37:27 -0400

checkbox (0.12.2) oneiric; urgency=low

  New upstream release (LP: #800199):

  [Brendan Donegan]
  * Added interface parameter to internet_test script.

  [Daniel Manrique]
  * GTK GUI: Change assignment of TreeStore model to TreeView to account for
    pygi-related API changes. Also seems to fix lingering select/deselect all
    buttons. (LP: #796666) (LP: #796622)
  * GTK GUI: Fix call to Gtk buffer get_text to add now-mandatory fourth
    parameter, keeps the GUI from misbehaving in connection to fixed bug.
    (LP: #796827)
  * GTK GUI: Fix handling of mouse events in gtk_hypertext_view.py which
    prevented displaying the final report.
  * Put test name as part of the window title, as an aid to
    reporting/debugging (LP: #744190)
  * plugins/apport_prompt.py: Add test name to "Do you want to report a bug?"
    dialog to make it clearer.

  [Sylvain Pineau]
  * Fix evaluation of job requirements (LP: #798200)
  * Added "in" operator to job requirements.

 -- Marc Tardif <marc@ubuntu.com>  Tue, 21 Jun 2011 09:41:57 -0400

checkbox (0.12.1) oneiric; urgency=low

  New upstream release (LP: #796629):

  [Brendan Donegan]
  * Fix timeout in sleep_test script (LP: #665299)
  * Fix traces in hyper_text_view module (LP: #796508)
  * Added camera test (LP: #764222)

  [Daniel Manrique]
  * Fix GUI definition file so main window uses "natural request", growing
    when child widgets require so (LP: #776734)
  * Fix open/read blocking behavior and backend/frontend communications to
    avoid hangs and lingering backends. (LP: #588539)
  * Render header text dynamically over the image background, and updated pot
    file with the new string. (LP: #621880)

  [Robert Roth]
  * Improve command line key prompts (LP: #786924)

 -- Marc Tardif <marc@ubuntu.com>  Fri, 03 Jun 2011 17:00:11 -0400

checkbox (0.12) oneiric; urgency=low

  New upstream release (LP: #784076):
  * Removed dead pixel test.

  [Bilal Akhtar]
  * Port checkbox to Gtk3/PyGI (LP: #783822)

 -- Marc Tardif <marc@ubuntu.com>  Tue, 17 May 2011 09:48:07 -0400

checkbox (0.11.4) natty; urgency=low

  * Changed udev_resource to report CAPTURE for USB VIDEO devices
  * Fixed eval of resources with names like list item names
  
  [Carl Milette]
  * Fixed hard coded disk in disk_bench_test so that it matches convention
    utilizing udev_resource for finding devices. (LP: #507943)

 -- Jeff Lane <jeff@ubuntu.com>  Fri, 22 Apr 2011 11:05:19 -0400

checkbox (0.11.3) natty; urgency=low

  New upstream release (LP: #751928):
  * Fixed sleep_test crashing with ioerror (LP: #630785)
  * Fixed keyerror when running some manual tests (LP: #729431)

  [Ara Pulido]
  * Improved debconf messages and ordering (LP: #553777)
  * Video bugs should be reported as a display symptom (LP: #744964)
  * Added checkbox log to apport report

  [Gerhard Burger]
  * Fixed punctuation inconsistencies in verification procedures (LP: #744167):

 -- Marc Tardif <marc@ubuntu.com>  Tue, 05 Apr 2011 16:19:17 -0400

checkbox (0.11.2) natty; urgency=low

  New upstream release (LP: #736919):
  * Added version to dpkg dependency
  * Added multiarch support to install script (LP: #727411)
  * Fixed submitting data twice (LP: #531010)
  * Fixed job descriptions for checkbox-cli (LP: #221400)

  [Daniel Manrique]
  * Fixed strings in audio tests and updated pot file (LP: #691241)
  
  [Jochen Kemnade]
  * Fixed grammar in user-apps tests (LP: #642001)

  [Jeff Lane]
  * Added reboot instructions to suspend/hibernate tests (LP: #420493)
  * Made the firewire instructions make more sense (LP: #693068)
  
  [Michael Terry]
  * Fixed several strings appear in English although translated (LP: #514401)
    - jobs/fingerprint.txt.in
    - jobs/media.txt.in
    - jobs/monitor.txt.in
    - jobs/sleep.txt.in
    - jobs/firewire.txt.in
    - po/checkbox.pot
  * Fixed grammar (LP: #525454)
    + jobs/fingerprint.txt.in

 -- Jeff Lane <jeff@ubuntu.com>  Tue, 29 Mar 2011 09:17:36 -0400

checkbox (0.11.1) natty; urgency=low

  New upstream release (LP: #725110):
  * Checking for lock file before firing stop-all event (LP: #719552)
  * Changed description of nautilus_file_copy job (LP: #709688)

  [Javier Collado]
  * Fixed title in progress dialog

 -- Marc Tardif <marc@ubuntu.com>  Fri, 25 Feb 2011 11:56:43 -0500

checkbox (0.11) natty; urgency=low

  New upstream release (LP: #719073):
  * Changed support for persist plugin as optional (LP: #561816)

  [Ara Pulido]
  * Fixed lintian errors and warnings

  [Eitan Isaacson]
  * Migrate the UI from libglade to gtkbuilder  

 -- Marc Tardif <marc@ubuntu.com>  Mon, 14 Feb 2011 18:19:27 -0500

checkbox (0.10.4) maverick; urgency=low

  * Fixed parsing of config parameters (LP: #689140)

 -- Marc Tardif <marc@ubuntu.com>  Tue, 14 Sep 2010 12:43:51 -0400

checkbox (0.10.3) maverick; urgency=low

  New upstream release (LP: #638333):
  * Fixed verification of SSL validity (LP: #625076)
  * Improved audio test questions.

 -- Marc Tardif <marc@ubuntu.com>  Tue, 14 Sep 2010 12:43:51 -0400

checkbox (0.10.2) maverick; urgency=low

  New upstream release (LP: #617583):
  * Fixed sleep_test to check the connection if using network-manager.
  * Fixed reporting bugs against alsa-base and xorg (LP: #607214)
  * Fixed apport dialog no longer appearing (LP: #607217)
  * Reduced data file size for the desktop image.
  * Updated report to be more pretty.

 -- Marc Tardif <marc@ubuntu.com>  Fri, 13 Aug 2010 16:23:16 -0400

checkbox (0.10.1) maverick; urgency=low

  New upstream release (LP: #597295):
  * Added support for urwid interface.
  * Added sound check test.
  * Added document viewer test.
  * Added update-manager and nautilus tests.
  * Added resolution tests.
  * Added sleep tests.

 -- Marc Tardif <marc@ubuntu.com>  Tue, 22 Jun 2010 10:43:52 -0400

checkbox (0.10) maverick; urgency=low

  * Added media tests (LP: #397944)
  * Added support for comments in templates.

 -- Marc Tardif <marc@ubuntu.com>  Tue, 04 May 2010 11:51:22 -0400

checkbox (0.9.2) lucid; urgency=low

  New upstream release (LP: #567568):
  * Added referer when sending submissions to Launchpad (LP: #550973)
  * Added suggests to checkbox package in debian/control file (LP: #352740)
  * Fixed udev_resource script to be more resilient (LP: #556824)
  * Fixed cdimage_resource script to read casper.log (LP: #558728)
  * Fixed reporting all resources found for a job (LP: #560948)
  * Fixed stalling when using kdesudo to start backend (LP: #557443)
  * Fixed starting the appropriate default browser on UNR (LP: #563050)
  * Fixed ansi_parser script when outputting to stdout (LP: #560952)
  * Fixed opening the report with the gconf preferred browser (LP: #562580)
  * Fixed suspend_test to use relative time for wakealarm (LP: #349768)
  * Fixed backend not getting terminated upon closing (LP: #553328)

 -- Marc Tardif <marc@ubuntu.com>  Tue, 06 Apr 2010 14:17:46 -0400

checkbox (0.9.1) lucid; urgency=low

  New upstream release (LP: #548800):
  * Added cpu_scaling_test script.
  * Fixed hard drive detection (LP: #549714)
  * Fixed backend to handle empty messages (LP: #536645)
  * Fixed parsing of package resource (LP: #539691)
  * Fixed malformed xml report (LP: #485445)
  * Fixed running root manual tests as normal user (LP: #383559)
  * Fixed writing apport files only after submitting (LP: #530380)
  * Fixed audio test instructions (LP: #529205)
  * Fixed gathering chassis information (LP: #537435)
  * Fixed detection of disks in kvm (LP: #552998)
  * Fixed udev_resource script to be more resilient (LP: #552999)
  * Fixed filter_packages script to use new resources.

 -- Marc Tardif <marc@ubuntu.com>  Sun, 07 Mar 2010 15:05:44 -0400

checkbox (0.9) lucid; urgency=low

  * Introduced job_prompt plugin to treat all jobs (suites, tests, etc.) as composites.
  * Replaced the registry and resource scripts and centralized job iteration.
  * Replaced dependency on dbus by using sudo/gksu/kdesudo instead.
  * Replaced mktemp with mkdtemp for security purposes.
  * Fixed strings in fingerprint and modem tests (LP: #457759)
  * Fixed client side validation of Launchpad form (LP: #438671)
  * Added device information to tags when reporting bugs with apport.
  * Added shorthands for blacklist-file and whitelist-file.
  * Added support for apport default configuration (LP: #465447)
  * Added support for scrolled options list (LP: #411526)
  * Added support for tests generated by suites to run as root.
  * Added support for requirements in attachments.
  * Added support for armv7l processor
  * Added Autotest integration
  * Added LTP integration
  * Added Phoronix integration
  * Added qa-regression-testing integration

 -- Marc Tardif <marc@ubuntu.com>  Wed, 04 Nov 2009 19:36:09 -0400

checkbox (0.8.5) karmic; urgency=low

  * Fixed translation of suites and tests files (LP: #456115)
  * Fixed checking the status of command registries (LP: #457502)
  * Fixed selecting suites in the command line (LP: #457559)
  * Fixed reporting of bugs to contain test description (LP: #427932)
  * Fixed execute permissions on scripts (LP: #459606)
  * Renamed processors_info plugin to singular because processor
    information is reported as a single structure with a count attribute
  * Updated translation files.

 -- Marc Tardif <marc@ubuntu.com>  Mon, 26 Oct 2009 12:17:30 -0400

checkbox (0.8.4) karmic; urgency=low

  * Fixed failing dependencies when not available (LP: #430051)
  * Fixed supporting udevadm not providing DEVPATH variable (LP: #430084)
  * Fixed supporting audio devices without a /proc/asound entry (LP: #430086)
  * Fixed running when python-apport package is not installed (LP: #430103)
  * Fixed X error when exiting after reporting a bug (LP: #430776)
  * Fixed prompting to report a bug according to GNOME HIG (LP: #429701)
  * Fixed prompting for answer in checkbox-cli (LP: #429764)
  * Fixed resolution_test message for fglrx driver (LP: #346816)
  * Fixed adding of manpage symlinks for gtk and cli (LP: #426641)
  * Fixed recovering from connecting to the backend (LP: #446693)
  * Fixed backend to use dbus instead of policykit (LP: #435714)
  * Fixed interpolation of output variable in cli (LP: #450673)
  * Fixed selection of suites in cli (LP: #450713)
  * Fixed parsing of virtio-pci devices (LP: #450774)

 -- Marc Tardif <marc@ubuntu.com>  Tue, 13 Oct 2009 16:44:12 -0400

checkbox (0.8.3) karmic; urgency=low

  * Fixed trailing newline requirement in test definitions (LP: #427993)
  * Fixed reporting firmware version as product name (LP: #428563)
  * Fixed detecting pci and usb audio devices (LP: #429558)
  * Fixed prompting to report a bug when there's no package (LP: #429668)

 -- Marc Tardif <marc@ubuntu.com>  Sat, 12 Sep 2009 15:37:40 -0400

checkbox (0.8.2) karmic; urgency=low

  * Fixed adding test information when reporting with apport (LP: #423798)
  * Fixed tagging bugs when reporting with apport (LP: #423799)
  * Fixed expressing package aliases for the linux package (LP: #423805)
  * Fixed detecting the disk category in devices (LP: #423864)
  * Fixed supporting apport symptoms when reporting bugs (LP: #424063)
  * Fixed gathering of dmi information for Launchpad report (LP: #424454)
  * Fixed tests using gksudo returning empty output (LP: #425284)

  [Javier Collado]
  * Fixed reporting of output in shell plugin (LP: #393894)

 -- Marc Tardif <marc@ubuntu.com>  Mon, 31 Aug 2009 17:16:38 -0500

checkbox (0.8.1) karmic; urgency=low

  * New upstream version:
    * Added disk tests.
    * Added fingerprint reader tests.
    * Added firewire tets.
    * Added kms tests.
    * Added media tests.
  * Fixed dependency on hal and using udev instead (LP: #399319)
  * Fixed calling ubuntu-bug when a test fails (LP: #418978)

 -- Marc Tardif <marc@ubuntu.com>  Tue, 26 Aug 2009 17:36:05 -0500

checkbox (0.8~alpha4) karmic; urgency=low

  * New upstream version:
    * Changed icon.
    * Added timeout property to lock_prompt plugin.
    * Added concept of attachments to tests.
    * Added support for backslahes in templates to wrap lines.
    * Added support blacklisting and whitelisting both tests and suites.
    * Introduced the concept of jobs for suites, tests and attachments.
    * Removed upstart event which is no longer needed.
    * Replaced architecture and category with requires in test definitions.
  * Fixed pygst dependency (LP: #334442)
  * Fixed configuration file updates during install (LP: #330596)
  * Fixed DBus exceptions (LP: #344916, #359440)
  * Fixed and expanded translations (LP: #347038)
  * Fixed ignored system proxy settings (LP: #345548)
  * Fixed parsing blank lines in templates (LP: #393907)
  * Fixed escaping of lists (LP: #394001)
  * Fixed timeout in manual tests (LP: #377986)
  * Fixed CLI interface dialog.
  * Fixed support for FreeDesktop XDG base directory specification (LP: #363549)
  * Added general and package specific apport hooks

  [ Gabor Keleman ]
  * Fixed untranslated strings in tests (LP: #374666)
  * Fixed untranslated last screen (LP: #374646)

 -- Marc Tardif <marc@ubuntu.com>  Wed, 19 Aug 2009 15:36:05 -0500

checkbox (0.7) jaunty; urgency=low

  [ Dave Murphy ]
  * Fixed viewing of report files in Firefox 3 (LP: #331481)
  * Added additional contextual information
   * /etc/sysctl* (LP: #331055)
   * /etc/modprobe.d (LP: #331056)
   * /etc/modules (LP: #331057)
  * Fixed packaging for Jaunty
   * https://lists.ubuntu.com/archives/ubuntu-devel/2009-February/027439.html
   * Uses --install-layout=deb
   * Installs to dist-packages instead of site-packages

  [ Andy Whitcroft ]
  * suspend_test: update suspend_test to version V6 matching kernel version.
    The version here will become the master copy.
  * suspend_test: add a --dry-run mode to simplify developement
  * suspend_test: add a automation mode for checkbox integration
  * suspend_test: add a new pm-suspend test
  * suspend_test: record and restore timer_delay around the variable
    time test.
  * suspend_test: release v7.
  * suspend_test: initial version of suspend power consumption test
    from a patch by Pete Graner.
  * suspend_test: power -- made the sleep time configurable
  * suspend_test: detect batteries and disable ac/power tests
  * suspend_test: disable dbus tests when we have no primary user
  * suspend_test: handle AC transitions better
  * suspend_test: enable power test as part of --full
  * suspend_test: reduce the noise in the test instructions
  * suspend_test: use minutes in output when that is more appropriate
  * suspend_test: track actual AC transitions and report them
  * suspend_test: only mention AC at all if we have a battery
  * suspend_test: report useful data at the bottom for posting
  * suspend_test: document the new power test in the usage
  * suspend_test: power -- indicate when the result is unreliable
  * suspend_test: report -- fix up spacing issues
  * suspend_test: release v8

 -- Dave Murphy <schwuk@ubuntu.com>  Tue, 17 Mar 2009 09:46:16 +0000

checkbox (0.6) jaunty; urgency=low

  * New upstream version:
    * Added suspend_test script - for more details see:
      https://wiki.ubuntu.com/KernelTeam/SuspendResumeTesting
    * Added XSL Stylesheet and the ability to view generated reports
    * Added support for PolicyKit to run the application as a user
    * Added logging for backend and logrotation script.
  * Fixed calling ucf was run via debconf (LP: #330502)

 -- Marc Tardif <marc@ubuntu.com>  Tue, 17 Feb 2009 15:36:05 +0000

checkbox (0.5) jaunty; urgency=low

  * New upstream version:
    * Added concept of hyper text view to display clickable links.
    * Added concept of properties to components.
    * Added pci information to launchpad report.
    * Added dmi information to launchpad report.
    * Added text area to keyboard test.
    * Removed sourcing of base postrm script.
    * Updated translations from Launchpad.
  * Fixed handling of interrupt signal (LP: #327810)
  * Fixed display of text in graphical interface (LP: #240374)
  * Fixed support for regexes in blacklist and whitelist (LP: #327177)
  * Fixed opening of subunit log file (LP: #325737)
  * Fixed internet test.

 -- Marc Tardif <marc@ubuntu.com>  Tue, 20 Jan 2009 18:55:20 -0500

checkbox (0.4) jaunty; urgency=low

  * Setup bzr-builddeb in native mode.
  * Removed LGPL notice from the copyright file.

 -- Marc Tardif <marc@ubuntu.com>  Tue, 20 Jan 2009 16:46:15 -0500

checkbox (0.3) jaunty; urgency=low

  * New upstream version:
    * Renamed hwtest to checkbox.
    * Renamed auto tests to shell tests.
    * Added watch file.
    * Added README file pointing to the Ubuntu wiki.
    * Added subunit to the test suite.
    * Added the subunit_report plugin to produce a standard test report.
    * Added pvs registry.
    * Added support for int return values to recursive registry eval.
    * Added debug information when a command registry returns an error.
    * Added mounts registry.
    * Added patches to upgrade the configuration files.
    * Added support for CHECKBOX_OPTIONS environment variable.
    * Added usage information.
    * Added gconf registry.
    * Added logging to checkbox event.
    * Added locking plugin.
    * Added message store and schema types.
    * Added caching to automatic tests so that they are not run multiple
      times.
    * Added persistence to category and system_id.
    * Added lshw registry and plugin.
    * Added newlines to German introduction message.
  * Fixed e-mail address should be remembered (LP: #156725)
  * Fixed $output variable does not seem to be reinterpolated when
    testing again (LP: #189404)
  * Fixed command line interface does not provide a test nor test again
    option (LP: #189423)
  * Fixed translation template unavailable, even though hwtest is in main
    (LP: #202447)
  * Fixed internet_test should support providing a destination other
    than canonical.com (LP: #216111)
  * Fixed hwtest loads editor backup files from suite dir (LP: #237954)
  * Fixed application should only have one instance running (LP: #266899)
  * Fixed disk information should be gathered (LP: #267889)
  * Fixed typo: payback device (LP: #288331)
  * Fixed tests skipped by constraint should be reported (LP: #304176)
  * Fixed manual tests which have commands should not be run automatically
    (LP: #304231)
  * Fixed CHECKBOX_DATA mapping is not working (LP: #304736)

 -- Marc Tardif <marc@ubuntu.com>  Fri, 16 Jan 2009 12:05:32 -0500

hwtest (0.1-0ubuntu10) hardy; urgency=low

  * Fixed xalign and yalign in exchange summary.

 -- Marc Tardif <marc@interunion.ca>  Mon, 21 Apr 2008 15:07:39 -0400

hwtest (0.1-0ubuntu9) hardy; urgency=low

  * Fixed internet_test to ping default gateway rather than canonical.com.
  * Fixed python-support issues to support upgrades of hwtest.
  * Fixed tooltip to be HIG compliant.
  * Fixed category to use GTK;System;Settings;.
  * Fixed command line interface to support escape characters.
  * Using python-central instead of python-support.
  * Added support to i18n the .desktop file.
  * Added support for http_proxy and https_proxy.
  * Added summary of information being submitted.

 -- Marc Tardif <marc@interunion.ca>  Thu, 17 Apr 2008 12:01:50 -0400

hwtest (0.1-0ubuntu8) hardy; urgency=low

  * debian/patches/01_change_menu_category.patch:
    - change the category so the item is moved to system, administration and not
      the only entry in applications, system tools on a default installation

 -- Sebastien Bacher <seb128@canonical.com>  Mon, 14 Apr 2008 15:49:06 +0200

hwtest (0.1-0ubuntu7) hardy; urgency=low

  * Fixed packaging bugs.
  * Improved internationalization.
  * Renamed questions and answers to tests and results.

 -- Marc Tardif <marc@interunion.ca>  Thu,  6 Mar 2008 10:58:43 -0500

hwtest (0.1-0ubuntu6) hardy; urgency=low

  * Upload to hardy/universe (without the .bzr files).
  * Make package conformant with current Python policy.

 -- Matthias Klose <doko@ubuntu.com>  Tue, 11 Mar 2008 14:06:02 +0000

hwtest (0.1-0ubuntu5) hardy; urgency=low

  * Set default timeout to None instead of 60 seconds.
  * Updated copyright information.
  * Reverted to using gksu to limit dependencies.
  * Removed dependency on python-apt.

 -- Marc Tardif <marc@interunoin.ca>  Thu, 28 Feb 2008 17:07:07 -0500

hwtest (0.1-0ubuntu4) hardy; urgency=low

  * Improved text in questions text file.
  * Improved user experience by only showing auto questions
    progress bar when there are actual questions.
  * Also improved the user experience by showing a progress
    bar while building the report.

 -- Marc Tardif <marc@interunion.ca>  Wed, 27 Feb 2008 23:12:24 -0500

hwtest (0.1-0ubuntu3) hardy; urgency=low

  * Fixed hwtest_cli so that it doesn't strip the DISPLAY environment
    variable.
  * Fixed system_info plugin so that it does a better effort for
    gathering system information instead of relying on non standard
    information from HAL.

 -- Marc Tardif <marc@interunion.ca>  Wed, 27 Feb 2008 10:52:33 -0500

hwtest (0.1-0ubuntu2) hardy; urgency=low

  * Fixed packaging following lintian error.
  * Added packages registry and plugin.

 -- Marc Tardif <marc@interunion.ca>  Tue,  5 Feb 2008 15:02:26 -0500

hwtest (0.1-0ubuntu1) hardy; urgency=low

  * Initial Release.

 -- Marc Tardif <marc@interunion.ca>  Mon, 17 Sep 2007 17:25:54 -0300<|MERGE_RESOLUTION|>--- conflicted
+++ resolved
@@ -6,24 +6,18 @@
   * Remove record_playback_after_suspend from Ubuntu Friendly whitelist (LP: #855540)
   * Fix minor typo in multi-monitor friendly resolution_test script which caused 
     minimum_resolution test to fail (LP: #855599)
-  * Remove storage_devices_test from Ubuntu Friendly whitelist since the bonnie++ 
-    (which it uses) is not installed by default (LP: #855841)
-  * Changed description and name to reflect Ubuntu Friendly branding. Now when a 
-    user searches for Ubuntu Friendly in the lens, Checkbox will appear (LP: #852036)
+  * Remove storage_devices_test from Ubuntu Friendly whitelist since bonnie++  (which it uses) is not installed by default (LP: #855841)
+  * Changed description and name to reflect Ubuntu Friendly branding. Now when a user searches for Ubuntu Friendly in the lens, Checkbox will appear (LP: #852036)
 
   [Daniel Manrique]
   * Restored _recover attribute, re-enabling welcome and test selection
     screens (LP: #852204)
   * Remove memory/test from the Ubuntu Friendly whitelist (LP: #853799)
   * Use diff instead of grep, better comparing of empty files (LP: #852014)
-<<<<<<< HEAD
-  * Apport integration: new mandatory "tag" value in ApportOptions 
-    (LP: #852201)
+  * Apport integration: new mandatory "tag" value in ApportOptions (LP: #852201)
+  * Add warning prior to starting the tests (LP: #855328)
   * Apport integration: Fix instantiation of Gtk.RadioButton, needed due 
     to PyGI related API changes (LP: #805679)
-=======
-  * Add warning prior to starting the tests (LP: #855328)
->>>>>>> 8b58e3bd
 
   [ Evan Broder ]
   * Replace resolution_test with an implementation which uses GdkScreen to
@@ -34,15 +28,12 @@
     whitelist (LP: #854808) 
   * Fix wireless_*_suspend jobs so they recreate iface file instead of append
     each time (LP: #855845)
-
-<<<<<<< HEAD
+    (LP: #852201)
+
   [Tim Chen]
   * Fix cpu_scaling_test (LP: #811177)
 
  -- Daniel Manrique <daniel.manrique@canonical.com>  Sun, 25 Sep 2011 20:02:12 -0400
-=======
- -- Daniel Manrique <daniel.manrique@canonical.com>  Tue, 20 Sep 2011 15:59:48 -0400
->>>>>>> 8b58e3bd
 
 checkbox (0.12.7) oneiric; urgency=low
 
