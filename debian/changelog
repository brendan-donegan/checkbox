--- conflicted
+++ resolved
@@ -129,11 +129,7 @@
   * jobs/stress.txt.in: add OEM team's stress tests (including reboot and poweroff)
     and log analysis jobs      
 
-<<<<<<<
  -- Jeff Lane <jeff@ubuntu.com>  Tue, 19 Jun 2012 14:22:02 -0400
-=======
- -- Jeff Lane <jeff@ubuntu.com>  Tue, 19 Jun 2012 14:02:37 -0400
->>>>>>>
 
 checkbox (0.13.8) precise; urgency=low
 
