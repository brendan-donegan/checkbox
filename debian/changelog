checkbox (0.14) quantal; urgency=low

  [Brendan Donegan]
  * [FEATURE] Python 2 to 3 conversion:
    * scripts/create_connection - switched to using argparse and fixed
      representation of octal literal
    * scripts/internet_test - ran 2to3 tool and decoded result of
      check_output. Also replaced optparse with argparse
    * scripts/memory_info
  * Update touchpad.py to use gsettings instead of deprecated gconf
    (LP: #1004212)

  [Marc Tardif]
  * [FEATURE] Reworked media_keys_test into key_test, making it more generic
    and able to test for any key that sends an scancode. Used it to implement
    a test for the Super key.
  * [FEATURE] Added new interactive and auto-verifying touchpad scrolling
    test.
  * [FEATURE] Python 2 to 3 conversion:
    * scripts/cking_suite
  * Removed sleep_test script no longer used by any test definition.

  [Daniel Manrique]
  * New version 0.14 for Quantal Quetzal development.
  * Set the correct user (root) for fwts-wakealarm test (LP: #1004102)
  * Set correct user (root) for usb/storage-preinserted, so it works correctly
    on servers (LP: #1004131)
  * Log (at level INFO) name of each message we execute, so the currently
    running job can be determined by looking at the logfile, rather than
    hunting through process lists.
  * [FEATURE] Added script and jobs to collect and attach output from
    alsa-info.sh.

  [Javier Collado]
  * Submission screen in Qt interface updated to support certification client:
    - customize contents depending on the upload target (launchpad or certification)
    - display links to the report properly in the show_entry method
  * Fixed qt interface show_entry method preopulates widget that gets
    user input (LP: #1000451)
  * Added customizable deselect_warning message in qt show_tree method (LP: #1000443)
  * show_error method shows long text properly in gtk/qt interfaces (LP:
    #1012052)

  [Jeff Lane]
  * [FEATURE] Changes to Power Management testing in Checkbox:
    * scripts/pm_test: added a slightly modified version of OEM team's pm.py
      script for reboot/poweroff testing
    * jobs/hibernate.txt.in: modified hibernate test to use fwts and added new
      jobs to attach log files from hibernate testing.
    * jobs/power-management.txt.in: added new poweroff and reboot jobs using pm_test
      script. Added jobs to attach logs from reboot and poweroff tests to
      results.  
    * jobs/stress.txt.in: modified suspend_30_cycles and hibernate_30_cycles to
      use fwts. Added jobs to attach logs from 30 cycle tests to results.
    * jobs/suspend.txt.in: Modified suspend_advanced and suspend_advanced_auto to use 
      fwts. Added job to attach log from suspend_advanced and suspend_advanced_auto 
      to results.
  * [FEATURE] jobs/miscellanea.txt.in: added a job to gather tester info for
    certification purposes. Not to be used for UF.
  * [FEATURE] Python 2 to 3 conversion:
    * scripts/cpu_topology: ran 2to3, made modificates based on code review and
      tested script to verify functionality.
    * scripts/disk_smart: ported to Python 3. Inserted bits to decode byte
      data returned by Popen. Fixed list_handler to decode bytes types to clean
      up debug output.  Added bits to improve debug output. Migrated from
      optparse to argparse.
    * scripts/network_check: ran 2to3 and that was all that was needed. Also
      took the liberty of migrating from optparse to ArgParse sine we're
      Python3 only now.
    * scripts/network_device_info: ran 2to3 and changed shebang.
    * scripts/network_info: ran 2to3 and changed shebang. Fixed encoding issue
      with interface[:15] (needed to be a bytes object).
    * scripts/fwts_test: ran 2to3 and changed shebang, fixed an encoding bug
      with Popen output. Cleaned up the final output to be more useful for
      debugging test failures.
    * scripts/keyboard_test: nothing to do for conversion beyond changing shebang.

  [Jeff Marcom]
  * [FEATURE] Python 2 to 3 conversion:
    * scripts/memory_info
    * scripts/memory_test
    * scripts/touchpad_test
  * Update touchpad.py to use gsettings instead of deprecated gconf
    (LP: #1004212)

  [Marc Tardif]
  * [FEATURE] Reworked media_keys_test into key_test, making it more generic
    and able to test for any key that sends an scancode. Used it to implement
    a test for the Super key.
  * [FEATURE] Added new interactive and auto-verifying touchpad scrolling
    test.
  * Removed sleep_test script no longer used by any test definition.
  * Migrated project minus scripts to Python 3.

  [Sylvain Pineau]
<<<<<<< HEAD
  * [FEATURE] Python 2 to 3 conversion:
    * scripts/gst_pipeline_test. Migrated to PyGI.
    * scripts/camera_test. Migrated to PyGI.    
    * scripts/gpu_test
  * Fullscreen playbacks are now performed with Totem instead of gst_pipeline_test.  
=======
  * [FEATURE] scripts/removable_resource: Add a resource job to identify removable
    block devices. __disks__ jobs updated to run only on internal drives.
>>>>>>> e1fd02bf
  * scripts/pm_log_check: added a slightly modified version of OEM team's pm_check.py
    script to analyze pm_test logs
  * jobs/stress.txt.in: add OEM team's stress tests (including reboot and poweroff)
    and log analysis jobs      

 -- Jeff Lane <jeff@ubuntu.com>  Wed, 06 Jun 2012 15:12:25 -0400

checkbox (0.13.8) precise; urgency=low

  [Brendan Donegan]
  * Run fwts_test as root so that the log can be written to on servers and
    also because it's supposed to be run as root (LP: #989701)
  * Fixed cpu_offlining to work properly on systems with ten or more CPU
    cores. (LP: #926136)
  * Give more verbose output from fwts_test script and upload results log as an
    attachment. (LP: #992607)
  * Fix identation on optical/read-automated (LP: #991737)
  * Fixed problem with fwts test log attachment (No bug filed)

  [Nathan Williams]
  * fix typo in jobs/optical.txt.in (lp: #987652)

  [Jeff Lane]
  * Bumped revision to 0.13.8
  * scripts/removable_storage_watcher: increased default timeout to 20 seconds
    to account for time for testers to plug devices in and for the system to
    register the insert/remove event (LP: #978925)
  * [FEATURE] plugins/jobs_prompt.py, plugins/recover_prompt.py, 
    plugins/suites_prompt.py: Added "Fail last test" functionality. Now if a
    test causes a crash (checkbox, system or otherwise), when we recover we
    have the option to just mark the last test failed and move on, or re-run
    the last test and try again.
  * [FEATURE] jobs/local.txt.in, jobs/sniff.txt.in added 8 simple manual sniff 
    tests to be used for test purposes when developing features.
  * [FEATURE] data/whitelists/sniff.whitelist added a whitelist to make use of 
    the basic sniff tests.

  [Daniel Manrique]
  * [FEATURE] checkbox/user_interface.py, checkbox/qt-interface.py,
    plugins/jobs_prompt.py, plugins/recover_prompt.py,
    plugins/suites_prompt.py: Made some modifications to the recover prompt
    changes that better handle accented and other characters in translation.
    This avoides a situation where the recovery could fail due to accented
    characters in translations.

  [Łukasz Zemczak]
  * [FEATURE] checkbox_gtk/gtk_interface.py: Capture ESC keypresses so that
    Checkbox doesn't close/die when user presses ESC.

  [Sylvain Pineau]
  * [FEATURE] jobs/info.txt.in: added new attachments, lspci -vvnnQ and
    lsusb -vv and ensure outputs of lscpi, lsusb and dmidecode return UTF8.

  [Tim Chen]
  * Use nmcli con delete instead of deleting the connection file, also avoid
    bringing eth0 down when running the wireless_monitoring tests.

 -- Jeff Lane <jeff@ubuntu.com>  Mon, 14 May 2012 10:20:59 -0400

checkbox (0.13.7) precise; urgency=low

  [Tiago Salem Herrmann]
  * checkbox_qt/qt_interface.py, qt/frontend/qtfront.cpp,
    qt/frontend/qtfront.h: Do async calls to some ui methods and avoid
    unexpected dbus timeouts (LP: #962333)

  [Sylvain Pineau]
  * qt/frontend/qtfront.cpp: Submit/View results buttons are disabled until
    every selected test has been run (LP: #937715)

  [Jeff Lane]
  * Converted submissionWarningLabel and text to submissionUbuntuFriendlyLabel
    wtih instructional text for submitting results. This is a workaround for
    the bug causing the warning to be displayed at all times rather than only
    when testing is incomplete. (LP: #967457)
  * [FEATURE] Modified stress jobs so that they are all automated per decision
     made during the cert sprint.
  * Removed dhclient call from networking/multi_nic tests because of a bug in
    dhclient that can cause it to hang when run on eth0. New test requirement
    will be that the tester must configure and bring up all ethernet devices
    prior to running checkbox. Also added a check to make sure we're not trying
    to run the test on a device that's not active. (LP: #926229)

  [Daniel Manrique]
  * jobs/optical.txt.in: Change test descriptions to avoid confusing
    instruction to press the "Next" button (which is incorrect). (LP: #971181)
  * jobs/local.txt.in: Fixed touchpad local job which was using suspend.txt 
    as the job source) (LP: #979344) 
  * jobs/mediacards.txt.in: Added usb and scsi devices to
    removable_storage_test commands (LP: #979356)

 -- Jeff Lane <jeff@ubuntu.com>  Wed, 11 Apr 2012 19:23:45 -0400

checkbox (0.13.6) precise; urgency=low

  [Jeff Lane]
  * Removed files in /data that are not used in any job descriptions
    (LP: #957396)

  [Javier Collado]
  * plugins/jobs_info.py: Checkbox doesn't warn that invalid whitelist patterns
    are being used (LP: #937651)
  * [FEATURE] Added smoke test jobs, whitelist and local job to use for
    checkbox development purposes.
  * Fixed "camera_test detect" problem with missing args attributes (LP:
    #967419)

  [Marc Tardif]
  * Fixed string_to_type conversion in network_bandwidth_test (LP: #954587)

  [Sylvain Pineau]
  * qt/frontend/qtfront.cpp, qt/frontend/qtfront.h, plugins/suites_prompt.py,
    checkbox_qt/qt_interface.py, plugins/jobs_prompt.py: The selection tree is
    now updated when recovering from a previous run (LP: #937696)

  [Brendan Donegan]
  * [FEATURE] Added touchpad tests from CE QA Checkbox to allow touchpad
    testing to be performed

  [Daniel Manrique]
  * Internationalization support in checkbox-qt; updated checkbox.pot file
    (LP: #951054) 

 -- Javier Collado <javier.collado@canonical.com>  Wed, 28 Mar 2012 17:02:53 -0400

checkbox (0.13.5) precise; urgency=low

  New upstream release (LP: #960633):

  [Tiago Salem Herrmann]
  * qt/frontend/qtfront.ui: If the test text is too long, then it is cut off
    (LP: #950111)
  * checkbox/user_interface.py, checkbox_qt/qt_interface.py,
    plugins/user_interface.py, qt/frontend/qtfront.cpp, qt/frontend/qtfront.h:
    Correctly update automated test execution status in the Selection tab
    (LP: #950105).
  * qt/frontend/qtfront.cpp: Avoid QDBusArgument warnings when running
    checkbox-qt from a terminal (LP: #957476)
  * checkbox_qt/qt_interface.py, qt/frontend/qtfront.cpp,
    qt/frontend/qtfront.h, qt/frontend/qtfront.ui: add a popup comment box
    for each test under the "Run" tab. (LP: #959452)
  * checkbox/user_interface.py, qt/frontend/qtfront.cpp,
    qt/frontend/qtfront.h, checkbox_qt/qt_interface.py: Set
    interface.direction to NEXT if all the tests were executed and the user
    either analyzed or submitted the results. (LP: #956329)
  * checkbox/user_interface.py, plugins/user_interface.py,
    qt/frontend/qtfront.cpp, qt/frontend/qtfront.h,
    checkbox_qt/qt_interface.py: Use the ui persistent storage to keep some ui
    configuration values. (LP: #937626)
  * checkbox/user_interface.py: Avoid using fork() + call() to run a web
    browser. Use Popen instead.(LP: #956307)
  * qt/frontend/qtfront.ui, qt/frontend/qtfront.cpp, qt/frontend/qtfront.h:
    Removed welcome tab (LP: #957090)

  [Jeff Lane]
  * Reset default checkbox log level to INFO from DEBUG to make logs less
    confusing and verbose. (LP: #949745) 
  * Removed dependency on bluetooth/detect-output on the
    suspend/suspend_advanced job. (LP: #955375)
  * jobs/mediacard.txt.in, scripts/removable_storage_test,
    scripts/removable_storage_watcher: Modified removable_storage_watcher and
    removable_storage_test to accept list of busses to watch to resolve
    problems on systems with MMC readers that present themselves as USB
    devices rather than SDIO (LP: #953160)
  * jobs/optical.txt.in: Fixed the job descriptions for optical/read and
    optical/cdrom-audio-playback to account for changes in Precise and make
    them less confusing (LP: #954606)
  * Created automated version of optical/read for server testing
    Fixed issues with optical_read_test script:
    - test could pass if /dev/cdrom did not exist
    - test could pass if /dev/cdrom was inaccessible
    - test could pass if no optical device was passed in (LP: #945178)
  * Removed hard coded paths from scripts (LP: #949435)

  [Marc Tardif]
  * Linted qt_interface which had a few syntax errors (LP: #949957)
  * plugins/apport_prompt.py: Fixed apport integration was producing a trace
    (LP: #959463)

  [Daniel Manrique]
  * Bumped revision number to 0.13.5 in trunk
  * jobs/keys.txt.in: Fix definition for keys/media-keys test which failed to
    run (LP: #954480)
  * Reverted feature to keep tests ordered, as the sortkey attribute causes
    undesirable secondary effects.

  [Sylvain Pineau]
  * Show the UF invalidation warning if all test cases are unchecked from the
    right click menu (LP: #956757)
  * checkbox_qt/qt_interface.py, qt/frontend/qtfront.cpp,
    qt/frontend/qtfront.h: Tests now select Yes on PASS status (LP: #954556)

  [Brendan Donegan]
  * jobs/suspend.txt.in: Fixed dependencies on wireless and suspend_advanced
    jobs.
  * Changed screenshot jobs to use /dev/external_webcam which will be set by
    a udev rule (LP: #956885)

 -- Jeff Lane <jeff@ubuntu.com>  Fri, 16 Mar 2012 19:14:09 -0400

checkbox (0.13.4) precise; urgency=low

  [Brendan Donegan]
  * Added 'scsi' as a valid bus ID for determining product in udevadm.py
    (LP: #940249)
  * Added 'cciss' as a valid bus ID for determining product in udevadm.py
    (LP: #942548)
  * Updated command fields in composite disk jobs to address the ! in 
    some disk paths (LP: #942769)
  * Updated create_connection to poll for registration of connection and 
    then attempt to bring it up (LP: #944662)
  * Fixed command run by wireless_connection tests so that they fail if the
    internet_test fails, but still clean up the connection file (LP: #944176)
  * Fixed wireless_connection_open_* jobs to not provide security options
    (LP: #947163)

  [Daniel Manrique]
  * Tweaks to internet_test: don't try to ping an IP that's unreachable from 
    the specified interface (or at all), try to find something pingable via
    other means.

  [Javier Collado]
  * Added python-cairo as a dependency for checkbox-gtk (LP: #940163)
  * Updated camera_test script to use better tool for capturing the image
    and allow specifying a device to use, plus other improvements. Create a
    job which takes a capture from the webcam of the desktop.
  * Added jobs to take screenshots after suspend and attach the resulting jpg

  [Marc Tardif]
  * Tidied up logic for determining DISK device product and vendor 
    (LP: #942548)
  * Fixed filename matching expression for local jobs (LP: #942273)
  * Fixed duplicate System Testing applications after upgrade (LP: #940627)

  [Aurelien Gateau]
  * lib/template.py, lib/template_i18n.py, plugins/jobs_info.py,
    plugins/suites_prompt.py: Add a "sortkey" attribute to jobs, the sortkey
    order matches the order in which they appear in jobfiles.
  * checkbox_gtk/gtk_interface.py: Shows jobs and suites in sortkey order
    (that is, as they appear in job definition files, rather than
    alphabetically).
  * checkbox_gtk/gtk_interface.py, gtk/checkbox-gtk.ui,
    plugins/jobs_prompt.py: Added a progress bar showing tests completed and
    total.

  [Sylvain Pineau]
  * Updated gst_pipeline_test to add a --fullscreen option for video playback.
  * Add python-gtk2 dependency, Gst from gi.repository don't work well with 
    messages (See https://bugzilla.gnome.org/show_bug.cgi?id=631901).
  * Add a new job to capture screen during fullscreen video playback.

  [Tiago Salem Herrmann]
  * checkbox_qt/qt_interface.py, qt/frontend/qtfront.cpp,
    qt/frontend/qtfront.h, qt/frontend/treemodel.cpp, qt/frontend/treemodel.h:
    Makes it possible for the job selection tree to have more than 2 levels of
    children nodes.
 
  [Tim Chen]
  * Modifications to removable_storage_test to handle cases where removable
    media is not mounted prior to test running. (LP: #944623)

 -- Jeff Lane <jeff@ubuntu.com>  Thu, 08 Mar 2012 09:29:10 -0500

checkbox (0.13.3) precise; urgency=low

  New upstream release (LP: #939549):
 
  [Brendan Donegan]
  * Typo in command for for miscellanea/virtualization-check (LP: #934243)
  * Resized test selection views in checkbox-qt (LP: #937113)

  [Daniel Manrique]
  * Use GObject from gi.repository instead of gobject (LP: #937099)
  * Disable flushing to disk after every file access during gathering phase for
    a significant speed boost. (LP: #939019)

  [Javier Collado]
  * Fixed running of disk/read_performance tests (LP: #933528)
  
  [Sylvain Pineau]
  * Fix depends fields in info and suspend test suites (LP: #934051) 
  * Display results report in non-graphical interfaces (LP: #937657)

  [ Tiago Salem Herrmann ]
  * Remove auto generated qt resource file (LP: #938863)
 
  [Ara Pulido]
  * Fix the Ubuntu Friendly warning message (LP: #939448)

 -- Marc Tardif <marc@ubuntu.com>  Thu, 16 Feb 2012 10:31:18 -0500

checkbox (0.13.2) precise; urgency=low

  New upstream release (LP: #933090):

  [Jeff Lane]
  * Added a Hard Disk Stats Test that was part of a much older merge request
    for server test suite.
  * Modified apport-directory to provide feedback
  * Added new optical_write_test script and created appropriate jobs to refine
    optical drive testing
  * Created new resource job that creates an optical.{CD-R,DVD-R} resource to
    determine if a machine's optical drive supports writing or is read-only.
  * Added virt-check test to determine if a server will work as an OpenStack
    Compute Node.
  * Moved apport-directory changes from an old branch to checkbox where the
    job now resides.

  [Marc Tardif]
  * Removed trailing directories from the devpath of disk devices (LP: #925582)
  * Fixed awk regular expression in max_diskspace_used script (LP: #926312)
  * Implemented anonymous submissions to Launchpad with a dummy e-mail
    address.
  * Qt: Moved widgets around in Results window.
  * Changed options and arguments passed to show_tree method, and related UI
    changes.
  * Simplified running checkbox-qt from source tree, by compiling if needed.
  * Added support for decimals and multiple partitions in max_diskspace_used.
  * Fixed reference to xrandr_detect_modes replaced by VESA_drivers_not_in_use.
  * Fixed depends in debian/control file for checkbox-qt.

  [Daniel Manrique]
  * Changed way of obtaining preferred browser to ensure we honor the user's
    preference rather than Chromium's clobbering of
    /etc/alternatives/gnome-www-browser (LP: #925603) 
  * Added submission_path_prompt config variable; if set, it will be shown to
    the user before the test selection screen, and the value entered will
    override the default filename for the xml report.
  * plugins/suites_prompt.py: Fixed jobs being run despite being deselected. 
  * Qt: Changed color of the step bubbles to Ubuntu Orange, and made it
    parametrizable.
  * Qt: View report functionality.
  * Qt: Set the runtime application icon.
  * Fixed typo in network/info.
  * Fixed typo in create_connection.

  [Brendan Donegan]
  * Changed checkbox-cli text to clearly explain what + does (LP: #926417)
  * Changed progress bar of Qt UI to standard rather than custom one,
    prettified tabs and updated Launchpad email text amongst other UI tweaks
    in qt/frontend/qtfront.ui
  * Fixed some oversights in the mediacard job files regarding test 
    descriptions and card types.
  * Tweaked the memory_compare script a bit to make it easier to maintain.
  * Used regexes in default whitelist.

  [Javier Collado]
  * Removed job that installed ipmitool by default (LP: #931954)

  [Tiago Salem Herrmann]
  * Implementation of Qt frontend for checkbox.
  * Qt-related features and bugfixes:
  * Qt: Added welcome screen image and background color.
  * Qt: Removed maximize/restore button.
  * Qt: added select/deselect all popup menu.
  * Qt: Status screen
  * Qt: Antialiasing hint for step numbers and question mark.
  
  [Sylvain Pineau]
  * Tests will run in in order specified by the whitelist.
  * JobStore caches most of a job's attributes in memory to speed up sorting.

 -- Jeff Lane <jeff@ubuntu.com>  Wed, 15 Feb 2012 00:11:21 -0500

checkbox (0.13.1) precise; urgency=low

  New upstream release (LP: #925090):

  [Brendan Donegan]
  * Fixed the cpu_topology script so that it doesn't mistake the word
    'processor' in the value of another field for the field 'processor'
    (LP: #882161)
  * Added create_connection script and jobs to automatically create/test a
    wireless network connection.
  * Updated wireless job dependencies.
  * Add wireless performance data collecting tests.
  * Changed is_laptop test to a shell test and implemented a check_is_laptop
    script to check automatically for a systems 'laptopness' (LP: #886668)
  * Fixed connect_wireless script which continued failing to correctly
    identify wireless connections.
  * Don't fail the sleep_test if the wake alarm is still set (LP: #911161)
  * Add requirement for mem sleep state to be supported to the
    suspend_advanced_auto job (LP: #804190)
  * Fixed the camera/display test and removed the camera/video one.
  * Added display resource and matching requirements to external video 
    output tests.
  * Added removable_storage_watcher script to replace watch_command to make
    testing USB, FireWire and MMC devices easier and more cohesive.
  * Added memory_compare script to automate the memory/info job
  * Switch audio settings to correct device before running audio tests
    (LP: #916859)
  * Nixed graphics/xorg-version-output job and updated other job dependencies,
    since it is redundant with graphics/xorg-version. (LP: #671144)

  [Gabor Kelemen]
  * Fixed last two remaining strings with backslashes (LP: #868571)
  * Fix misplaced parentheses, so translation can work (LP: #904876)

  [Marc Tardif]
  * Refactored install scripts to be agnostic of variant name: 
    install/postinst, install/config and debian/*.postinst.
  * Using title defined in user_interface plugin in GTK interface.
  * Updated default.whitelist to reflect renamed jobs.
  * Removed files with non-printable characters from submission.xml.
  * Fixed parser for submission files with empty question comments
    and context info (LP: #912546)
  * Added support for skipping tests when the depends don't pass
    (LP: #509598)
  * Removed extraneous code from the sleep_test.
  * Refactored logic to check for network after suspend.
  * Removed deprecated hwtest package.
  * cpu_offlining was incorrectly using return instead of exit.

  [Daniel Manrique]
  * Update control files under debian/ to eliminate (most) lintian warnings
    (LP: #352986)
  * Environment variables specified with environ: in a job description will be
    passed to the backend for it to add to its environment. (LP: #897889)
  * Handle malformed LANGUAGE environment variable values (LP: #912946)
  * Added interactive media_keys_test script.
  * Make creation of wireless connection files more robust (LP: #923836)
  * Recommend gstreamer-gconf to enable media tests on kubuntu (LP: #898641)
  * Add bluetooth device requirement to obex jobs (LP: #921128)
  * Add a plugin conf variable for the welcome string (shown on the first
    screen when checkbox runs), so it can be changed without much effort.
  * Remove superflous bluetooth/detect job
  * Fixed typo in jobs/local.txt.in (phoronix misspelled as peripherals).
  * Rearranged a misplaced changelog entry.
  * Updated debian/control to remove unneeded Uploader: field.

  [Robert Roth]
  * Fixed spelling mistakes in user_apps job file. (LP: #904209)

  [Jeff Lane]
  * Created automated network info test to get some config info during automated 
    runs. (LP: #912038)
  * Added requires to suspend wireless jobs so they won't run if wireless isn't
    present (LP: #907150)
  * Fixed issue in usb_test with unwritable filesystems (LP: #912522)
  * Fixed USB tests so that insert, storage, remove run in proper order
  * Removed usb_storage_after_suspend since it's superfluous, all other USB
    tests already run after suspend.
  * Modifed usb_test to handle firewire drives as well, renamed script to
    removable_storage_test

  [Aurélien Gâteau]
  * Improvements to Recover dialog and show_info method.

  [ Javier Collado ]
  * Error while creating binary package fixed (LP: #921576)

  [ Sylvain Pineau ]
  * Replaced xrandr_display_modes with automated check for VESA driver
  * Refactored Unity compatibility tests

 -- Daniel Manrique <daniel.manrique@canonical.com>  Fri, 10 Feb 2012 11:19:05 -0500

checkbox (0.13) precise; urgency=low

  New upstream release (LP: #892268):

  [Marc Tardif]
  * Generate a submission.xml file that contains all device and attachment
  * Write the report before reporting the validation error.
  * Changed device.product to dmi.product for the formfactor (LP: #875312)

  [Daniel Manrique]
  * Use gettext for string (LP: #869267)
  * Move progress indicator to main checkbox dialog instead of a 
    transient window (LP: #868995)
  * Ignore malformed dpkg entries in package_resource (LP: #794747)
  * Reset window title after finishing a manual test (LP: #874690)
  * Handle "@" in locale names (as in ca@valencia).

  [Jeff Lane]
  * Went through all the job files and:
    * Updated descriptions to match Unity UI structure
    * Added descriptions where necessary
    * Added further details to some descriptions
    * Moved some jobs to more appropriate files
    * Fixed job names in older job files to match new naming scheme 
      (suite/testname)
    * Added jobs to local.txt to ensure all job files are now parsed
      (this allows easier addition of existing tests to whitelists)
    * Changed remaining manual job descriptions to match the new format
  * Updated CD and DVD write tests to be more clear about when to skip
    them (LP: #772794)

  [Ara Pulido]
  * Rewrote all job descriptions to match OEM QA syntax

  [Brendan Donegan]  
  * Fix the code that assigns keys in checkbox-cli so that it never assigns
    keys which have other uses. (LP: #877467)
  * Show details of unmet job requirements (LP: #855852)
  * Ensure that connect_wireless chooses a wireless connection from the list
    of available connections (LP: #877752)
  * Have the bluetooth/detect tests require a device with the category
    BLUETOOTH to run, thus preventing the test from failing on systems with
    no Bluetooth device (LP: #862322)
  * Rename attachment jobs to not have a forward slash in their name
    (LP: #887964)
  * Guard against trying to write files to logical partitions on USB sticks
    (which will obviously fail) in usb_test (LP: #887049)
  * Make the OpenGL test ignore the return value of glxgears and improve
    the test description (LP: #890725)
  * Allow input/mouse test to run if a TOUCH device is present
    (LP: #886129)

  [ Javier Collado ]
  * Broken job dependencies fixed (LP: #888447)
  * Regex support when specifying blacklists and whitelists on the
    commandline (LP: #588647)

 -- Daniel Manrique <daniel.manrique@canonical.com>  Thu, 18 Nov 2011 12:46:21 -0500

checkbox (0.12.8) oneiric; urgency=low

  New upstream release (LP: #862579):

  [Brendan Donegan]
  * Remove test for FTP connection from network_check script (LP: #854222)
  * Update a parameter in usb_test to have it run faster.
  * Remove record_playback_after_suspend from Ubuntu Friendly whitelist (LP: #855540)
  * Fix minor typo in multi-monitor friendly resolution_test script which caused 
    minimum_resolution test to fail (LP: #855599)
  * Remove storage_devices_test from Ubuntu Friendly whitelist since bonnie++  (which it uses) is not installed by default (LP: #855841)
  * Changed description and name to reflect Ubuntu Friendly branding. Now when a user searches for Ubuntu Friendly in the lens, Checkbox will appear (LP: #852036)
  * Reset the selections at the test suite prompt if No is selected at the recover prompt (LP: #861208)
  * Save the connection name(s) instead of the interface name so that they can be reconnected to properly after the wireless before/after suspend tests have completed (LP: #861502)
  * Make connect_wireless use the UUID of the connection instead of the name for greater reliability (LP: #862190)

  [Daniel Manrique]
  * Restored _recover attribute, re-enabling welcome and test selection
    screens (LP: #852204)
  * Remove memory/test from the Ubuntu Friendly whitelist (LP: #853799)
  * Use diff instead of grep, better comparing of empty files (LP: #852014)
  * Apport integration: new mandatory "tag" value in ApportOptions (LP: #852201)
  * Add warning prior to starting the tests (LP: #855328)
  * Apport integration: Fix instantiation of Gtk.RadioButton, needed due 
    to PyGI related API changes (LP: #805679)
  * Remove ping -R parameter that apparently caused ICMP packets to be dropped
    by some routers (LP: #861404)

  [ Evan Broder ]
  * Replace resolution_test with an implementation which uses GdkScreen to
    be multimonitor-aware (LP: #632987)

  [Jeff Lane]
  * Fix names of optical drive tests and remove a non-existing test from the
    whitelist (LP: #854808) 
  * Fix wireless_*_suspend jobs so they recreate iface file instead of append
    each time (LP: #855845)
    (LP: #852201)
  * Clarify better the intend of the is_laptop question (LP: #861844)
  * Fixed dependencies for tests that depend on suspend/suspend_advanced 
    (LP: #860651)

  [Tim Chen]
  * Fix cpu_scaling_test (LP: #811177)
 
  [Ara Pulido]
  * Avoid connect_wireless messing with AP with similar names (LP: #861538)
  * Remove bluetooth/file-transfer from the list of tests to run, since due to
    bug 834348 it always fails.

  [Marc Tardif]
  * Added support for wildcards when verifying the transport certificate.
  * Applying depends across suites (LP: #861218)

 -- Daniel Manrique <daniel.manrique@canonical.com>  Thu, 29 Sep 2011 13:12:01 -0400

checkbox (0.12.7) oneiric; urgency=low

  New upstream release (LP: #850395):

  [Brendan Donegan]
  * Redirecting stderr to pipe to fix the gconf_resource script (LP: #832321)
  * Clear jobs directory when user selects No to recover question (LP: #836623)

  [Daniel Manrique]
  * checkbox/job.py: Guard against bogus timeout values (LP: #827859)
  * More explicit handling of string decoding/encoding, avoids problems with
    non-ascii characters (LP: #833747)
  * Changed architecture from all to any for checkbox base, to build
    architecture-specific binaries (LP: #833696)

  [Jeff Lane]
  * Several corrections necessary due to test name changes or typos found in
    job files

  [Marc Tardif]
  * Connecting hyper text widgets only once (LP: #827904)
  * Detecting MMC readers as OTHER instead of DISK (LP: #822948)
  * Validating the hostname in the SSL certificate (LP: #625076)
  * Validating the submission.xml (LP: #838123)

 -- Daniel Manrique <daniel.manrique@canonical.com>  Fri, 14 Sep 2011 17:15:26 -0400

checkbox (0.12.6) oneiric; urgency=low

  New upstream release (LP: #841983):

  [ Daniel Manrique ]
  * Work around PyGTK API changes that kept checkbox from starting up
    (LP: #839675).

 -- Daniel Manrique <daniel.manrique@canonical.com>  Mon, 05 Sep 2011 12:47:58 -0400

checkbox (0.12.5) oneiric; urgency=low

  New upstream release (LP: #838745):

  [Ara Pulido]
  * Created a "suspend" suite and renamed relevant tests.

  [Brendan Donegan]
  * Removed redundant tests in power-management suite.
  * Fixed dependencies in power-management suite.

  [Daniel Manrique]
  * Changed name of apt-get test to reflect the suite it's in.
  * Fixed typos in job definitions that caused them to not be run.
  * Added missing description to info/hdparm test (LP: #832351)
  * Quote command to obtain bluetooth address, to avoid hanging if 
    a device is not present (LP: #836756).
  * Added BLUETOOTH category to udev parser.
  * Removed some tests from default whitelist.
  * Fixed dependencies for keys/sleep.
  
  [Jeff Lane]
  * Added new USB storage transfer test
  * Re-worked and added automated audio test

  [Marc Tardif]
  * Added WIRELESS category to udev parser.

 -- Ara Pulido <ara@ubuntu.com>  Thu, 01 Sep 2011 12:23:07 +0100

checkbox (0.12.4) oneiric; urgency=low

  New upstream release (LP: #824180):

  [Brendan Donegan]
  * Refactored job definition files.
  * Fixed dependencies and test naming.
  * Added Online CPU before/after suspend test.
  * Automated wireless tests.
  * Removed redundant sru_suite.txt, updated dependencies accordingly.
  * Automated bluetooth_obex tests.

  [Daniel Manrique]
  * Further improvements to make frontend/backend communication more reliable.
    Prevents stuck backends, failure to close the GUI due to lack of reply
    from the backend, and test specifying "user" not being run.
  * scripts/keyboard_test modified to account for pygi-related GTK API
    changes. (LP: #804369)
  * scripts/sleep_test: improve handling of NetworkManager DBus API
    changes. (LP: #808423)
  * scripts/cdimage_resource: properly handle releases with "LTS" in their
    name (LP: #814085)
  * Updated minimum_resolution test as per latest system requirements, leaving
    just one unified test. (LP: #767166)

  [Javier Collado]
  * Checkbox exits with EX_NOINPUT if a whitelist or blacklist file is
    specified and cannot be found.
  * Deselect a test suite automatically when none of its children is selected,
    in the GTK interface. (LP: #651878)
  * Make the "Next" button the default action when Enter is pressed, to 
    streamline testing with the GTK interface.

  [Marc Tardif]
  * Fixed udevam not being found because /sbin not in PATH (LP: #597305)
  * Fixed hardware attachments for udev and dmi (LP: #822682)

  [Sylvain Pineau]
  * Expose the message store to other plugins, via firing an expose-msgstore
    event.

  [Andrew Faulkner]
  * Fix description for nautilus_file_create job (LP: #821141) 

  [Kenneth Wimer]
  * New header image that follows brand guidelines (LP: #554202)

 -- Daniel Manrique <daniel.manrique@canonical.com>  Wed, 10 Aug 2011 15:16:39 -0400

checkbox (0.12.3) oneiric; urgency=low

  [Marc Tardif]
  * Only reading CHECKBOX_* environment variables in config (LP: #802458)
  * Imported scripts and jobs from Platform Services.

  [Chad A. Davis]
  * Switch to dh_python2 and debhelper7 (LP: #788514)

  [Barry Warsaw]
  * Fix checkbox_clean.run() to ignore missing executables, as is the case
    in a fresh checkout.

 -- Daniel Manrique <daniel.manrique@canonical.com>  Fri, 01 Jul 2011 11:37:27 -0400

checkbox (0.12.2) oneiric; urgency=low

  New upstream release (LP: #800199):

  [Brendan Donegan]
  * Added interface parameter to internet_test script.

  [Daniel Manrique]
  * GTK GUI: Change assignment of TreeStore model to TreeView to account for
    pygi-related API changes. Also seems to fix lingering select/deselect all
    buttons. (LP: #796666) (LP: #796622)
  * GTK GUI: Fix call to Gtk buffer get_text to add now-mandatory fourth
    parameter, keeps the GUI from misbehaving in connection to fixed bug.
    (LP: #796827)
  * GTK GUI: Fix handling of mouse events in gtk_hypertext_view.py which
    prevented displaying the final report.
  * Put test name as part of the window title, as an aid to
    reporting/debugging (LP: #744190)
  * plugins/apport_prompt.py: Add test name to "Do you want to report a bug?"
    dialog to make it clearer.

  [Sylvain Pineau]
  * Fix evaluation of job requirements (LP: #798200)
  * Added "in" operator to job requirements.

 -- Marc Tardif <marc@ubuntu.com>  Tue, 21 Jun 2011 09:41:57 -0400

checkbox (0.12.1) oneiric; urgency=low

  New upstream release (LP: #796629):

  [Brendan Donegan]
  * Fix timeout in sleep_test script (LP: #665299)
  * Fix traces in hyper_text_view module (LP: #796508)
  * Added camera test (LP: #764222)

  [Daniel Manrique]
  * Fix GUI definition file so main window uses "natural request", growing
    when child widgets require so (LP: #776734)
  * Fix open/read blocking behavior and backend/frontend communications to
    avoid hangs and lingering backends. (LP: #588539)
  * Render header text dynamically over the image background, and updated pot
    file with the new string. (LP: #621880)

  [Robert Roth]
  * Improve command line key prompts (LP: #786924)

 -- Marc Tardif <marc@ubuntu.com>  Fri, 03 Jun 2011 17:00:11 -0400

checkbox (0.12) oneiric; urgency=low

  New upstream release (LP: #784076):
  * Removed dead pixel test.

  [Bilal Akhtar]
  * Port checkbox to Gtk3/PyGI (LP: #783822)

 -- Marc Tardif <marc@ubuntu.com>  Tue, 17 May 2011 09:48:07 -0400

checkbox (0.11.4) natty; urgency=low

  * Changed udev_resource to report CAPTURE for USB VIDEO devices
  * Fixed eval of resources with names like list item names
  
  [Carl Milette]
  * Fixed hard coded disk in disk_bench_test so that it matches convention
    utilizing udev_resource for finding devices. (LP: #507943)

 -- Jeff Lane <jeff@ubuntu.com>  Fri, 22 Apr 2011 11:05:19 -0400

checkbox (0.11.3) natty; urgency=low

  New upstream release (LP: #751928):
  * Fixed sleep_test crashing with ioerror (LP: #630785)
  * Fixed keyerror when running some manual tests (LP: #729431)

  [Ara Pulido]
  * Improved debconf messages and ordering (LP: #553777)
  * Video bugs should be reported as a display symptom (LP: #744964)
  * Added checkbox log to apport report

  [Gerhard Burger]
  * Fixed punctuation inconsistencies in verification procedures (LP: #744167):

 -- Marc Tardif <marc@ubuntu.com>  Tue, 05 Apr 2011 16:19:17 -0400

checkbox (0.11.2) natty; urgency=low

  New upstream release (LP: #736919):
  * Added version to dpkg dependency
  * Added multiarch support to install script (LP: #727411)
  * Fixed submitting data twice (LP: #531010)
  * Fixed job descriptions for checkbox-cli (LP: #221400)

  [Daniel Manrique]
  * Fixed strings in audio tests and updated pot file (LP: #691241)
  
  [Jochen Kemnade]
  * Fixed grammar in user-apps tests (LP: #642001)

  [Jeff Lane]
  * Added reboot instructions to suspend/hibernate tests (LP: #420493)
  * Made the firewire instructions make more sense (LP: #693068)
  
  [Michael Terry]
  * Fixed several strings appear in English although translated (LP: #514401)
    - jobs/fingerprint.txt.in
    - jobs/media.txt.in
    - jobs/monitor.txt.in
    - jobs/sleep.txt.in
    - jobs/firewire.txt.in
    - po/checkbox.pot
  * Fixed grammar (LP: #525454)
    + jobs/fingerprint.txt.in

 -- Jeff Lane <jeff@ubuntu.com>  Tue, 29 Mar 2011 09:17:36 -0400

checkbox (0.11.1) natty; urgency=low

  New upstream release (LP: #725110):
  * Checking for lock file before firing stop-all event (LP: #719552)
  * Changed description of nautilus_file_copy job (LP: #709688)

  [Javier Collado]
  * Fixed title in progress dialog

 -- Marc Tardif <marc@ubuntu.com>  Fri, 25 Feb 2011 11:56:43 -0500

checkbox (0.11) natty; urgency=low

  New upstream release (LP: #719073):
  * Changed support for persist plugin as optional (LP: #561816)

  [Ara Pulido]
  * Fixed lintian errors and warnings

  [Eitan Isaacson]
  * Migrate the UI from libglade to gtkbuilder  

 -- Marc Tardif <marc@ubuntu.com>  Mon, 14 Feb 2011 18:19:27 -0500

checkbox (0.10.4) maverick; urgency=low

  * Fixed parsing of config parameters (LP: #689140)

 -- Marc Tardif <marc@ubuntu.com>  Tue, 14 Sep 2010 12:43:51 -0400

checkbox (0.10.3) maverick; urgency=low

  New upstream release (LP: #638333):
  * Fixed verification of SSL validity (LP: #625076)
  * Improved audio test questions.

 -- Marc Tardif <marc@ubuntu.com>  Tue, 14 Sep 2010 12:43:51 -0400

checkbox (0.10.2) maverick; urgency=low

  New upstream release (LP: #617583):
  * Fixed sleep_test to check the connection if using network-manager.
  * Fixed reporting bugs against alsa-base and xorg (LP: #607214)
  * Fixed apport dialog no longer appearing (LP: #607217)
  * Reduced data file size for the desktop image.
  * Updated report to be more pretty.

 -- Marc Tardif <marc@ubuntu.com>  Fri, 13 Aug 2010 16:23:16 -0400

checkbox (0.10.1) maverick; urgency=low

  New upstream release (LP: #597295):
  * Added support for urwid interface.
  * Added sound check test.
  * Added document viewer test.
  * Added update-manager and nautilus tests.
  * Added resolution tests.
  * Added sleep tests.

 -- Marc Tardif <marc@ubuntu.com>  Tue, 22 Jun 2010 10:43:52 -0400

checkbox (0.10) maverick; urgency=low

  * Added media tests (LP: #397944)
  * Added support for comments in templates.

 -- Marc Tardif <marc@ubuntu.com>  Tue, 04 May 2010 11:51:22 -0400

checkbox (0.9.2) lucid; urgency=low

  New upstream release (LP: #567568):
  * Added referer when sending submissions to Launchpad (LP: #550973)
  * Added suggests to checkbox package in debian/control file (LP: #352740)
  * Fixed udev_resource script to be more resilient (LP: #556824)
  * Fixed cdimage_resource script to read casper.log (LP: #558728)
  * Fixed reporting all resources found for a job (LP: #560948)
  * Fixed stalling when using kdesudo to start backend (LP: #557443)
  * Fixed starting the appropriate default browser on UNR (LP: #563050)
  * Fixed ansi_parser script when outputting to stdout (LP: #560952)
  * Fixed opening the report with the gconf preferred browser (LP: #562580)
  * Fixed suspend_test to use relative time for wakealarm (LP: #349768)
  * Fixed backend not getting terminated upon closing (LP: #553328)

 -- Marc Tardif <marc@ubuntu.com>  Tue, 06 Apr 2010 14:17:46 -0400

checkbox (0.9.1) lucid; urgency=low

  New upstream release (LP: #548800):
  * Added cpu_scaling_test script.
  * Fixed hard drive detection (LP: #549714)
  * Fixed backend to handle empty messages (LP: #536645)
  * Fixed parsing of package resource (LP: #539691)
  * Fixed malformed xml report (LP: #485445)
  * Fixed running root manual tests as normal user (LP: #383559)
  * Fixed writing apport files only after submitting (LP: #530380)
  * Fixed audio test instructions (LP: #529205)
  * Fixed gathering chassis information (LP: #537435)
  * Fixed detection of disks in kvm (LP: #552998)
  * Fixed udev_resource script to be more resilient (LP: #552999)
  * Fixed filter_packages script to use new resources.

 -- Marc Tardif <marc@ubuntu.com>  Sun, 07 Mar 2010 15:05:44 -0400

checkbox (0.9) lucid; urgency=low

  * Introduced job_prompt plugin to treat all jobs (suites, tests, etc.) as composites.
  * Replaced the registry and resource scripts and centralized job iteration.
  * Replaced dependency on dbus by using sudo/gksu/kdesudo instead.
  * Replaced mktemp with mkdtemp for security purposes.
  * Fixed strings in fingerprint and modem tests (LP: #457759)
  * Fixed client side validation of Launchpad form (LP: #438671)
  * Added device information to tags when reporting bugs with apport.
  * Added shorthands for blacklist-file and whitelist-file.
  * Added support for apport default configuration (LP: #465447)
  * Added support for scrolled options list (LP: #411526)
  * Added support for tests generated by suites to run as root.
  * Added support for requirements in attachments.
  * Added support for armv7l processor
  * Added Autotest integration
  * Added LTP integration
  * Added Phoronix integration
  * Added qa-regression-testing integration

 -- Marc Tardif <marc@ubuntu.com>  Wed, 04 Nov 2009 19:36:09 -0400

checkbox (0.8.5) karmic; urgency=low

  * Fixed translation of suites and tests files (LP: #456115)
  * Fixed checking the status of command registries (LP: #457502)
  * Fixed selecting suites in the command line (LP: #457559)
  * Fixed reporting of bugs to contain test description (LP: #427932)
  * Fixed execute permissions on scripts (LP: #459606)
  * Renamed processors_info plugin to singular because processor
    information is reported as a single structure with a count attribute
  * Updated translation files.

 -- Marc Tardif <marc@ubuntu.com>  Mon, 26 Oct 2009 12:17:30 -0400

checkbox (0.8.4) karmic; urgency=low

  * Fixed failing dependencies when not available (LP: #430051)
  * Fixed supporting udevadm not providing DEVPATH variable (LP: #430084)
  * Fixed supporting audio devices without a /proc/asound entry (LP: #430086)
  * Fixed running when python-apport package is not installed (LP: #430103)
  * Fixed X error when exiting after reporting a bug (LP: #430776)
  * Fixed prompting to report a bug according to GNOME HIG (LP: #429701)
  * Fixed prompting for answer in checkbox-cli (LP: #429764)
  * Fixed resolution_test message for fglrx driver (LP: #346816)
  * Fixed adding of manpage symlinks for gtk and cli (LP: #426641)
  * Fixed recovering from connecting to the backend (LP: #446693)
  * Fixed backend to use dbus instead of policykit (LP: #435714)
  * Fixed interpolation of output variable in cli (LP: #450673)
  * Fixed selection of suites in cli (LP: #450713)
  * Fixed parsing of virtio-pci devices (LP: #450774)

 -- Marc Tardif <marc@ubuntu.com>  Tue, 13 Oct 2009 16:44:12 -0400

checkbox (0.8.3) karmic; urgency=low

  * Fixed trailing newline requirement in test definitions (LP: #427993)
  * Fixed reporting firmware version as product name (LP: #428563)
  * Fixed detecting pci and usb audio devices (LP: #429558)
  * Fixed prompting to report a bug when there's no package (LP: #429668)

 -- Marc Tardif <marc@ubuntu.com>  Sat, 12 Sep 2009 15:37:40 -0400

checkbox (0.8.2) karmic; urgency=low

  * Fixed adding test information when reporting with apport (LP: #423798)
  * Fixed tagging bugs when reporting with apport (LP: #423799)
  * Fixed expressing package aliases for the linux package (LP: #423805)
  * Fixed detecting the disk category in devices (LP: #423864)
  * Fixed supporting apport symptoms when reporting bugs (LP: #424063)
  * Fixed gathering of dmi information for Launchpad report (LP: #424454)
  * Fixed tests using gksudo returning empty output (LP: #425284)

  [Javier Collado]
  * Fixed reporting of output in shell plugin (LP: #393894)

 -- Marc Tardif <marc@ubuntu.com>  Mon, 31 Aug 2009 17:16:38 -0500

checkbox (0.8.1) karmic; urgency=low

  * New upstream version:
    * Added disk tests.
    * Added fingerprint reader tests.
    * Added firewire tets.
    * Added kms tests.
    * Added media tests.
  * Fixed dependency on hal and using udev instead (LP: #399319)
  * Fixed calling ubuntu-bug when a test fails (LP: #418978)

 -- Marc Tardif <marc@ubuntu.com>  Tue, 26 Aug 2009 17:36:05 -0500

checkbox (0.8~alpha4) karmic; urgency=low

  * New upstream version:
    * Changed icon.
    * Added timeout property to lock_prompt plugin.
    * Added concept of attachments to tests.
    * Added support for backslahes in templates to wrap lines.
    * Added support blacklisting and whitelisting both tests and suites.
    * Introduced the concept of jobs for suites, tests and attachments.
    * Removed upstart event which is no longer needed.
    * Replaced architecture and category with requires in test definitions.
  * Fixed pygst dependency (LP: #334442)
  * Fixed configuration file updates during install (LP: #330596)
  * Fixed DBus exceptions (LP: #344916, #359440)
  * Fixed and expanded translations (LP: #347038)
  * Fixed ignored system proxy settings (LP: #345548)
  * Fixed parsing blank lines in templates (LP: #393907)
  * Fixed escaping of lists (LP: #394001)
  * Fixed timeout in manual tests (LP: #377986)
  * Fixed CLI interface dialog.
  * Fixed support for FreeDesktop XDG base directory specification (LP: #363549)
  * Added general and package specific apport hooks

  [ Gabor Keleman ]
  * Fixed untranslated strings in tests (LP: #374666)
  * Fixed untranslated last screen (LP: #374646)

 -- Marc Tardif <marc@ubuntu.com>  Wed, 19 Aug 2009 15:36:05 -0500

checkbox (0.7) jaunty; urgency=low

  [ Dave Murphy ]
  * Fixed viewing of report files in Firefox 3 (LP: #331481)
  * Added additional contextual information
   * /etc/sysctl* (LP: #331055)
   * /etc/modprobe.d (LP: #331056)
   * /etc/modules (LP: #331057)
  * Fixed packaging for Jaunty
   * https://lists.ubuntu.com/archives/ubuntu-devel/2009-February/027439.html
   * Uses --install-layout=deb
   * Installs to dist-packages instead of site-packages

  [ Andy Whitcroft ]
  * suspend_test: update suspend_test to version V6 matching kernel version.
    The version here will become the master copy.
  * suspend_test: add a --dry-run mode to simplify developement
  * suspend_test: add a automation mode for checkbox integration
  * suspend_test: add a new pm-suspend test
  * suspend_test: record and restore timer_delay around the variable
    time test.
  * suspend_test: release v7.
  * suspend_test: initial version of suspend power consumption test
    from a patch by Pete Graner.
  * suspend_test: power -- made the sleep time configurable
  * suspend_test: detect batteries and disable ac/power tests
  * suspend_test: disable dbus tests when we have no primary user
  * suspend_test: handle AC transitions better
  * suspend_test: enable power test as part of --full
  * suspend_test: reduce the noise in the test instructions
  * suspend_test: use minutes in output when that is more appropriate
  * suspend_test: track actual AC transitions and report them
  * suspend_test: only mention AC at all if we have a battery
  * suspend_test: report useful data at the bottom for posting
  * suspend_test: document the new power test in the usage
  * suspend_test: power -- indicate when the result is unreliable
  * suspend_test: report -- fix up spacing issues
  * suspend_test: release v8

 -- Dave Murphy <schwuk@ubuntu.com>  Tue, 17 Mar 2009 09:46:16 +0000

checkbox (0.6) jaunty; urgency=low

  * New upstream version:
    * Added suspend_test script - for more details see:
      https://wiki.ubuntu.com/KernelTeam/SuspendResumeTesting
    * Added XSL Stylesheet and the ability to view generated reports
    * Added support for PolicyKit to run the application as a user
    * Added logging for backend and logrotation script.
  * Fixed calling ucf was run via debconf (LP: #330502)

 -- Marc Tardif <marc@ubuntu.com>  Tue, 17 Feb 2009 15:36:05 +0000

checkbox (0.5) jaunty; urgency=low

  * New upstream version:
    * Added concept of hyper text view to display clickable links.
    * Added concept of properties to components.
    * Added pci information to launchpad report.
    * Added dmi information to launchpad report.
    * Added text area to keyboard test.
    * Removed sourcing of base postrm script.
    * Updated translations from Launchpad.
  * Fixed handling of interrupt signal (LP: #327810)
  * Fixed display of text in graphical interface (LP: #240374)
  * Fixed support for regexes in blacklist and whitelist (LP: #327177)
  * Fixed opening of subunit log file (LP: #325737)
  * Fixed internet test.

 -- Marc Tardif <marc@ubuntu.com>  Tue, 20 Jan 2009 18:55:20 -0500

checkbox (0.4) jaunty; urgency=low

  * Setup bzr-builddeb in native mode.
  * Removed LGPL notice from the copyright file.

 -- Marc Tardif <marc@ubuntu.com>  Tue, 20 Jan 2009 16:46:15 -0500

checkbox (0.3) jaunty; urgency=low

  * New upstream version:
    * Renamed hwtest to checkbox.
    * Renamed auto tests to shell tests.
    * Added watch file.
    * Added README file pointing to the Ubuntu wiki.
    * Added subunit to the test suite.
    * Added the subunit_report plugin to produce a standard test report.
    * Added pvs registry.
    * Added support for int return values to recursive registry eval.
    * Added debug information when a command registry returns an error.
    * Added mounts registry.
    * Added patches to upgrade the configuration files.
    * Added support for CHECKBOX_OPTIONS environment variable.
    * Added usage information.
    * Added gconf registry.
    * Added logging to checkbox event.
    * Added locking plugin.
    * Added message store and schema types.
    * Added caching to automatic tests so that they are not run multiple
      times.
    * Added persistence to category and system_id.
    * Added lshw registry and plugin.
    * Added newlines to German introduction message.
  * Fixed e-mail address should be remembered (LP: #156725)
  * Fixed $output variable does not seem to be reinterpolated when
    testing again (LP: #189404)
  * Fixed command line interface does not provide a test nor test again
    option (LP: #189423)
  * Fixed translation template unavailable, even though hwtest is in main
    (LP: #202447)
  * Fixed internet_test should support providing a destination other
    than canonical.com (LP: #216111)
  * Fixed hwtest loads editor backup files from suite dir (LP: #237954)
  * Fixed application should only have one instance running (LP: #266899)
  * Fixed disk information should be gathered (LP: #267889)
  * Fixed typo: payback device (LP: #288331)
  * Fixed tests skipped by constraint should be reported (LP: #304176)
  * Fixed manual tests which have commands should not be run automatically
    (LP: #304231)
  * Fixed CHECKBOX_DATA mapping is not working (LP: #304736)

 -- Marc Tardif <marc@ubuntu.com>  Fri, 16 Jan 2009 12:05:32 -0500

hwtest (0.1-0ubuntu10) hardy; urgency=low

  * Fixed xalign and yalign in exchange summary.

 -- Marc Tardif <marc@interunion.ca>  Mon, 21 Apr 2008 15:07:39 -0400

hwtest (0.1-0ubuntu9) hardy; urgency=low

  * Fixed internet_test to ping default gateway rather than canonical.com.
  * Fixed python-support issues to support upgrades of hwtest.
  * Fixed tooltip to be HIG compliant.
  * Fixed category to use GTK;System;Settings;.
  * Fixed command line interface to support escape characters.
  * Using python-central instead of python-support.
  * Added support to i18n the .desktop file.
  * Added support for http_proxy and https_proxy.
  * Added summary of information being submitted.

 -- Marc Tardif <marc@interunion.ca>  Thu, 17 Apr 2008 12:01:50 -0400

hwtest (0.1-0ubuntu8) hardy; urgency=low

  * debian/patches/01_change_menu_category.patch:
    - change the category so the item is moved to system, administration and not
      the only entry in applications, system tools on a default installation

 -- Sebastien Bacher <seb128@canonical.com>  Mon, 14 Apr 2008 15:49:06 +0200

hwtest (0.1-0ubuntu7) hardy; urgency=low

  * Fixed packaging bugs.
  * Improved internationalization.
  * Renamed questions and answers to tests and results.

 -- Marc Tardif <marc@interunion.ca>  Thu,  6 Mar 2008 10:58:43 -0500

hwtest (0.1-0ubuntu6) hardy; urgency=low

  * Upload to hardy/universe (without the .bzr files).
  * Make package conformant with current Python policy.

 -- Matthias Klose <doko@ubuntu.com>  Tue, 11 Mar 2008 14:06:02 +0000

hwtest (0.1-0ubuntu5) hardy; urgency=low

  * Set default timeout to None instead of 60 seconds.
  * Updated copyright information.
  * Reverted to using gksu to limit dependencies.
  * Removed dependency on python-apt.

 -- Marc Tardif <marc@interunoin.ca>  Thu, 28 Feb 2008 17:07:07 -0500

hwtest (0.1-0ubuntu4) hardy; urgency=low

  * Improved text in questions text file.
  * Improved user experience by only showing auto questions
    progress bar when there are actual questions.
  * Also improved the user experience by showing a progress
    bar while building the report.

 -- Marc Tardif <marc@interunion.ca>  Wed, 27 Feb 2008 23:12:24 -0500

hwtest (0.1-0ubuntu3) hardy; urgency=low

  * Fixed hwtest_cli so that it doesn't strip the DISPLAY environment
    variable.
  * Fixed system_info plugin so that it does a better effort for
    gathering system information instead of relying on non standard
    information from HAL.

 -- Marc Tardif <marc@interunion.ca>  Wed, 27 Feb 2008 10:52:33 -0500

hwtest (0.1-0ubuntu2) hardy; urgency=low

  * Fixed packaging following lintian error.
  * Added packages registry and plugin.

 -- Marc Tardif <marc@interunion.ca>  Tue,  5 Feb 2008 15:02:26 -0500

hwtest (0.1-0ubuntu1) hardy; urgency=low

  * Initial Release.

 -- Marc Tardif <marc@interunion.ca>  Mon, 17 Sep 2007 17:25:54 -0300<|MERGE_RESOLUTION|>--- conflicted
+++ resolved
@@ -93,16 +93,13 @@
   * Migrated project minus scripts to Python 3.
 
   [Sylvain Pineau]
-<<<<<<< HEAD
   * [FEATURE] Python 2 to 3 conversion:
     * scripts/gst_pipeline_test. Migrated to PyGI.
+    * scripts/removable_resource: Add a resource job to identify removable
+      block devices. __disks__ jobs updated to run only on internal drives.
     * scripts/camera_test. Migrated to PyGI.    
     * scripts/gpu_test
   * Fullscreen playbacks are now performed with Totem instead of gst_pipeline_test.  
-=======
-  * [FEATURE] scripts/removable_resource: Add a resource job to identify removable
-    block devices. __disks__ jobs updated to run only on internal drives.
->>>>>>> e1fd02bf
   * scripts/pm_log_check: added a slightly modified version of OEM team's pm_check.py
     script to analyze pm_test logs
   * jobs/stress.txt.in: add OEM team's stress tests (including reboot and poweroff)
