--- conflicted
+++ resolved
@@ -22,14 +22,11 @@
     connections. This is necessary for adequate QA testing (LP: #1042425)
   * scripts/graphics_driver: fixed a bug causing the hybrid check to throw an
     exception on hybrid systems (LP: #1048058)
-<<<<<<< HEAD
   * setup.py: added checkbox.dbus to packages (LP: #1052601)
   * jobs/optical.txt.in: removed the optical/dvd_movie_playback job definition
     as it was redundant (LP: #868643)
-=======
-  * jobs/keys.txt.in: modified the battery info key job to use the keys_test
-    script as we do with other hotkey tests (LP: #990538)
->>>>>>> 8ec8e491
+  * [FEATURE] jobs/keys.txt.in: modified the battery info key job to
+    use the keys_test script as we do with other hotkey tests (LP: #990538)
 
   [Daniel Manrique]
   * Bumped to 0.14.6 to keep changelog size sane and fix a small mishap in the
@@ -122,11 +119,7 @@
     the 'device' argument (bus type) and require at least one value
   * [FEATURE] scripts/removable_storage_watcher: add support for debugging
 
-<<<<<<< HEAD
  -- Jeff Lane <jeff@ubuntu.com>  Wed, 19 Sep 2012 12:16:31 -0400
-=======
- -- Jeff Lane <jeff@ubuntu.com>  Wed, 19 Sep 2012 11:53:49 -0400
->>>>>>> 8ec8e491
 
 checkbox (0.14.5) quantal; urgency=low
 
